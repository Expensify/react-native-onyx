{
  "name": "react-native-onyx",
  "version": "1.0.121",
  "author": "Expensify, Inc.",
  "homepage": "https://expensify.com",
  "description": "State management for React Native",
  "license": "MIT",
  "private": false,
  "keywords": [
    "React Native",
    "React",
    "Persistant storage",
    "Pub/Sub"
  ],
  "repository": {
    "type": "git",
    "url": "https://github.com/Expensify/react-native-onyx.git"
  },
  "bugs": {
    "url": "https://github.com/Expensify/react-native-onyx/issues"
  },
  "files": [
    "dist/**/*",
    "lib/**/*",
    "native.js",
    "web.js",
    "API.md",
    "README.md",
    "LICENSE.md"
  ],
  "react-native": "native.js",
  "main": "native.js",
  "browser": "web.js",
  "types": "lib/index.d.ts",
  "scripts": {
    "lint": "eslint .",
    "lint-tests": "eslint tests/**",
    "test": "jest",
    "build": "webpack --config webpack.config.js",
    "build:docs": "node buildDocs.js",
    "e2e": "playwright test",
<<<<<<< HEAD
    "e2e-ui": "playwright test --ui"
=======
    "e2e-ui": "playwright test --ui",
    "postinstall": "cd tests/e2e/app && npm install",
    "prettier": "prettier --write ."
>>>>>>> cc43294b
  },
  "dependencies": {
    "ascii-table": "0.0.9",
    "fast-equals": "^4.0.3",
    "underscore": "^1.13.6"
  },
  "devDependencies": {
    "@babel/core": "7.20.12",
    "@babel/preset-env": "^7.20.2",
    "@babel/preset-react": "^7.18.6",
    "@playwright/test": "^1.38.1",
    "@react-native-community/eslint-config": "^2.0.0",
    "@testing-library/jest-native": "^3.4.2",
    "@testing-library/react-native": "^7.0.2",
    "@types/node": "^20.7.1",
    "@types/react": "^18.2.14",
    "babel-eslint": "^10.1.0",
    "babel-jest": "^26.2.2",
    "babel-loader": "^8.2.5",
    "eslint": "^7.6.0",
    "eslint-config-expensify": "^2.0.42",
    "eslint-config-prettier": "^8.8.0",
    "eslint-plugin-jsx-a11y": "^6.6.1",
    "eslint-plugin-react": "^7.31.10",
    "idb-keyval": "^6.2.1",
    "jest": "^26.5.2",
    "jest-cli": "^26.5.2",
    "jsdoc-to-markdown": "^7.1.0",
    "metro-react-native-babel-preset": "^0.72.3",
    "prettier": "^2.8.8",
    "prop-types": "^15.7.2",
    "react": "18.2.0",
    "react-dom": "^18.2.0",
    "react-native": "0.71.2",
    "react-native-device-info": "^10.3.0",
    "react-native-performance": "^2.0.0",
    "react-native-quick-sqlite": "^8.0.6",
    "react-test-renderer": "18.1.0",
    "type-fest": "^3.12.0",
    "webpack": "^5.72.1",
    "webpack-cli": "^4.9.2",
    "webpack-merge": "^5.8.0"
  },
  "peerDependencies": {
    "idb-keyval": "^6.2.1",
    "react": ">=18.1.0",
    "react-dom": ">=18.1.0",
    "react-native-device-info": "^10.3.0",
    "react-native-performance": "^5.1.0",
    "react-native-quick-sqlite": "^8.0.0-beta.2"
  },
  "peerDependenciesMeta": {
    "idb-keyval": {
      "optional": true
    },
    "react-native-performance": {
      "optional": true
    },
    "react-native-quick-sqlite": {
      "optional": true
    },
    "react-native-device-info": {
      "optional": true
    }
  },
  "engines": {
    "node": "20.9.0",
    "npm": "10.1.0"
  },
  "jest": {
    "preset": "react-native",
    "transform": {
      "^.+\\.jsx?$": "babel-jest"
    },
    "transformIgnorePatterns": [
      "node_modules/(?!react-native)/"
    ],
    "testPathIgnorePatterns": [
      "<rootDir>/node_modules/",
      "<rootDir>/tests/unit/mocks/",
      "<rootDir>/tests/e2e/"
    ],
    "testMatch": [
      "**/tests/unit/**/*.[jt]s?(x)",
      "**/?(*.)+(spec|test).[jt]s?(x)"
    ],
    "globals": {
      "__DEV__": true,
      "WebSocket": {}
    },
    "timers": "fake",
    "testEnvironment": "jsdom",
    "setupFilesAfterEnv": [
      "@testing-library/jest-native/extend-expect",
      "./jestSetup.js"
    ]
  },
  "sideEffects": false
}<|MERGE_RESOLUTION|>--- conflicted
+++ resolved
@@ -39,13 +39,8 @@
     "build": "webpack --config webpack.config.js",
     "build:docs": "node buildDocs.js",
     "e2e": "playwright test",
-<<<<<<< HEAD
-    "e2e-ui": "playwright test --ui"
-=======
     "e2e-ui": "playwright test --ui",
-    "postinstall": "cd tests/e2e/app && npm install",
     "prettier": "prettier --write ."
->>>>>>> cc43294b
   },
   "dependencies": {
     "ascii-table": "0.0.9",
