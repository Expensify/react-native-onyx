{
  "name": "react-native-onyx",
<<<<<<< HEAD
  "version": "1.0.43",
=======
  "version": "1.0.49",
>>>>>>> a33f6046
  "author": "Expensify, Inc.",
  "homepage": "https://expensify.com",
  "description": "State management for React Native",
  "license": "MIT",
  "private": false,
  "keywords": [
    "React Native",
    "React",
    "Persistant storage",
    "Pub/Sub"
  ],
  "repository": {
    "type": "git",
    "url": "https://github.com/Expensify/react-native-onyx.git"
  },
  "bugs": {
    "url": "https://github.com/Expensify/react-native-onyx/issues"
  },
  "files": [
    "dist/**/*",
    "lib/**/*",
    "native.js",
    "web.js",
    "API.md",
    "README.md",
    "LICENSE.md"
  ],
  "react-native": "native.js",
  "main": "native.js",
  "browser": "web.js",
  "scripts": {
    "lint": "eslint .",
    "lint-tests": "eslint tests/**",
    "test": "jest",
    "build": "webpack --config webpack.config.js",
    "build:docs": "node buildDocs.js"
  },
  "dependencies": {
    "ascii-table": "0.0.9",
    "fast-equals": "^4.0.3",
    "lodash": "^4.17.21",
    "underscore": "^1.13.1"
  },
  "devDependencies": {
    "@babel/core": "7.20.12",
    "@babel/preset-env": "^7.20.2",
    "@babel/preset-react": "^7.18.6",
    "@react-native-community/eslint-config": "^2.0.0",
    "@testing-library/jest-native": "^3.4.2",
    "@testing-library/react-native": "^7.0.2",
    "babel-eslint": "^10.1.0",
    "babel-jest": "^26.2.2",
    "babel-loader": "^8.2.5",
    "eslint": "^7.6.0",
    "eslint-config-expensify": "^2.0.24",
    "eslint-plugin-jsx-a11y": "^6.6.1",
    "eslint-plugin-react": "^7.31.10",
    "jest": "^26.5.2",
    "jest-cli": "^26.5.2",
    "jsdoc-to-markdown": "^7.1.0",
    "localforage": "^1.10.0",
    "metro-react-native-babel-preset": "^0.72.3",
    "prop-types": "^15.7.2",
    "react": "18.2.0",
    "react-native": "0.71.2",
    "react-native-performance": "^2.0.0",
    "react-native-quick-sqlite": "^8.0.0-beta.2",
    "react-test-renderer": "18.1.0",
    "webpack": "^5.72.1",
    "webpack-cli": "^4.9.2",
    "webpack-merge": "^5.8.0"
  },
  "peerDependencies": {
    "localforage": "^1.10.0",
    "localforage-removeitems": "^1.4.0",
    "react": ">=18.1.0",
    "react-native-performance": "^4.0.0",
    "react-native-quick-sqlite": "^8.0.0-beta.2"
  },
  "peerDependenciesMeta": {
    "react-native-performance": {
      "optional": true
    },
    "react-native-quick-sqlite": {
      "optional": true
    },
    "localforage": {
      "optional": true
    },
    "localforage-removeitems": {
      "optional": true
    }
  },
  "engines": {
    "node": "16.15.1",
    "npm": "8.11.0"
  },
  "jest": {
    "preset": "react-native",
    "transform": {
      "^.+\\.jsx?$": "babel-jest"
    },
    "transformIgnorePatterns": [
      "node_modules/(?!react-native)/"
    ],
    "testPathIgnorePatterns": [
      "<rootDir>/node_modules/",
      "<rootDir>/tests/unit/mocks/"
    ],
    "testMatch": [
      "**/tests/unit/**/*.[jt]s?(x)",
      "**/?(*.)+(spec|test).[jt]s?(x)"
    ],
    "globals": {
      "__DEV__": true,
      "WebSocket": {}
    },
    "timers": "fake",
    "testEnvironment": "jsdom",
    "setupFilesAfterEnv": [
      "@testing-library/jest-native/extend-expect",
      "./jestSetup.js"
    ]
  },
  "sideEffects": false
}<|MERGE_RESOLUTION|>--- conflicted
+++ resolved
@@ -1,10 +1,6 @@
 {
   "name": "react-native-onyx",
-<<<<<<< HEAD
-  "version": "1.0.43",
-=======
   "version": "1.0.49",
->>>>>>> a33f6046
   "author": "Expensify, Inc.",
   "homepage": "https://expensify.com",
   "description": "State management for React Native",
