--- conflicted
+++ resolved
@@ -49,12 +49,8 @@
     "@react-native/polyfills": "^2.0.0",
     "@testing-library/jest-native": "^3.4.2",
     "@testing-library/react-native": "^7.0.2",
-<<<<<<< HEAD
     "@types/jest": "^28.1.8",
-    "@types/node": "^20.7.1",
-=======
     "@types/node": "^20.11.5",
->>>>>>> 68af322e
     "@types/react": "^18.2.14",
     "@types/react-native": "^0.70.0",
     "@typescript-eslint/eslint-plugin": "^6.19.0",
