import lodashClone from 'lodash/clone';
import Onyx from '../../lib';
import waitForPromisesToResolve from '../utils/waitForPromisesToResolve';
import OnyxUtils from '../../lib/OnyxUtils';
import type OnyxCache from '../../lib/OnyxCache';
import type {OnyxCollection, OnyxUpdate} from '../../lib/types';
import type GenericCollection from '../utils/GenericCollection';

const ONYX_KEYS = {
    TEST_KEY: 'test',
    OTHER_TEST: 'otherTest',
    COLLECTION: {
        TEST_KEY: 'test_',
        TEST_CONNECT_COLLECTION: 'testConnectCollection_',
        TEST_POLICY: 'testPolicy_',
        TEST_UPDATE: 'testUpdate_',
        PEOPLE: 'people_',
        ANIMALS: 'animals_',
<<<<<<< HEAD
        ROUTES: 'routes_',
=======
        SNAPSHOT: 'snapshot_',
>>>>>>> 0057e4fc
    },
};

Onyx.init({
    keys: ONYX_KEYS,
    initialKeyStates: {
        [ONYX_KEYS.OTHER_TEST]: 42,
    },
});

describe('Onyx', () => {
    let connectionID: number;

    /** @type OnyxCache */
    let cache: typeof OnyxCache;

    beforeEach(() => {
        // eslint-disable-next-line @typescript-eslint/no-var-requires
        cache = require('../../lib/OnyxCache').default;
    });

    afterEach(() => {
        Onyx.disconnect(connectionID);
        return Onyx.clear();
    });

    it('should remove key value from OnyxCache/Storage when set is called with null value', () =>
        Onyx.set(ONYX_KEYS.OTHER_TEST, 42)
            .then(() => OnyxUtils.getAllKeys())
            .then((keys) => {
                expect(keys.has(ONYX_KEYS.OTHER_TEST)).toBe(true);
                return Onyx.set(ONYX_KEYS.OTHER_TEST, null);
            })
            .then(() => {
                // Checks if cache value is removed.
                expect(cache.getAllKeys().size).toBe(0);

                // When cache keys length is 0, we fetch the keys from storage.
                return OnyxUtils.getAllKeys();
            })
            .then((keys) => {
                expect(keys.has(ONYX_KEYS.OTHER_TEST)).toBe(false);
            }));

    it('should set a simple key', () => {
        let testKeyValue: unknown;

        connectionID = Onyx.connect({
            key: ONYX_KEYS.TEST_KEY,
            initWithStoredValues: false,
            callback: (value) => {
                testKeyValue = value;
            },
        });

        // Set a simple key
        return Onyx.set(ONYX_KEYS.TEST_KEY, 'test').then(() => {
            expect(testKeyValue).toBe('test');
        });
    });

    it('should not set the key if the value is incompatible (array vs object)', () => {
        let testKeyValue: unknown;

        connectionID = Onyx.connect({
            key: ONYX_KEYS.TEST_KEY,
            initWithStoredValues: false,
            callback: (value) => {
                testKeyValue = value;
            },
        });

        return Onyx.set(ONYX_KEYS.TEST_KEY, ['test'])
            .then(() => {
                expect(testKeyValue).toStrictEqual(['test']);
                return Onyx.set(ONYX_KEYS.TEST_KEY, {test: 'test'});
            })
            .then(() => {
                expect(testKeyValue).toStrictEqual(['test']);
            });
    });

    it('should merge an object with another object', () => {
        let testKeyValue: unknown;

        connectionID = Onyx.connect({
            key: ONYX_KEYS.TEST_KEY,
            initWithStoredValues: false,
            callback: (value) => {
                testKeyValue = value;
            },
        });

        return Onyx.set(ONYX_KEYS.TEST_KEY, {test1: 'test1'})
            .then(() => {
                expect(testKeyValue).toEqual({test1: 'test1'});
                return Onyx.merge(ONYX_KEYS.TEST_KEY, {test2: 'test2'});
            })
            .then(() => {
                expect(testKeyValue).toEqual({test1: 'test1', test2: 'test2'});
            });
    });

    it('should not merge if the value is incompatible (array vs object)', () => {
        let testKeyValue: unknown;

        connectionID = Onyx.connect({
            key: ONYX_KEYS.TEST_KEY,
            initWithStoredValues: false,
            callback: (value) => {
                testKeyValue = value;
            },
        });

        return Onyx.merge(ONYX_KEYS.TEST_KEY, ['test'])
            .then(() => {
                expect(testKeyValue).toStrictEqual(['test']);
                return Onyx.merge(ONYX_KEYS.TEST_KEY, {test2: 'test2'});
            })
            .then(() => {
                expect(testKeyValue).toStrictEqual(['test']);
            });
    });

    it('should notify subscribers when data has been cleared', () => {
        let testKeyValue: unknown;
        connectionID = Onyx.connect({
            key: ONYX_KEYS.TEST_KEY,
            initWithStoredValues: false,
            callback: (value) => {
                testKeyValue = value;
            },
        });

        let otherTestValue: unknown;
        const otherTestConnectionID = Onyx.connect({
            key: ONYX_KEYS.OTHER_TEST,
            callback: (value) => {
                otherTestValue = value;
            },
        });

        return waitForPromisesToResolve()
            .then(() => Onyx.set(ONYX_KEYS.TEST_KEY, 'test'))
            .then(() => {
                expect(testKeyValue).toBe('test');
                return Onyx.clear().then(waitForPromisesToResolve);
            })
            .then(() => {
                // Test key should be cleared
                expect(testKeyValue).toBeUndefined();

                // Other test key should be returned to its default state
                expect(otherTestValue).toBe(42);

                return Onyx.disconnect(otherTestConnectionID);
            });
    });

    it('should not notify subscribers after they have disconnected', () => {
        let testKeyValue: unknown;
        connectionID = Onyx.connect({
            key: ONYX_KEYS.TEST_KEY,
            initWithStoredValues: false,
            callback: (value) => {
                testKeyValue = value;
            },
        });

        return Onyx.set(ONYX_KEYS.TEST_KEY, 'test')
            .then(() => {
                expect(testKeyValue).toBe('test');
                Onyx.disconnect(connectionID);
                return Onyx.set(ONYX_KEYS.TEST_KEY, 'test updated');
            })
            .then(() => {
                // Test value has not changed
                expect(testKeyValue).toBe('test');
            });
    });

    it('should merge arrays by replacing previous value with new value', () => {
        let testKeyValue: unknown;
        connectionID = Onyx.connect({
            key: ONYX_KEYS.TEST_KEY,
            initWithStoredValues: false,
            callback: (value) => {
                testKeyValue = value;
            },
        });

        return Onyx.set(ONYX_KEYS.TEST_KEY, ['test1'])
            .then(() => {
                expect(testKeyValue).toStrictEqual(['test1']);
                return Onyx.merge(ONYX_KEYS.TEST_KEY, ['test2', 'test3', 'test4']);
            })
            .then(waitForPromisesToResolve)
            .then(() => {
                expect(testKeyValue).toStrictEqual(['test2', 'test3', 'test4']);
            });
    });

    it('should merge 2 objects when it has no initial stored value for test key', () => {
        let testKeyValue: unknown;
        connectionID = Onyx.connect({
            key: ONYX_KEYS.TEST_KEY,
            initWithStoredValues: false,
            callback: (value) => {
                testKeyValue = value;
            },
        });

        Onyx.merge(ONYX_KEYS.TEST_KEY, {test1: 'test1'});
        return Onyx.merge(ONYX_KEYS.TEST_KEY, {test2: 'test2'}).then(() => {
            expect(testKeyValue).toStrictEqual({test1: 'test1', test2: 'test2'});
        });
    });

    it('should merge 2 arrays when it has no initial stored value for test key', () => {
        let testKeyValue: unknown;
        connectionID = Onyx.connect({
            key: ONYX_KEYS.TEST_KEY,
            initWithStoredValues: false,
            callback: (value) => {
                testKeyValue = value;
            },
        });

        Onyx.merge(ONYX_KEYS.TEST_KEY, ['test1']);
        return Onyx.merge(ONYX_KEYS.TEST_KEY, ['test2']).then(() => {
            expect(testKeyValue).toEqual(['test2']);
        });
    });

    it('should remove keys that are set to null when merging', () => {
        let testKeyValue: unknown;

        connectionID = Onyx.connect({
            key: ONYX_KEYS.TEST_KEY,
            initWithStoredValues: false,
            callback: (value) => {
                testKeyValue = value;
            },
        });

        return Onyx.set(ONYX_KEYS.TEST_KEY, {
            test1: {
                test2: 'test2',
                test3: {
                    test4: 'test4',
                },
            },
        })
            .then(() => {
                expect(testKeyValue).toEqual({
                    test1: {
                        test2: 'test2',
                        test3: {
                            test4: 'test4',
                        },
                    },
                });

                return Onyx.merge(ONYX_KEYS.TEST_KEY, {
                    test1: {
                        test3: {
                            test4: null,
                        },
                    },
                });
            })
            .then(() => {
                expect(testKeyValue).toEqual({
                    test1: {
                        test2: 'test2',
                        test3: {},
                    },
                });

                return Onyx.merge(ONYX_KEYS.TEST_KEY, {
                    test1: {
                        test3: null,
                    },
                });
            })
            .then(() => {
                expect(testKeyValue).toEqual({test1: {test2: 'test2'}});

                return Onyx.merge(ONYX_KEYS.TEST_KEY, {test1: null});
            })
            .then(() => {
                expect(testKeyValue).toEqual({});
            });
    });

    it('should ignore top-level and remove nested `undefined` values in Onyx.set', () => {
        let testKeyValue: unknown;

        connectionID = Onyx.connect({
            key: ONYX_KEYS.TEST_KEY,
            initWithStoredValues: false,
            callback: (value) => {
                testKeyValue = value;
            },
        });

        return Onyx.set(ONYX_KEYS.TEST_KEY, {
            test1: {
                test2: 'test2',
                test3: 'test3',
            },
        })
            .then(() => {
                expect(testKeyValue).toEqual({
                    test1: {
                        test2: 'test2',
                        test3: 'test3',
                    },
                });

                return Onyx.set(ONYX_KEYS.TEST_KEY, {
                    test1: {
                        test2: undefined,
                        test3: 'test3',
                    },
                });
            })
            .then(() => {
                expect(testKeyValue).toEqual({test1: {test3: 'test3'}});

                return Onyx.set(ONYX_KEYS.TEST_KEY, {test1: undefined});
            })
            .then(() => {
                expect(testKeyValue).toEqual({});

                return Onyx.set(ONYX_KEYS.TEST_KEY, undefined);
            })
            .then(() => {
                expect(testKeyValue).toEqual({});

                return Onyx.set(ONYX_KEYS.TEST_KEY, {test1: undefined});
            });
    });

    it('should ignore top-level and remove nested `undefined` values in Onyx.multiSet', () => {
        let testKeyValue: unknown;
        connectionID = Onyx.connect({
            key: ONYX_KEYS.TEST_KEY,
            initWithStoredValues: false,
            callback: (value) => {
                testKeyValue = value;
            },
        });

        let otherTestKeyValue: unknown;
        connectionID = Onyx.connect({
            key: ONYX_KEYS.OTHER_TEST,
            initWithStoredValues: false,
            callback: (value) => {
                otherTestKeyValue = value;
            },
        });

        return Onyx.multiSet({
            [ONYX_KEYS.TEST_KEY]: {
                test1: 'test1',
                test2: 'test2',
            },
            [ONYX_KEYS.OTHER_TEST]: 'otherTest',
        })
            .then(() => {
                expect(testKeyValue).toEqual({
                    test1: 'test1',
                    test2: 'test2',
                });
                expect(otherTestKeyValue).toEqual('otherTest');

                return Onyx.multiSet({
                    [ONYX_KEYS.TEST_KEY]: {
                        test1: 'test1',
                        test2: undefined,
                    },
                    [ONYX_KEYS.OTHER_TEST]: undefined,
                });
            })
            .then(() => {
                expect(testKeyValue).toEqual({
                    test1: 'test1',
                });
                expect(otherTestKeyValue).toEqual('otherTest');

                return Onyx.multiSet({
                    [ONYX_KEYS.TEST_KEY]: null,
                    [ONYX_KEYS.OTHER_TEST]: null,
                });
            })
            .then(() => {
                expect(testKeyValue).toEqual(undefined);
                expect(otherTestKeyValue).toEqual(undefined);
            });
    });

    it('should ignore top-level and remove nested `undefined` values in Onyx.merge', () => {
        let testKeyValue: unknown;

        connectionID = Onyx.connect({
            key: ONYX_KEYS.TEST_KEY,
            initWithStoredValues: false,
            callback: (value) => {
                testKeyValue = value;
            },
        });

        return Onyx.set(ONYX_KEYS.TEST_KEY, {
            test1: {
                test2: 'test2',
                test3: 'test3',
            },
        })
            .then(() => {
                expect(testKeyValue).toEqual({
                    test1: {
                        test2: 'test2',
                        test3: 'test3',
                    },
                });
                return Onyx.merge(ONYX_KEYS.TEST_KEY, {
                    test1: {
                        test2: undefined,
                    },
                });
            })
            .then(() => {
                expect(testKeyValue).toEqual({test1: {test2: 'test2', test3: 'test3'}});
                return Onyx.merge(ONYX_KEYS.TEST_KEY, {test1: undefined});
            })
            .then(() => {
                expect(testKeyValue).toEqual({test1: {test2: 'test2', test3: 'test3'}});
                return Onyx.merge(ONYX_KEYS.TEST_KEY, undefined);
            })
            .then(() => {
                expect(testKeyValue).toEqual({test1: {test2: 'test2', test3: 'test3'}});
            });
    });

    it('should ignore top-level and remove nested `undefined` values in Onyx.mergeCollection', () => {
        let result: OnyxCollection<unknown>;

        const routineRoute = `${ONYX_KEYS.COLLECTION.TEST_KEY}routine`;
        const holidayRoute = `${ONYX_KEYS.COLLECTION.TEST_KEY}holiday`;
        const workRoute = `${ONYX_KEYS.COLLECTION.TEST_KEY}work`;

        connectionID = Onyx.connect({
            key: ONYX_KEYS.COLLECTION.TEST_KEY,
            initWithStoredValues: false,
            callback: (value) => (result = value),
            waitForCollectionCallback: true,
        });

        return Onyx.mergeCollection(ONYX_KEYS.COLLECTION.TEST_KEY, {
            [routineRoute]: {
                waypoints: {
                    1: 'Home',
                    2: 'Work',
                    3: undefined,
                },
            },
            [holidayRoute]: {
                waypoints: undefined,
            },
            [workRoute]: undefined,
        } as GenericCollection).then(() => {
            expect(result).toEqual({
                [routineRoute]: {
                    waypoints: {
                        1: 'Home',
                        2: 'Work',
                    },
                },
                [holidayRoute]: {},
                [workRoute]: undefined,
            });
        });
    });

    it('should overwrite an array key nested inside an object', () => {
        let testKeyValue: unknown;
        connectionID = Onyx.connect({
            key: ONYX_KEYS.TEST_KEY,
            initWithStoredValues: false,
            callback: (value) => {
                testKeyValue = value;
            },
        });

        Onyx.merge(ONYX_KEYS.TEST_KEY, {something: [1, 2, 3]});
        return Onyx.merge(ONYX_KEYS.TEST_KEY, {something: [4]}).then(() => {
            expect(testKeyValue).toEqual({something: [4]});
        });
    });

    it('should overwrite an array key nested inside an object when using merge on a collection', () => {
        let testKeyValue: unknown;
        connectionID = Onyx.connect({
            key: ONYX_KEYS.COLLECTION.TEST_KEY,
            initWithStoredValues: false,
            callback: (value) => {
                testKeyValue = value;
            },
        });

        Onyx.merge(ONYX_KEYS.COLLECTION.TEST_KEY, {test_1: {something: [1, 2, 3]}});
        return Onyx.merge(ONYX_KEYS.COLLECTION.TEST_KEY, {test_1: {something: [4]}}).then(() => {
            expect(testKeyValue).toEqual({test_1: {something: [4]}});
        });
    });

    it('should properly set and merge when using mergeCollection', () => {
        const valuesReceived: Record<string, unknown> = {};
        const mockCallback = jest.fn((data) => (valuesReceived[data.ID] = data.value));
        connectionID = Onyx.connect({
            key: ONYX_KEYS.COLLECTION.TEST_KEY,
            initWithStoredValues: false,
            callback: mockCallback,
        });

        // The first time we call mergeCollection we'll be doing a multiSet internally
        return Onyx.mergeCollection(ONYX_KEYS.COLLECTION.TEST_KEY, {
            test_1: {
                ID: 123,
                value: 'one',
            },
            test_2: {
                ID: 234,
                value: 'two',
            },
            test_3: {
                ID: 345,
                value: 'three',
            },
        } as GenericCollection)
            .then(() =>
                // 2 key values to update and 2 new keys to add.
                // MergeCollection will perform a mix of multiSet and multiMerge
                Onyx.mergeCollection(ONYX_KEYS.COLLECTION.TEST_KEY, {
                    test_1: {
                        ID: 123,
                        value: 'five',
                    },
                    test_2: {
                        ID: 234,
                        value: 'four',
                    },
                    test_3: ['abc', 'xyz'], // This shouldn't be merged since it's an array, and the original value is an object {ID, value}
                    test_4: {
                        ID: 456,
                        value: 'two',
                    },
                    test_5: {
                        ID: 567,
                        value: 'one',
                    },
                } as GenericCollection),
            )
            .then(() => {
                // 3 items on the first mergeCollection + 4 items the next mergeCollection
                expect(mockCallback).toHaveBeenCalledTimes(7);
                expect(mockCallback).toHaveBeenNthCalledWith(1, {ID: 123, value: 'one'}, 'test_1');
                expect(mockCallback).toHaveBeenNthCalledWith(2, {ID: 234, value: 'two'}, 'test_2');
                expect(mockCallback).toHaveBeenNthCalledWith(3, {ID: 345, value: 'three'}, 'test_3');
                expect(mockCallback).toHaveBeenNthCalledWith(4, {ID: 123, value: 'five'}, 'test_1');
                expect(mockCallback).toHaveBeenNthCalledWith(5, {ID: 234, value: 'four'}, 'test_2');
                expect(mockCallback).toHaveBeenNthCalledWith(6, {ID: 456, value: 'two'}, 'test_4');
                expect(mockCallback).toHaveBeenNthCalledWith(7, {ID: 567, value: 'one'}, 'test_5');
                expect(valuesReceived[123]).toEqual('five');
                expect(valuesReceived[234]).toEqual('four');
                expect(valuesReceived[345]).toEqual('three');
                expect(valuesReceived[456]).toEqual('two');
                expect(valuesReceived[567]).toEqual('one');
            });
    });

    it('should skip the update when a key not belonging to collection key is present in mergeCollection', () => {
        const valuesReceived: Record<string, unknown> = {};
        connectionID = Onyx.connect({
            key: ONYX_KEYS.COLLECTION.TEST_KEY,
            initWithStoredValues: false,
            callback: (data, key) => (valuesReceived[key] = data),
        });

        return Onyx.mergeCollection(ONYX_KEYS.COLLECTION.TEST_KEY, {test_1: {ID: 123}, notMyTest: {beep: 'boop'}} as GenericCollection).then(() => {
            expect(valuesReceived).toEqual({});
        });
    });

    it('should return full object to callback when calling mergeCollection()', () => {
        const valuesReceived: Record<string, unknown> = {};
        connectionID = Onyx.connect({
            key: ONYX_KEYS.COLLECTION.TEST_KEY,
            initWithStoredValues: false,
            callback: (data, key) => (valuesReceived[key] = data),
        });

        return Onyx.multiSet({
            test_1: {
                existingData: 'test',
            },
            test_2: {
                existingData: 'test',
            },
        })
            .then(() =>
                Onyx.mergeCollection(ONYX_KEYS.COLLECTION.TEST_KEY, {
                    test_1: {
                        ID: 123,
                        value: 'one',
                    },
                    test_2: {
                        ID: 234,
                        value: 'two',
                    },
                } as GenericCollection),
            )
            .then(() => {
                expect(valuesReceived).toEqual({
                    test_1: {
                        ID: 123,
                        value: 'one',
                        existingData: 'test',
                    },
                    test_2: {
                        ID: 234,
                        value: 'two',
                        existingData: 'test',
                    },
                });
            });
    });

    it('should use update data object to set/merge keys', () => {
        let testKeyValue: unknown;
        connectionID = Onyx.connect({
            key: ONYX_KEYS.TEST_KEY,
            initWithStoredValues: false,
            callback: (value) => {
                testKeyValue = value;
            },
        });

        let otherTestKeyValue: unknown;
        connectionID = Onyx.connect({
            key: ONYX_KEYS.OTHER_TEST,
            initWithStoredValues: false,
            callback: (value) => {
                otherTestKeyValue = value;
            },
        });

        return waitForPromisesToResolve()
            .then(() => {
                // Given the initial Onyx state: {test: true, otherTest: {test1: 'test1'}}
                Onyx.set(ONYX_KEYS.TEST_KEY, true);
                Onyx.set(ONYX_KEYS.OTHER_TEST, {test1: 'test1'});
                return waitForPromisesToResolve();
            })
            .then(() => {
                expect(testKeyValue).toBe(true);
                expect(otherTestKeyValue).toEqual({test1: 'test1'});

                // When we pass a data object to Onyx.update
                return Onyx.update([
                    {
                        onyxMethod: 'set',
                        key: ONYX_KEYS.TEST_KEY,
                        value: 'one',
                    },
                    {
                        onyxMethod: 'merge',
                        key: ONYX_KEYS.OTHER_TEST,
                        value: {test2: 'test2'},
                    },
                ]);
            })
            .then(() => {
                // Then the final Onyx state should be {test: 'one', otherTest: {test1: 'test1', test2: 'test2'}}
                expect(testKeyValue).toBe('one');
                expect(otherTestKeyValue).toEqual({test1: 'test1', test2: 'test2'});
            });
    });

    it('should use update data object to merge a collection of keys', () => {
        const valuesReceived: Record<string, unknown> = {};
        const mockCallback = jest.fn((data) => (valuesReceived[data.ID] = data.value));
        connectionID = Onyx.connect({
            key: ONYX_KEYS.COLLECTION.TEST_KEY,
            initWithStoredValues: false,
            callback: mockCallback,
        });

        return waitForPromisesToResolve()
            .then(() => {
                // Given the initial Onyx state: {test_1: {existingData: 'test',}, test_2: {existingData: 'test',}}
                Onyx.multiSet({
                    test_1: {
                        existingData: 'test',
                    },
                    test_2: {
                        existingData: 'test',
                    },
                });
                return waitForPromisesToResolve();
            })
            .then(() => {
                expect(mockCallback).toHaveBeenNthCalledWith(1, {existingData: 'test'}, 'test_1');
                expect(mockCallback).toHaveBeenNthCalledWith(2, {existingData: 'test'}, 'test_2');

                // When we pass a mergeCollection data object to Onyx.update
                return Onyx.update([
                    {
                        onyxMethod: 'mergecollection',
                        key: ONYX_KEYS.COLLECTION.TEST_KEY,
                        value: {
                            test_1: {
                                ID: 123,
                                value: 'one',
                            },
                            test_2: {
                                ID: 234,
                                value: 'two',
                            },
                            test_3: {
                                ID: 345,
                                value: 'three',
                            },
                        },
                    },
                ]);
            })
            .then(() => {
                /* Then the final Onyx state should be:
                    {
                        test_1: {
                            existingData: 'test'
                            ID: 123,
                            value: 'one',
                        },
                        test_2: {
                            existingData: 'test'
                            ID: 234,
                            value: 'two',
                        },
                        test_3: {
                            ID: 345,
                            value: 'three',
                        },
                    }
                */

                expect(mockCallback).toHaveBeenNthCalledWith(3, {ID: 123, value: 'one', existingData: 'test'}, 'test_1');
                expect(mockCallback).toHaveBeenNthCalledWith(4, {ID: 234, value: 'two', existingData: 'test'}, 'test_2');
                expect(mockCallback).toHaveBeenNthCalledWith(5, {ID: 345, value: 'three'}, 'test_3');
            });
    });

    it('should throw an error when the data object is incorrect in Onyx.update', () => {
        // Given the invalid data object with onyxMethod='multiSet'
        const data: unknown[] = [
            {onyxMethod: 'set', key: ONYX_KEYS.TEST_KEY, value: 'four'},
            {onyxMethod: 'murge', key: ONYX_KEYS.OTHER_TEST, value: {test2: 'test2'}},
        ];

        try {
            // When we pass it to Onyx.update
            // @ts-expect-error This is an invalid call to Onyx.update
            Onyx.update(data);
            // eslint-disable-next-line @typescript-eslint/no-explicit-any
        } catch (error) {
            if (error instanceof Error) {
                // Then we should expect the error message below
                expect(error.message).toEqual('Invalid onyxMethod murge in Onyx update.');
            } else {
                throw error;
            }
        }

        try {
            // Given the invalid data object with key=true
            data[1] = {onyxMethod: 'merge', key: true, value: {test2: 'test2'}};

            // When we pass it to Onyx.update
            // @ts-expect-error This is an invalid call to Onyx.update
            Onyx.update(data);
            // eslint-disable-next-line @typescript-eslint/no-explicit-any
        } catch (error) {
            if (error instanceof Error) {
                // Then we should expect the error message below
                expect(error.message).toEqual('Invalid boolean key provided in Onyx update. Onyx key must be of type string.');
            } else {
                throw error;
            }
        }
    });

    it('should properly set all keys provided in a multiSet called via update', () => {
        const valuesReceived: Record<string, unknown> = {};
        connectionID = Onyx.connect({
            key: ONYX_KEYS.COLLECTION.TEST_KEY,
            initWithStoredValues: false,
            callback: (data, key) => (valuesReceived[key] = data),
        });

        return Onyx.multiSet({
            test_1: {
                existingData: 'test',
            },
            test_2: {
                existingData: 'test',
            },
        })
            .then(() =>
                Onyx.update([
                    {
                        onyxMethod: 'multiset',
                        value: {
                            test_1: {
                                ID: 123,
                                value: 'one',
                            },
                            test_2: {
                                ID: 234,
                                value: 'two',
                            },
                        },
                    },
                ] as unknown as OnyxUpdate[]),
            )
            .then(() => {
                expect(valuesReceived).toEqual({
                    test_1: {
                        ID: 123,
                        value: 'one',
                    },
                    test_2: {
                        ID: 234,
                        value: 'two',
                    },
                });
            });
    });

    it('should reject an improperly formatted multiset operation called via update', () => {
        try {
            Onyx.update([
                {
                    onyxMethod: 'multiset',
                    value: [
                        {
                            ID: 123,
                            value: 'one',
                        },
                        {
                            ID: 234,
                            value: 'two',
                        },
                    ],
                },
            ] as unknown as OnyxUpdate[]);
        } catch (error) {
            if (error instanceof Error) {
                expect(error.message).toEqual('Invalid value provided in Onyx multiSet. Onyx multiSet value must be of type object.');
            } else {
                throw error;
            }
        }
    });

    it('should return all collection keys as a single object when waitForCollectionCallback = true', () => {
        const mockCallback = jest.fn();

        // Given some initial collection data
        const initialCollectionData = {
            testConnectCollection_1: {
                ID: 123,
                value: 'one',
            },
            testConnectCollection_2: {
                ID: 234,
                value: 'two',
            },
            testConnectCollection_3: {
                ID: 345,
                value: 'three',
            },
        };

        return Onyx.mergeCollection(ONYX_KEYS.COLLECTION.TEST_CONNECT_COLLECTION, initialCollectionData as GenericCollection)
            .then(() => {
                // When we connect to that collection with waitForCollectionCallback = true
                connectionID = Onyx.connect({
                    key: ONYX_KEYS.COLLECTION.TEST_CONNECT_COLLECTION,
                    waitForCollectionCallback: true,
                    callback: mockCallback,
                });
                return waitForPromisesToResolve();
            })
            .then(() => {
                // Then we expect the callback to be called only once and the initial stored value to be initialCollectionData
                expect(mockCallback).toHaveBeenCalledTimes(1);
                expect(mockCallback).toHaveBeenCalledWith(initialCollectionData, undefined);
            });
    });

    it('should return all collection keys as a single object when updating a collection key with waitForCollectionCallback = true', () => {
        const mockCallback = jest.fn();
        const collectionUpdate = {
            testPolicy_1: {ID: 234, value: 'one'},
            testPolicy_2: {ID: 123, value: 'two'},
        };

        // Given an Onyx.connect call with waitForCollectionCallback=true
        connectionID = Onyx.connect({
            key: ONYX_KEYS.COLLECTION.TEST_POLICY,
            waitForCollectionCallback: true,
            callback: mockCallback,
        });
        return (
            waitForPromisesToResolve()
                // When mergeCollection is called with an updated collection
                .then(() => Onyx.mergeCollection(ONYX_KEYS.COLLECTION.TEST_POLICY, collectionUpdate as GenericCollection))
                .then(() => {
                    // Then we expect the callback to have called twice, once for the initial connect call + once for the collection update
                    expect(mockCallback).toHaveBeenCalledTimes(2);

                    // AND the value for the first call should be null since the collection was not initialized at that point
                    expect(mockCallback).toHaveBeenNthCalledWith(1, undefined, undefined);

                    // AND the value for the second call should be collectionUpdate since the collection was updated
                    expect(mockCallback).toHaveBeenNthCalledWith(2, collectionUpdate);
                })
        );
    });

    it('should send a value to Onyx.connect() when subscribing to a specific collection member key and keysChanged() is called', () => {
        const mockCallback = jest.fn();
        const collectionUpdate = {
            testPolicy_1: {ID: 234, value: 'one'},
            testPolicy_2: {ID: 123, value: 'two'},
        };

        // Given an Onyx.connect call with waitForCollectionCallback=false
        connectionID = Onyx.connect({
            key: `${ONYX_KEYS.COLLECTION.TEST_POLICY}${1}`,
            callback: mockCallback,
        });
        return (
            waitForPromisesToResolve()
                // When mergeCollection is called with an updated collection
                .then(() => Onyx.mergeCollection(ONYX_KEYS.COLLECTION.TEST_POLICY, collectionUpdate as GenericCollection))
                .then(() => {
                    // Then we expect the callback to have called twice, once for the initial connect call + once for the collection update
                    expect(mockCallback).toHaveBeenCalledTimes(2);

                    // AND the value for the first call should be null since the collection was not initialized at that point
                    expect(mockCallback).toHaveBeenNthCalledWith(1, undefined, undefined);

                    // AND the value for the second call should be collectionUpdate since the collection was updated
                    expect(mockCallback).toHaveBeenNthCalledWith(2, collectionUpdate.testPolicy_1, 'testPolicy_1');
                })
        );
    });

    it('should return all collection keys as a single object for subscriber using waitForCollectionCallback when a single collection member key is updated', () => {
        const mockCallback = jest.fn();
        const collectionUpdate = {
            testPolicy_1: {ID: 234, value: 'one'},
        };

        // Given an Onyx.connect call with waitForCollectionCallback=true
        connectionID = Onyx.connect({
            key: ONYX_KEYS.COLLECTION.TEST_POLICY,
            waitForCollectionCallback: true,
            callback: mockCallback,
        });
        return (
            waitForPromisesToResolve()
                // When mergeCollection is called with an updated collection
                .then(() => Onyx.merge(`${ONYX_KEYS.COLLECTION.TEST_POLICY}${1}`, collectionUpdate.testPolicy_1))
                .then(() => {
                    // Then we expect the callback to have called twice, once for the initial connect call + once for the collection update
                    expect(mockCallback).toHaveBeenCalledTimes(2);

                    // AND the value for the second call should be collectionUpdate
                    expect(mockCallback).toHaveBeenLastCalledWith(collectionUpdate);
                })
        );
    });

    it('should return a promise when set() called with the same value and there is no change', () => {
        const promiseOne = Onyx.set('test', 'pizza');
        expect(promiseOne).toBeInstanceOf(Promise);
        return promiseOne.then(() => {
            const promiseTwo = Onyx.set('test', 'pizza');
            expect(promiseTwo).toBeInstanceOf(Promise);
        });
    });

    it('should not update a subscriber if the value in the cache has not changed at all', () => {
        const mockCallback = jest.fn();
        const collectionUpdate = {
            testPolicy_1: {ID: 234, value: 'one'},
        };

        // Given an Onyx.connect call with waitForCollectionCallback=true
        connectionID = Onyx.connect({
            key: ONYX_KEYS.COLLECTION.TEST_POLICY,
            waitForCollectionCallback: true,
            callback: mockCallback,
        });
        return (
            waitForPromisesToResolve()
                // When merge is called with an updated collection
                .then(() => Onyx.merge(`${ONYX_KEYS.COLLECTION.TEST_POLICY}${1}`, collectionUpdate.testPolicy_1))
                .then(() => {
                    // Then we expect the callback to have called twice, once for the initial connect call + once for the collection update
                    expect(mockCallback).toHaveBeenCalledTimes(2);

                    // And the value for the second call should be collectionUpdate
                    expect(mockCallback).toHaveBeenNthCalledWith(2, collectionUpdate);
                })

                // When merge is called again with the same collection not modified
                .then(() => Onyx.merge(`${ONYX_KEYS.COLLECTION.TEST_POLICY}${1}`, collectionUpdate.testPolicy_1))
                .then(() => {
                    // Then we should not expect another invocation of the callback
                    expect(mockCallback).toHaveBeenCalledTimes(2);
                })

                // When merge is called again with an object of equivalent value but not the same reference
                .then(() => Onyx.merge(`${ONYX_KEYS.COLLECTION.TEST_POLICY}${1}`, lodashClone(collectionUpdate.testPolicy_1)))
                .then(() => {
                    // Then we should not expect another invocation of the callback
                    expect(mockCallback).toHaveBeenCalledTimes(2);
                })
        );
    });

    it('should update subscriber if the value in the cache has not changed at all but initWithStoredValues === false', () => {
        const mockCallback = jest.fn();
        const collectionUpdate = {
            testPolicy_1: {ID: 234, value: 'one'},
        };

        // Given an Onyx.connect call with waitForCollectionCallback=true
        connectionID = Onyx.connect({
            key: ONYX_KEYS.COLLECTION.TEST_POLICY,
            waitForCollectionCallback: true,
            callback: mockCallback,
            initWithStoredValues: false,
        });
        return (
            waitForPromisesToResolve()
                // When merge is called with an updated collection
                .then(() => Onyx.merge(`${ONYX_KEYS.COLLECTION.TEST_POLICY}${1}`, collectionUpdate.testPolicy_1))
                .then(() => {
                    // Then we expect the callback to have called once. 0 times the initial connect call + 1 time for the merge()
                    expect(mockCallback).toHaveBeenCalledTimes(1);

                    // And the value for the second call should be collectionUpdate
                    expect(mockCallback).toHaveBeenNthCalledWith(1, collectionUpdate);
                })

                // When merge is called again with the same collection not modified
                .then(() => Onyx.merge(`${ONYX_KEYS.COLLECTION.TEST_POLICY}${1}`, collectionUpdate.testPolicy_1))
                .then(() => {
                    // Then we should expect another invocation of the callback because initWithStoredValues = false
                    expect(mockCallback).toHaveBeenCalledTimes(2);
                })

                // When merge is called again with an object of equivalent value but not the same reference
                .then(() => Onyx.merge(`${ONYX_KEYS.COLLECTION.TEST_POLICY}${1}`, lodashClone(collectionUpdate.testPolicy_1)))
                .then(() => {
                    // Then we should expect another invocation of the callback because initWithStoredValues = false
                    expect(mockCallback).toHaveBeenCalledTimes(3);
                })
        );
    });

    it('should return a promise that completes when all update() operations are done', () => {
        const connectionIDs: number[] = [];

        const testCallback = jest.fn();
        const otherTestCallback = jest.fn();
        const collectionCallback = jest.fn();
        const itemKey = `${ONYX_KEYS.COLLECTION.TEST_UPDATE}1`;

        connectionIDs.push(Onyx.connect({key: ONYX_KEYS.TEST_KEY, callback: testCallback}));
        connectionIDs.push(Onyx.connect({key: ONYX_KEYS.OTHER_TEST, callback: otherTestCallback}));
        connectionIDs.push(Onyx.connect({key: ONYX_KEYS.COLLECTION.TEST_UPDATE, callback: collectionCallback, waitForCollectionCallback: true}));
        return waitForPromisesToResolve().then(() =>
            Onyx.update([
                {onyxMethod: Onyx.METHOD.SET, key: ONYX_KEYS.TEST_KEY, value: 'taco'},
                {onyxMethod: Onyx.METHOD.MERGE, key: ONYX_KEYS.OTHER_TEST, value: 'pizza'},
                {onyxMethod: Onyx.METHOD.MERGE_COLLECTION, key: ONYX_KEYS.COLLECTION.TEST_UPDATE, value: {[itemKey]: {a: 'a'}}},
            ]).then(() => {
                expect(collectionCallback).toHaveBeenCalledTimes(2);
                expect(collectionCallback).toHaveBeenNthCalledWith(1, undefined, undefined);
                expect(collectionCallback).toHaveBeenNthCalledWith(2, {[itemKey]: {a: 'a'}});

                expect(testCallback).toHaveBeenCalledTimes(2);
                expect(testCallback).toHaveBeenNthCalledWith(1, undefined, undefined);
                expect(testCallback).toHaveBeenNthCalledWith(2, 'taco', ONYX_KEYS.TEST_KEY);

                expect(otherTestCallback).toHaveBeenCalledTimes(2);
                // We set an initial value of 42 for ONYX_KEYS.OTHER_TEST in Onyx.init()
                expect(otherTestCallback).toHaveBeenNthCalledWith(1, 42, ONYX_KEYS.OTHER_TEST);
                expect(otherTestCallback).toHaveBeenNthCalledWith(2, 'pizza', ONYX_KEYS.OTHER_TEST);
                connectionIDs.forEach((id) => Onyx.disconnect(id));
            }),
        );
    });

    it('should merge an object with a batch of objects and undefined', () => {
        let testKeyValue: unknown;

        connectionID = Onyx.connect({
            key: ONYX_KEYS.TEST_KEY,
            initWithStoredValues: false,
            callback: (value) => {
                testKeyValue = value;
            },
        });

        return Onyx.set(ONYX_KEYS.TEST_KEY, {test1: 'test1'})
            .then(() => {
                expect(testKeyValue).toEqual({test1: 'test1'});
                Onyx.merge(ONYX_KEYS.TEST_KEY, {test2: 'test2'});
                Onyx.merge(ONYX_KEYS.TEST_KEY, {test3: 'test3'});
                Onyx.merge(ONYX_KEYS.TEST_KEY, undefined);
                Onyx.merge(ONYX_KEYS.TEST_KEY, {test4: 'test4'});
                Onyx.merge(ONYX_KEYS.TEST_KEY, undefined);
                return waitForPromisesToResolve();
            })
            .then(() => {
                expect(testKeyValue).toEqual({
                    test1: 'test1',
                    test2: 'test2',
                    test3: 'test3',
                    test4: 'test4',
                });
            });
    });

    it('should merge an object with null and overwrite the value', () => {
        let testKeyValue: unknown;

        connectionID = Onyx.connect({
            key: ONYX_KEYS.TEST_KEY,
            initWithStoredValues: false,
            callback: (value) => {
                testKeyValue = value;
            },
        });

        return Onyx.set(ONYX_KEYS.TEST_KEY, {test1: 'test1'})
            .then(() => {
                expect(testKeyValue).toEqual({test1: 'test1'});
                Onyx.merge(ONYX_KEYS.TEST_KEY, null);
                Onyx.merge(ONYX_KEYS.TEST_KEY, {test2: 'test2'});
                Onyx.merge(ONYX_KEYS.TEST_KEY, {test3: 'test3'});
                return waitForPromisesToResolve();
            })
            .then(() => {
                expect(testKeyValue).toEqual({
                    test2: 'test2',
                    test3: 'test3',
                });
            });
    });

    it('should merge a key with null and allow subsequent updates', () => {
        let testKeyValue: unknown;

        connectionID = Onyx.connect({
            key: ONYX_KEYS.TEST_KEY,
            initWithStoredValues: false,
            callback: (value) => {
                testKeyValue = value;
            },
        });

        return Onyx.set(ONYX_KEYS.TEST_KEY, 1)
            .then(() => {
                expect(testKeyValue).toEqual(1);
                Onyx.merge(ONYX_KEYS.TEST_KEY, null);
                return waitForPromisesToResolve();
            })
            .then(() => {
                expect(testKeyValue).toEqual(undefined);
                return Onyx.merge(ONYX_KEYS.TEST_KEY, 2);
            })
            .then(() => {
                expect(testKeyValue).toEqual(2);
            });
    });

    it("should not set null values in Onyx.merge, when the key doesn't exist yet", () => {
        let testKeyValue: unknown;

        connectionID = Onyx.connect({
            key: ONYX_KEYS.TEST_KEY,
            initWithStoredValues: false,
            callback: (value) => {
                testKeyValue = value;
            },
        });

        return Onyx.merge(ONYX_KEYS.TEST_KEY, {
            waypoints: {
                1: 'Home',
                2: 'Work',
                3: null,
            },
        }).then(() => {
            expect(testKeyValue).toEqual({
                waypoints: {
                    1: 'Home',
                    2: 'Work',
                },
            });
        });
    });
    it('should apply updates in order with Onyx.update', () => {
        let testKeyValue: unknown;

        connectionID = Onyx.connect({
            key: ONYX_KEYS.TEST_KEY,
            initWithStoredValues: false,
            callback: (value) => {
                testKeyValue = value;
            },
        });

        return Onyx.set(ONYX_KEYS.TEST_KEY, {})
            .then(() => {
                expect(testKeyValue).toEqual({});
                Onyx.update([
                    {
                        onyxMethod: 'merge',
                        key: ONYX_KEYS.TEST_KEY,
                        value: {test1: 'test1'},
                    },
                    {
                        onyxMethod: 'set',
                        key: ONYX_KEYS.TEST_KEY,
                        value: null,
                    },
                ]);
                return waitForPromisesToResolve();
            })
            .then(() => {
                expect(testKeyValue).toEqual(undefined);
            });
    });

    it('mergeCollection should omit nested null values', () => {
        let result: OnyxCollection<unknown>;

        const routineRoute = `${ONYX_KEYS.COLLECTION.TEST_KEY}routine`;
        const holidayRoute = `${ONYX_KEYS.COLLECTION.TEST_KEY}holiday`;

        connectionID = Onyx.connect({
            key: ONYX_KEYS.COLLECTION.TEST_KEY,
            initWithStoredValues: false,
            callback: (value) => (result = value),
            waitForCollectionCallback: true,
        });

        return Onyx.mergeCollection(ONYX_KEYS.COLLECTION.TEST_KEY, {
            [routineRoute]: {
                waypoints: {
                    1: 'Home',
                    2: 'Work',
                    3: 'Gym',
                },
            },
            [holidayRoute]: {
                waypoints: {
                    1: 'Home',
                    2: 'Beach',
                    3: null,
                },
            },
        } as GenericCollection).then(() => {
            expect(result).toEqual({
                [routineRoute]: {
                    waypoints: {
                        1: 'Home',
                        2: 'Work',
                        3: 'Gym',
                    },
                },
                [holidayRoute]: {
                    waypoints: {
                        1: 'Home',
                        2: 'Beach',
                    },
                },
            });
        });
    });

    it('should not call a collection item subscriber if the value did not change', () => {
        const connectionIDs: number[] = [];

        const cat = `${ONYX_KEYS.COLLECTION.ANIMALS}cat`;
        const dog = `${ONYX_KEYS.COLLECTION.ANIMALS}dog`;

        const collectionCallback = jest.fn();
        const catCallback = jest.fn();
        const dogCallback = jest.fn();

        connectionIDs.push(
            Onyx.connect({
                key: ONYX_KEYS.COLLECTION.ANIMALS,
                callback: collectionCallback,
                waitForCollectionCallback: true,
            }),
        );
        connectionIDs.push(Onyx.connect({key: cat, callback: catCallback}));
        connectionIDs.push(Onyx.connect({key: dog, callback: dogCallback}));

        const initialValue = {name: 'Fluffy'};

        const collectionDiff: GenericCollection = {
            [cat]: initialValue,
            [dog]: {name: 'Rex'},
        };

        return Onyx.set(cat, initialValue)
            .then(() => {
                Onyx.mergeCollection(ONYX_KEYS.COLLECTION.ANIMALS, collectionDiff);
                return waitForPromisesToResolve();
            })
            .then(() => {
                expect(collectionCallback).toHaveBeenCalledTimes(3);
                expect(collectionCallback).toHaveBeenCalledWith(collectionDiff);

                expect(catCallback).toHaveBeenCalledTimes(2);
                expect(dogCallback).toHaveBeenCalledTimes(2);

                connectionIDs.map((id) => Onyx.disconnect(id));
            });
    });

<<<<<<< HEAD
    describe('update', () => {
        it('should squash all updates of collection-related keys into a single mergeCollection call', () => {
            const connectionIDs: number[] = [];

            const routineRoute = `${ONYX_KEYS.COLLECTION.ROUTES}routine`;
            const holidayRoute = `${ONYX_KEYS.COLLECTION.ROUTES}holiday`;

            const routesCollectionCallback = jest.fn();
            connectionIDs.push(
                Onyx.connect({
                    key: ONYX_KEYS.COLLECTION.ROUTES,
                    callback: routesCollectionCallback,
                    waitForCollectionCallback: true,
                }),
            );

            return Onyx.update([
                {
                    onyxMethod: Onyx.METHOD.MERGE,
                    key: routineRoute,
                    value: {
                        waypoints: {
                            1: 'Home',
                            2: 'Work',
                            3: 'Gym',
                        },
                    },
                },
                {
                    onyxMethod: Onyx.METHOD.MERGE,
                    key: holidayRoute,
                    value: {
                        waypoints: {
                            1: 'Home',
                            2: 'Beach',
                            3: 'Restaurant',
                        },
                    },
                },
                {
                    onyxMethod: Onyx.METHOD.MERGE_COLLECTION,
                    key: ONYX_KEYS.COLLECTION.ROUTES,
                    value: {
                        [holidayRoute]: {
                            waypoints: {
                                0: 'Bed',
                            },
                        },
                        [routineRoute]: {
                            waypoints: {
                                0: 'Bed',
                            },
                        },
                    },
                },
                {
                    onyxMethod: Onyx.METHOD.MERGE,
                    key: holidayRoute,
                    value: {
                        waypoints: {
                            4: 'Home',
                        },
                    },
                },
                {
                    onyxMethod: Onyx.METHOD.MERGE,
                    key: routineRoute,
                    value: {
                        waypoints: {
                            3: 'Gym',
                        },
                    },
                },
            ]).then(() => {
                expect(routesCollectionCallback).toHaveBeenNthCalledWith(1, {
                    [holidayRoute]: {
                        waypoints: {
                            0: 'Bed',
                            1: 'Home',
                            2: 'Beach',
                            3: 'Restaurant',
                            4: 'Home',
                        },
                    },
                    [routineRoute]: {
                        waypoints: {
                            0: 'Bed',
                            1: 'Home',
                            2: 'Work',
                            3: 'Gym',
                        },
                    },
                });

                connectionIDs.map((id) => Onyx.disconnect(id));
            });
        });

        it('should return a promise that completes when all update() operations are done', () => {
            const connectionIDs: number[] = [];

            const bob = `${ONYX_KEYS.COLLECTION.PEOPLE}bob`;
            const lisa = `${ONYX_KEYS.COLLECTION.PEOPLE}lisa`;

            const cat = `${ONYX_KEYS.COLLECTION.ANIMALS}cat`;
            const dog = `${ONYX_KEYS.COLLECTION.ANIMALS}dog`;

            const testCallback = jest.fn();
            const otherTestCallback = jest.fn();
            const peopleCollectionCallback = jest.fn();
            const animalsCollectionCallback = jest.fn();
            const catCallback = jest.fn();

            connectionIDs.push(Onyx.connect({key: ONYX_KEYS.TEST_KEY, callback: testCallback}));
            connectionIDs.push(Onyx.connect({key: ONYX_KEYS.OTHER_TEST, callback: otherTestCallback}));
            connectionIDs.push(
                Onyx.connect({
                    key: ONYX_KEYS.COLLECTION.ANIMALS,
                    callback: animalsCollectionCallback,
                    waitForCollectionCallback: true,
                }),
            );
            connectionIDs.push(
                Onyx.connect({
                    key: ONYX_KEYS.COLLECTION.PEOPLE,
                    callback: peopleCollectionCallback,
                    waitForCollectionCallback: true,
                }),
            );
            connectionIDs.push(Onyx.connect({key: cat, callback: catCallback}));

            return Onyx.update([
                {onyxMethod: Onyx.METHOD.MERGE, key: ONYX_KEYS.TEST_KEY, value: 'none'},
                {onyxMethod: Onyx.METHOD.SET, key: ONYX_KEYS.TEST_KEY, value: {food: 'taco'}},
                {onyxMethod: Onyx.METHOD.MERGE, key: ONYX_KEYS.TEST_KEY, value: {drink: 'wine'}},
                {onyxMethod: Onyx.METHOD.MERGE, key: ONYX_KEYS.OTHER_TEST, value: {food: 'pizza'}},
                {onyxMethod: Onyx.METHOD.MERGE, key: ONYX_KEYS.OTHER_TEST, value: {drink: 'water'}},
                {onyxMethod: Onyx.METHOD.MERGE, key: dog, value: {sound: 'woof'}},
                {
                    onyxMethod: Onyx.METHOD.MERGE_COLLECTION,
                    key: ONYX_KEYS.COLLECTION.ANIMALS,
                    value: {
                        [cat]: {age: 5, size: 'S'},
                        [dog]: {size: 'M'},
                    },
                },
                {onyxMethod: Onyx.METHOD.SET, key: cat, value: {age: 3}},
                {onyxMethod: Onyx.METHOD.MERGE, key: cat, value: {sound: 'meow'}},
                {onyxMethod: Onyx.METHOD.MERGE, key: bob, value: {car: 'sedan'}},
                {onyxMethod: Onyx.METHOD.MERGE, key: lisa, value: {car: 'SUV', age: 21}},
                {onyxMethod: Onyx.METHOD.MERGE, key: bob, value: {age: 25}},
            ]).then(() => {
                expect(testCallback).toHaveBeenNthCalledWith(1, {food: 'taco', drink: 'wine'}, ONYX_KEYS.TEST_KEY);

                expect(otherTestCallback).toHaveBeenNthCalledWith(1, {food: 'pizza', drink: 'water'}, ONYX_KEYS.OTHER_TEST);

                expect(animalsCollectionCallback).toHaveBeenNthCalledWith(1, {
                    [cat]: {age: 3, sound: 'meow'},
                });
                expect(animalsCollectionCallback).toHaveBeenNthCalledWith(2, {
                    [cat]: {age: 3, sound: 'meow'},
                    [dog]: {size: 'M', sound: 'woof'},
                });

                expect(catCallback).toHaveBeenNthCalledWith(1, {age: 3, sound: 'meow'}, cat);

                expect(peopleCollectionCallback).toHaveBeenNthCalledWith(1, {
                    [bob]: {age: 25, car: 'sedan'},
                    [lisa]: {age: 21, car: 'SUV'},
                });

                connectionIDs.map((id) => Onyx.disconnect(id));
            });
        });

        it('should apply updates in the correct order with Onyx.update', () => {
            let testKeyValue: unknown;

            connectionID = Onyx.connect({
                key: ONYX_KEYS.TEST_KEY,
                initWithStoredValues: false,
                callback: (value) => {
                    testKeyValue = value;
                },
            });

            return Onyx.set(ONYX_KEYS.TEST_KEY, {})
                .then(() => {
                    expect(testKeyValue).toEqual({});
                    Onyx.update([
                        {
                            onyxMethod: 'merge',
                            key: ONYX_KEYS.TEST_KEY,
                            value: {test1: 'test1'},
                        },
                        {
                            onyxMethod: 'set',
                            key: ONYX_KEYS.TEST_KEY,
                            value: null,
                        },
                    ]);
                    return waitForPromisesToResolve();
                })
                .then(() => {
                    expect(testKeyValue).toBeUndefined();
                });
        });

        describe('merge', () => {
            it('should remove a deeply nested null when merging an existing key', () => {
                let result: unknown;

                connectionID = Onyx.connect({
                    key: ONYX_KEYS.TEST_KEY,
                    initWithStoredValues: false,
                    callback: (value) => (result = value),
                });

                const initialValue = {
                    waypoints: {
                        1: 'Home',
                        2: 'Work',
                        3: 'Gym',
                    },
                };

                return Onyx.set(ONYX_KEYS.TEST_KEY, initialValue)
                    .then(() => {
                        expect(result).toEqual(initialValue);
                        Onyx.merge(ONYX_KEYS.TEST_KEY, {
                            waypoints: {
                                1: 'Home',
                                2: 'Work',
                                3: null,
                            },
                        });
                        return waitForPromisesToResolve();
                    })
                    .then(() => {
                        expect(result).toEqual({
                            waypoints: {
                                1: 'Home',
                                2: 'Work',
                            },
                        });
                    });
            });
        });
=======
    it('should update Snapshot when its data changed', async () => {
        const cat = `${ONYX_KEYS.COLLECTION.ANIMALS}cat`;
        const snapshot1 = `${ONYX_KEYS.COLLECTION.SNAPSHOT}1`;

        const initialValue = {name: 'Fluffy'};
        const finalValue = {name: 'Kitty'};

        await Onyx.set(cat, initialValue);
        await Onyx.set(snapshot1, {data: {[cat]: initialValue}});

        const callback = jest.fn();

        Onyx.connect({
            key: ONYX_KEYS.COLLECTION.SNAPSHOT,
            callback,
        });

        await Onyx.update([{key: cat, value: finalValue, onyxMethod: Onyx.METHOD.MERGE}]);

        expect(callback).toBeCalledTimes(2);
        expect(callback).toHaveBeenNthCalledWith(1, {data: {[cat]: initialValue}}, snapshot1);
        expect(callback).toHaveBeenNthCalledWith(2, {data: {[cat]: finalValue}}, snapshot1);
>>>>>>> 0057e4fc
    });
});<|MERGE_RESOLUTION|>--- conflicted
+++ resolved
@@ -16,11 +16,8 @@
         TEST_UPDATE: 'testUpdate_',
         PEOPLE: 'people_',
         ANIMALS: 'animals_',
-<<<<<<< HEAD
+        SNAPSHOT: 'snapshot_',
         ROUTES: 'routes_',
-=======
-        SNAPSHOT: 'snapshot_',
->>>>>>> 0057e4fc
     },
 };
 
@@ -1375,7 +1372,30 @@
             });
     });
 
-<<<<<<< HEAD
+    it('should update Snapshot when its data changed', async () => {
+        const cat = `${ONYX_KEYS.COLLECTION.ANIMALS}cat`;
+        const snapshot1 = `${ONYX_KEYS.COLLECTION.SNAPSHOT}1`;
+
+        const initialValue = {name: 'Fluffy'};
+        const finalValue = {name: 'Kitty'};
+
+        await Onyx.set(cat, initialValue);
+        await Onyx.set(snapshot1, {data: {[cat]: initialValue}});
+
+        const callback = jest.fn();
+
+        Onyx.connect({
+            key: ONYX_KEYS.COLLECTION.SNAPSHOT,
+            callback,
+        });
+
+        await Onyx.update([{key: cat, value: finalValue, onyxMethod: Onyx.METHOD.MERGE}]);
+
+        expect(callback).toBeCalledTimes(2);
+        expect(callback).toHaveBeenNthCalledWith(1, {data: {[cat]: initialValue}}, snapshot1);
+        expect(callback).toHaveBeenNthCalledWith(2, {data: {[cat]: finalValue}}, snapshot1);
+    });
+
     describe('update', () => {
         it('should squash all updates of collection-related keys into a single mergeCollection call', () => {
             const connectionIDs: number[] = [];
@@ -1624,29 +1644,5 @@
                     });
             });
         });
-=======
-    it('should update Snapshot when its data changed', async () => {
-        const cat = `${ONYX_KEYS.COLLECTION.ANIMALS}cat`;
-        const snapshot1 = `${ONYX_KEYS.COLLECTION.SNAPSHOT}1`;
-
-        const initialValue = {name: 'Fluffy'};
-        const finalValue = {name: 'Kitty'};
-
-        await Onyx.set(cat, initialValue);
-        await Onyx.set(snapshot1, {data: {[cat]: initialValue}});
-
-        const callback = jest.fn();
-
-        Onyx.connect({
-            key: ONYX_KEYS.COLLECTION.SNAPSHOT,
-            callback,
-        });
-
-        await Onyx.update([{key: cat, value: finalValue, onyxMethod: Onyx.METHOD.MERGE}]);
-
-        expect(callback).toBeCalledTimes(2);
-        expect(callback).toHaveBeenNthCalledWith(1, {data: {[cat]: initialValue}}, snapshot1);
-        expect(callback).toHaveBeenNthCalledWith(2, {data: {[cat]: finalValue}}, snapshot1);
->>>>>>> 0057e4fc
     });
 });