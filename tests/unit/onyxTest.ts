import lodashClone from 'lodash/clone';
import Onyx from '../../lib';
import waitForPromisesToResolve from '../utils/waitForPromisesToResolve';
import OnyxUtils from '../../lib/OnyxUtils';
import type OnyxCache from '../../lib/OnyxCache';
import type {OnyxCollection, OnyxUpdate} from '../../lib/types';
import type GenericCollection from '../utils/GenericCollection';
import type {Connection} from '../../lib/OnyxConnectionManager';

const ONYX_KEYS = {
    TEST_KEY: 'test',
    OTHER_TEST: 'otherTest',
    COLLECTION: {
        TEST_KEY: 'test_',
        TEST_CONNECT_COLLECTION: 'testConnectCollection_',
        TEST_POLICY: 'testPolicy_',
        TEST_UPDATE: 'testUpdate_',
        PEOPLE: 'people_',
        ANIMALS: 'animals_',
        SNAPSHOT: 'snapshot_',
        ROUTES: 'routes_',
    },
};

Onyx.init({
    keys: ONYX_KEYS,
    initialKeyStates: {
        [ONYX_KEYS.OTHER_TEST]: 42,
    },
});

describe('Onyx', () => {
    let connection: Connection | undefined;

    /** @type OnyxCache */
    let cache: typeof OnyxCache;

    beforeEach(() => {
        // eslint-disable-next-line @typescript-eslint/no-var-requires
        cache = require('../../lib/OnyxCache').default;
    });

    afterEach(() => {
        if (connection) {
            Onyx.disconnect(connection);
        }
        return Onyx.clear();
    });

    it('should remove key value from OnyxCache/Storage when set is called with null value', () =>
        Onyx.set(ONYX_KEYS.OTHER_TEST, 42)
            .then(() => OnyxUtils.getAllKeys())
            .then((keys) => {
                expect(keys.has(ONYX_KEYS.OTHER_TEST)).toBe(true);
                return Onyx.set(ONYX_KEYS.OTHER_TEST, null);
            })
            // Checks if cache value is removed.
            .then(() => {
                expect(cache.get(ONYX_KEYS.OTHER_TEST)).toBeUndefined();
                return OnyxUtils.getAllKeys();
            })
            .then((keys) => {
                expect(keys.has(ONYX_KEYS.OTHER_TEST)).toBe(false);
            }));

    it('should restore a key with initial state if the key was set to null and Onyx.clear() is called', () =>
        Onyx.set(ONYX_KEYS.OTHER_TEST, 42)
            .then(() => Onyx.set(ONYX_KEYS.OTHER_TEST, null))
            .then(() => Onyx.clear())
            .then(() => {
                expect(cache.get(ONYX_KEYS.OTHER_TEST)).toBe(42);
            }));

    it('should set a simple key', () => {
        let testKeyValue: unknown;

        connection = Onyx.connect({
            key: ONYX_KEYS.TEST_KEY,
            initWithStoredValues: false,
            callback: (value) => {
                testKeyValue = value;
            },
        });

        // Set a simple key
        return Onyx.set(ONYX_KEYS.TEST_KEY, 'test').then(() => {
            expect(testKeyValue).toBe('test');
        });
    });

    it('should not set the key if the value is incompatible (array vs object)', () => {
        let testKeyValue: unknown;

        connection = Onyx.connect({
            key: ONYX_KEYS.TEST_KEY,
            initWithStoredValues: false,
            callback: (value) => {
                testKeyValue = value;
            },
        });

        return Onyx.set(ONYX_KEYS.TEST_KEY, ['test'])
            .then(() => {
                expect(testKeyValue).toStrictEqual(['test']);
                return Onyx.set(ONYX_KEYS.TEST_KEY, {test: 'test'});
            })
            .then(() => {
                expect(testKeyValue).toStrictEqual(['test']);
            });
    });

    it("shouldn't call a connection twice when setting a value", () => {
        const mockCallback = jest.fn();

        connectionID = Onyx.connect({
            key: ONYX_KEYS.TEST_KEY,
            callback: mockCallback,
            // True is the default, just setting it here to be explicit
            initWithStoredValues: true,
        });

        return Onyx.set(ONYX_KEYS.TEST_KEY, 'test').then(() => {
            expect(mockCallback).toHaveBeenCalledTimes(1);
        });
    });

    it('should merge an object with another object', () => {
        let testKeyValue: unknown;

        connection = Onyx.connect({
            key: ONYX_KEYS.TEST_KEY,
            initWithStoredValues: false,
            callback: (value) => {
                testKeyValue = value;
            },
        });

        return Onyx.set(ONYX_KEYS.TEST_KEY, {test1: 'test1'})
            .then(() => {
                expect(testKeyValue).toEqual({test1: 'test1'});
                return Onyx.merge(ONYX_KEYS.TEST_KEY, {test2: 'test2'});
            })
            .then(() => {
                expect(testKeyValue).toEqual({test1: 'test1', test2: 'test2'});
            });
    });

    it('should not merge if the value is incompatible (array vs object)', () => {
        let testKeyValue: unknown;

        connection = Onyx.connect({
            key: ONYX_KEYS.TEST_KEY,
            initWithStoredValues: false,
            callback: (value) => {
                testKeyValue = value;
            },
        });

        return Onyx.merge(ONYX_KEYS.TEST_KEY, ['test'])
            .then(() => {
                expect(testKeyValue).toStrictEqual(['test']);
                return Onyx.merge(ONYX_KEYS.TEST_KEY, {test2: 'test2'});
            })
            .then(() => {
                expect(testKeyValue).toStrictEqual(['test']);
            });
    });

    it('should notify subscribers when data has been cleared', () => {
        let testKeyValue: unknown;
        connection = Onyx.connect({
            key: ONYX_KEYS.TEST_KEY,
            initWithStoredValues: false,
            callback: (value) => {
                testKeyValue = value;
            },
        });

<<<<<<< HEAD
        let otherTestValue: unknown;
        const otherTestConnection = Onyx.connect({
=======
        const mockCallback = jest.fn();
        const otherTestConnectionID = Onyx.connect({
>>>>>>> 115542b6
            key: ONYX_KEYS.OTHER_TEST,
            callback: mockCallback,
        });

        return waitForPromisesToResolve()
            .then(() => {
                expect(mockCallback).toHaveBeenCalledTimes(1);
                expect(mockCallback).toHaveBeenCalledWith(42, ONYX_KEYS.OTHER_TEST);
                mockCallback.mockClear();
            })
            .then(() => Onyx.set(ONYX_KEYS.TEST_KEY, 'test'))
            .then(() => {
                expect(testKeyValue).toBe('test');
                return Onyx.clear();
            })
            .then(() => waitForPromisesToResolve())
            .then(() => {
                // Test key should be cleared
                expect(testKeyValue).toBeUndefined();

                // Expect that the connection to a key with a default value that wasn't changed is not called on clear
                expect(mockCallback).toHaveBeenCalledTimes(0);

                return Onyx.disconnect(otherTestConnection);
            });
    });

    it('should not notify subscribers after they have disconnected', () => {
        let testKeyValue: unknown;
        connection = Onyx.connect({
            key: ONYX_KEYS.TEST_KEY,
            initWithStoredValues: false,
            callback: (value) => {
                testKeyValue = value;
            },
        });

        return Onyx.set(ONYX_KEYS.TEST_KEY, 'test')
            .then(() => {
                expect(testKeyValue).toBe('test');
                if (connection) {
                    Onyx.disconnect(connection);
                }
                return Onyx.set(ONYX_KEYS.TEST_KEY, 'test updated');
            })
            .then(() => {
                // Test value has not changed
                expect(testKeyValue).toBe('test');
            });
    });

    it('should merge arrays by replacing previous value with new value', () => {
        let testKeyValue: unknown;
        connection = Onyx.connect({
            key: ONYX_KEYS.TEST_KEY,
            initWithStoredValues: false,
            callback: (value) => {
                testKeyValue = value;
            },
        });

        return Onyx.set(ONYX_KEYS.TEST_KEY, ['test1'])
            .then(() => {
                expect(testKeyValue).toStrictEqual(['test1']);
                return Onyx.merge(ONYX_KEYS.TEST_KEY, ['test2', 'test3', 'test4']);
            })
            .then(waitForPromisesToResolve)
            .then(() => {
                expect(testKeyValue).toStrictEqual(['test2', 'test3', 'test4']);
            });
    });

    it('should merge 2 objects when it has no initial stored value for test key', () => {
        let testKeyValue: unknown;
        connection = Onyx.connect({
            key: ONYX_KEYS.TEST_KEY,
            initWithStoredValues: false,
            callback: (value) => {
                testKeyValue = value;
            },
        });

        Onyx.merge(ONYX_KEYS.TEST_KEY, {test1: 'test1'});
        return Onyx.merge(ONYX_KEYS.TEST_KEY, {test2: 'test2'}).then(() => {
            expect(testKeyValue).toStrictEqual({test1: 'test1', test2: 'test2'});
        });
    });

    it('should merge 2 arrays when it has no initial stored value for test key', () => {
        let testKeyValue: unknown;
        connection = Onyx.connect({
            key: ONYX_KEYS.TEST_KEY,
            initWithStoredValues: false,
            callback: (value) => {
                testKeyValue = value;
            },
        });

        Onyx.merge(ONYX_KEYS.TEST_KEY, ['test1']);
        return Onyx.merge(ONYX_KEYS.TEST_KEY, ['test2']).then(() => {
            expect(testKeyValue).toEqual(['test2']);
        });
    });

    it('should remove keys that are set to null when merging', () => {
        let testKeyValue: unknown;

        connection = Onyx.connect({
            key: ONYX_KEYS.TEST_KEY,
            initWithStoredValues: false,
            callback: (value) => {
                testKeyValue = value;
            },
        });

        return Onyx.set(ONYX_KEYS.TEST_KEY, {
            test1: {
                test2: 'test2',
                test3: {
                    test4: 'test4',
                },
            },
        })
            .then(() => {
                expect(testKeyValue).toEqual({
                    test1: {
                        test2: 'test2',
                        test3: {
                            test4: 'test4',
                        },
                    },
                });

                return Onyx.merge(ONYX_KEYS.TEST_KEY, {
                    test1: {
                        test3: {
                            test4: null,
                        },
                    },
                });
            })
            .then(() => {
                expect(testKeyValue).toEqual({
                    test1: {
                        test2: 'test2',
                        test3: {},
                    },
                });

                return Onyx.merge(ONYX_KEYS.TEST_KEY, {
                    test1: {
                        test3: null,
                    },
                });
            })
            .then(() => {
                expect(testKeyValue).toEqual({test1: {test2: 'test2'}});

                return Onyx.merge(ONYX_KEYS.TEST_KEY, {test1: null});
            })
            .then(() => {
                expect(testKeyValue).toEqual({});
            });
    });

    it('should ignore top-level and remove nested `undefined` values in Onyx.set', () => {
        let testKeyValue: unknown;

        connection = Onyx.connect({
            key: ONYX_KEYS.TEST_KEY,
            initWithStoredValues: false,
            callback: (value) => {
                testKeyValue = value;
            },
        });

        return Onyx.set(ONYX_KEYS.TEST_KEY, {
            test1: {
                test2: 'test2',
                test3: 'test3',
            },
        })
            .then(() => {
                expect(testKeyValue).toEqual({
                    test1: {
                        test2: 'test2',
                        test3: 'test3',
                    },
                });

                return Onyx.set(ONYX_KEYS.TEST_KEY, {
                    test1: {
                        test2: undefined,
                        test3: 'test3',
                    },
                });
            })
            .then(() => {
                expect(testKeyValue).toEqual({test1: {test3: 'test3'}});

                return Onyx.set(ONYX_KEYS.TEST_KEY, {test1: undefined});
            })
            .then(() => {
                expect(testKeyValue).toEqual({});

                return Onyx.set(ONYX_KEYS.TEST_KEY, undefined);
            })
            .then(() => {
                expect(testKeyValue).toEqual({});

                return Onyx.set(ONYX_KEYS.TEST_KEY, {test1: undefined});
            });
    });

    it('should ignore top-level and remove nested `undefined` values in Onyx.multiSet', () => {
        let testKeyValue: unknown;
        connection = Onyx.connect({
            key: ONYX_KEYS.TEST_KEY,
            initWithStoredValues: false,
            callback: (value) => {
                testKeyValue = value;
            },
        });

        let otherTestKeyValue: unknown;
        connection = Onyx.connect({
            key: ONYX_KEYS.OTHER_TEST,
            initWithStoredValues: false,
            callback: (value) => {
                otherTestKeyValue = value;
            },
        });

        return Onyx.multiSet({
            [ONYX_KEYS.TEST_KEY]: {
                test1: 'test1',
                test2: 'test2',
            },
            [ONYX_KEYS.OTHER_TEST]: 'otherTest',
        })
            .then(() => {
                expect(testKeyValue).toEqual({
                    test1: 'test1',
                    test2: 'test2',
                });
                expect(otherTestKeyValue).toEqual('otherTest');

                return Onyx.multiSet({
                    [ONYX_KEYS.TEST_KEY]: {
                        test1: 'test1',
                        test2: undefined,
                    },
                    [ONYX_KEYS.OTHER_TEST]: undefined,
                });
            })
            .then(() => {
                expect(testKeyValue).toEqual({
                    test1: 'test1',
                });
                expect(otherTestKeyValue).toEqual('otherTest');

                return Onyx.multiSet({
                    [ONYX_KEYS.TEST_KEY]: null,
                    [ONYX_KEYS.OTHER_TEST]: null,
                });
            })
            .then(() => {
                expect(testKeyValue).toEqual(undefined);
                expect(otherTestKeyValue).toEqual(undefined);
            });
    });

    it('should ignore top-level and remove nested `undefined` values in Onyx.merge', () => {
        let testKeyValue: unknown;

        connection = Onyx.connect({
            key: ONYX_KEYS.TEST_KEY,
            initWithStoredValues: false,
            callback: (value) => {
                testKeyValue = value;
            },
        });

        return Onyx.set(ONYX_KEYS.TEST_KEY, {
            test1: {
                test2: 'test2',
                test3: 'test3',
            },
        })
            .then(() => {
                expect(testKeyValue).toEqual({
                    test1: {
                        test2: 'test2',
                        test3: 'test3',
                    },
                });
                return Onyx.merge(ONYX_KEYS.TEST_KEY, {
                    test1: {
                        test2: undefined,
                    },
                });
            })
            .then(() => {
                expect(testKeyValue).toEqual({test1: {test2: 'test2', test3: 'test3'}});
                return Onyx.merge(ONYX_KEYS.TEST_KEY, {test1: undefined});
            })
            .then(() => {
                expect(testKeyValue).toEqual({test1: {test2: 'test2', test3: 'test3'}});
                return Onyx.merge(ONYX_KEYS.TEST_KEY, undefined);
            })
            .then(() => {
                expect(testKeyValue).toEqual({test1: {test2: 'test2', test3: 'test3'}});
            });
    });

    it('should ignore top-level and remove nested `undefined` values in Onyx.mergeCollection', () => {
        let result: OnyxCollection<unknown>;

        const routineRoute = `${ONYX_KEYS.COLLECTION.TEST_KEY}routine`;
        const holidayRoute = `${ONYX_KEYS.COLLECTION.TEST_KEY}holiday`;
        const workRoute = `${ONYX_KEYS.COLLECTION.TEST_KEY}work`;

        connection = Onyx.connect({
            key: ONYX_KEYS.COLLECTION.TEST_KEY,
            initWithStoredValues: false,
            callback: (value) => (result = value),
            waitForCollectionCallback: true,
        });

        return Onyx.mergeCollection(ONYX_KEYS.COLLECTION.TEST_KEY, {
            [routineRoute]: {
                waypoints: {
                    1: 'Home',
                    2: 'Work',
                    3: undefined,
                },
            },
            [holidayRoute]: {
                waypoints: undefined,
            },
            [workRoute]: undefined,
        } as GenericCollection).then(() => {
            expect(result).toEqual({
                [routineRoute]: {
                    waypoints: {
                        1: 'Home',
                        2: 'Work',
                    },
                },
                [holidayRoute]: {},
                [workRoute]: undefined,
            });
        });
    });

    it('should overwrite an array key nested inside an object', () => {
        let testKeyValue: unknown;
        connection = Onyx.connect({
            key: ONYX_KEYS.TEST_KEY,
            initWithStoredValues: false,
            callback: (value) => {
                testKeyValue = value;
            },
        });

        Onyx.merge(ONYX_KEYS.TEST_KEY, {something: [1, 2, 3]});
        return Onyx.merge(ONYX_KEYS.TEST_KEY, {something: [4]}).then(() => {
            expect(testKeyValue).toEqual({something: [4]});
        });
    });

    it('should overwrite an array key nested inside an object when using merge on a collection', () => {
        let testKeyValue: unknown;
        connection = Onyx.connect({
            key: ONYX_KEYS.COLLECTION.TEST_KEY,
            initWithStoredValues: false,
            callback: (value) => {
                testKeyValue = value;
            },
        });

        Onyx.merge(ONYX_KEYS.COLLECTION.TEST_KEY, {test_1: {something: [1, 2, 3]}});
        return Onyx.merge(ONYX_KEYS.COLLECTION.TEST_KEY, {test_1: {something: [4]}}).then(() => {
            expect(testKeyValue).toEqual({test_1: {something: [4]}});
        });
    });

    it('should properly set and merge when using mergeCollection', () => {
        const valuesReceived: Record<string, unknown> = {};
        const mockCallback = jest.fn((data) => (valuesReceived[data.ID] = data.value));
        connection = Onyx.connect({
            key: ONYX_KEYS.COLLECTION.TEST_KEY,
            initWithStoredValues: false,
            callback: mockCallback,
        });

        // The first time we call mergeCollection we'll be doing a multiSet internally
        return Onyx.mergeCollection(ONYX_KEYS.COLLECTION.TEST_KEY, {
            test_1: {
                ID: 123,
                value: 'one',
            },
            test_2: {
                ID: 234,
                value: 'two',
            },
            test_3: {
                ID: 345,
                value: 'three',
            },
        } as GenericCollection)
            .then(() =>
                // 2 key values to update and 2 new keys to add.
                // MergeCollection will perform a mix of multiSet and multiMerge
                Onyx.mergeCollection(ONYX_KEYS.COLLECTION.TEST_KEY, {
                    test_1: {
                        ID: 123,
                        value: 'five',
                    },
                    test_2: {
                        ID: 234,
                        value: 'four',
                    },
                    test_3: ['abc', 'xyz'], // This shouldn't be merged since it's an array, and the original value is an object {ID, value}
                    test_4: {
                        ID: 456,
                        value: 'two',
                    },
                    test_5: {
                        ID: 567,
                        value: 'one',
                    },
                } as GenericCollection),
            )
            .then(() => {
                // 3 items on the first mergeCollection + 4 items the next mergeCollection
                expect(mockCallback).toHaveBeenCalledTimes(7);
                expect(mockCallback).toHaveBeenNthCalledWith(1, {ID: 123, value: 'one'}, 'test_1');
                expect(mockCallback).toHaveBeenNthCalledWith(2, {ID: 234, value: 'two'}, 'test_2');
                expect(mockCallback).toHaveBeenNthCalledWith(3, {ID: 345, value: 'three'}, 'test_3');
                expect(mockCallback).toHaveBeenNthCalledWith(4, {ID: 123, value: 'five'}, 'test_1');
                expect(mockCallback).toHaveBeenNthCalledWith(5, {ID: 234, value: 'four'}, 'test_2');
                expect(mockCallback).toHaveBeenNthCalledWith(6, {ID: 456, value: 'two'}, 'test_4');
                expect(mockCallback).toHaveBeenNthCalledWith(7, {ID: 567, value: 'one'}, 'test_5');
                expect(valuesReceived[123]).toEqual('five');
                expect(valuesReceived[234]).toEqual('four');
                expect(valuesReceived[345]).toEqual('three');
                expect(valuesReceived[456]).toEqual('two');
                expect(valuesReceived[567]).toEqual('one');
            });
    });

    it('should skip the update when a key not belonging to collection key is present in mergeCollection', () => {
        const valuesReceived: Record<string, unknown> = {};
        connection = Onyx.connect({
            key: ONYX_KEYS.COLLECTION.TEST_KEY,
            initWithStoredValues: false,
            callback: (data, key) => (valuesReceived[key] = data),
        });

        return Onyx.mergeCollection(ONYX_KEYS.COLLECTION.TEST_KEY, {test_1: {ID: 123}, notMyTest: {beep: 'boop'}} as GenericCollection).then(() => {
            expect(valuesReceived).toEqual({});
        });
    });

    it('should return full object to callback when calling mergeCollection()', () => {
        const valuesReceived: Record<string, unknown> = {};
        connection = Onyx.connect({
            key: ONYX_KEYS.COLLECTION.TEST_KEY,
            initWithStoredValues: false,
            callback: (data, key) => (valuesReceived[key] = data),
        });

        return Onyx.multiSet({
            test_1: {
                existingData: 'test',
            },
            test_2: {
                existingData: 'test',
            },
        })
            .then(() =>
                Onyx.mergeCollection(ONYX_KEYS.COLLECTION.TEST_KEY, {
                    test_1: {
                        ID: 123,
                        value: 'one',
                    },
                    test_2: {
                        ID: 234,
                        value: 'two',
                    },
                } as GenericCollection),
            )
            .then(() => {
                expect(valuesReceived).toEqual({
                    test_1: {
                        ID: 123,
                        value: 'one',
                        existingData: 'test',
                    },
                    test_2: {
                        ID: 234,
                        value: 'two',
                        existingData: 'test',
                    },
                });
            });
    });

    it('should use update data object to set/merge keys', () => {
        let testKeyValue: unknown;
        connection = Onyx.connect({
            key: ONYX_KEYS.TEST_KEY,
            initWithStoredValues: false,
            callback: (value) => {
                testKeyValue = value;
            },
        });

        let otherTestKeyValue: unknown;
        connection = Onyx.connect({
            key: ONYX_KEYS.OTHER_TEST,
            initWithStoredValues: false,
            callback: (value) => {
                otherTestKeyValue = value;
            },
        });

        return waitForPromisesToResolve()
            .then(() => {
                // Given the initial Onyx state: {test: true, otherTest: {test1: 'test1'}}
                Onyx.set(ONYX_KEYS.TEST_KEY, true);
                Onyx.set(ONYX_KEYS.OTHER_TEST, {test1: 'test1'});
                return waitForPromisesToResolve();
            })
            .then(() => {
                expect(testKeyValue).toBe(true);
                expect(otherTestKeyValue).toEqual({test1: 'test1'});

                // When we pass a data object to Onyx.update
                return Onyx.update([
                    {
                        onyxMethod: 'set',
                        key: ONYX_KEYS.TEST_KEY,
                        value: 'one',
                    },
                    {
                        onyxMethod: 'merge',
                        key: ONYX_KEYS.OTHER_TEST,
                        value: {test2: 'test2'},
                    },
                ]);
            })
            .then(() => {
                // Then the final Onyx state should be {test: 'one', otherTest: {test1: 'test1', test2: 'test2'}}
                expect(testKeyValue).toBe('one');
                expect(otherTestKeyValue).toEqual({test1: 'test1', test2: 'test2'});
            });
    });

    it('should use update data object to merge a collection of keys', () => {
        const valuesReceived: Record<string, unknown> = {};
        const mockCallback = jest.fn((data) => (valuesReceived[data.ID] = data.value));
        connection = Onyx.connect({
            key: ONYX_KEYS.COLLECTION.TEST_KEY,
            initWithStoredValues: false,
            callback: mockCallback,
        });

        return waitForPromisesToResolve()
            .then(() => {
                // Given the initial Onyx state: {test_1: {existingData: 'test',}, test_2: {existingData: 'test',}}
                Onyx.multiSet({
                    test_1: {
                        existingData: 'test',
                    },
                    test_2: {
                        existingData: 'test',
                    },
                });
                return waitForPromisesToResolve();
            })
            .then(() => {
                expect(mockCallback).toHaveBeenNthCalledWith(1, {existingData: 'test'}, 'test_1');
                expect(mockCallback).toHaveBeenNthCalledWith(2, {existingData: 'test'}, 'test_2');

                // When we pass a mergeCollection data object to Onyx.update
                return Onyx.update([
                    {
                        onyxMethod: 'mergecollection',
                        key: ONYX_KEYS.COLLECTION.TEST_KEY,
                        value: {
                            test_1: {
                                ID: 123,
                                value: 'one',
                            },
                            test_2: {
                                ID: 234,
                                value: 'two',
                            },
                            test_3: {
                                ID: 345,
                                value: 'three',
                            },
                        },
                    },
                ]);
            })
            .then(() => {
                /* Then the final Onyx state should be:
                    {
                        test_1: {
                            existingData: 'test'
                            ID: 123,
                            value: 'one',
                        },
                        test_2: {
                            existingData: 'test'
                            ID: 234,
                            value: 'two',
                        },
                        test_3: {
                            ID: 345,
                            value: 'three',
                        },
                    }
                */

                expect(mockCallback).toHaveBeenNthCalledWith(3, {ID: 123, value: 'one', existingData: 'test'}, 'test_1');
                expect(mockCallback).toHaveBeenNthCalledWith(4, {ID: 234, value: 'two', existingData: 'test'}, 'test_2');
                expect(mockCallback).toHaveBeenNthCalledWith(5, {ID: 345, value: 'three'}, 'test_3');
            });
    });

    it('should throw an error when the data object is incorrect in Onyx.update', () => {
        // Given the invalid data object with onyxMethod='multiSet'
        const data: unknown[] = [
            {onyxMethod: 'set', key: ONYX_KEYS.TEST_KEY, value: 'four'},
            {onyxMethod: 'murge', key: ONYX_KEYS.OTHER_TEST, value: {test2: 'test2'}},
        ];

        try {
            // When we pass it to Onyx.update
            // @ts-expect-error This is an invalid call to Onyx.update
            Onyx.update(data);
            // eslint-disable-next-line @typescript-eslint/no-explicit-any
        } catch (error) {
            if (error instanceof Error) {
                // Then we should expect the error message below
                expect(error.message).toEqual('Invalid onyxMethod murge in Onyx update.');
            } else {
                throw error;
            }
        }

        try {
            // Given the invalid data object with key=true
            data[1] = {onyxMethod: 'merge', key: true, value: {test2: 'test2'}};

            // When we pass it to Onyx.update
            // @ts-expect-error This is an invalid call to Onyx.update
            Onyx.update(data);
            // eslint-disable-next-line @typescript-eslint/no-explicit-any
        } catch (error) {
            if (error instanceof Error) {
                // Then we should expect the error message below
                expect(error.message).toEqual('Invalid boolean key provided in Onyx update. Onyx key must be of type string.');
            } else {
                throw error;
            }
        }
    });

    it('should properly set all keys provided in a multiSet called via update', () => {
        const valuesReceived: Record<string, unknown> = {};
        connection = Onyx.connect({
            key: ONYX_KEYS.COLLECTION.TEST_KEY,
            initWithStoredValues: false,
            callback: (data, key) => (valuesReceived[key] = data),
        });

        return Onyx.multiSet({
            test_1: {
                existingData: 'test',
            },
            test_2: {
                existingData: 'test',
            },
        })
            .then(() =>
                Onyx.update([
                    {
                        onyxMethod: 'multiset',
                        value: {
                            test_1: {
                                ID: 123,
                                value: 'one',
                            },
                            test_2: {
                                ID: 234,
                                value: 'two',
                            },
                        },
                    },
                ] as unknown as OnyxUpdate[]),
            )
            .then(() => {
                expect(valuesReceived).toEqual({
                    test_1: {
                        ID: 123,
                        value: 'one',
                    },
                    test_2: {
                        ID: 234,
                        value: 'two',
                    },
                });
            });
    });

    it('should reject an improperly formatted multiset operation called via update', () => {
        try {
            Onyx.update([
                {
                    onyxMethod: 'multiset',
                    value: [
                        {
                            ID: 123,
                            value: 'one',
                        },
                        {
                            ID: 234,
                            value: 'two',
                        },
                    ],
                },
            ] as unknown as OnyxUpdate[]);
        } catch (error) {
            if (error instanceof Error) {
                expect(error.message).toEqual('Invalid value provided in Onyx multiSet. Onyx multiSet value must be of type object.');
            } else {
                throw error;
            }
        }
    });

    it('should return all collection keys as a single object when waitForCollectionCallback = true', () => {
        const mockCallback = jest.fn();

        // Given some initial collection data
        const initialCollectionData = {
            testConnectCollection_1: {
                ID: 123,
                value: 'one',
            },
            testConnectCollection_2: {
                ID: 234,
                value: 'two',
            },
            testConnectCollection_3: {
                ID: 345,
                value: 'three',
            },
        };

        return Onyx.mergeCollection(ONYX_KEYS.COLLECTION.TEST_CONNECT_COLLECTION, initialCollectionData as GenericCollection)
            .then(() => {
                // When we connect to that collection with waitForCollectionCallback = true
                connection = Onyx.connect({
                    key: ONYX_KEYS.COLLECTION.TEST_CONNECT_COLLECTION,
                    waitForCollectionCallback: true,
                    callback: mockCallback,
                });
                return waitForPromisesToResolve();
            })
            .then(() => {
                // Then we expect the callback to be called only once and the initial stored value to be initialCollectionData
                expect(mockCallback).toHaveBeenCalledTimes(1);
                expect(mockCallback).toHaveBeenCalledWith(initialCollectionData, undefined);
            });
    });

    it('should return all collection keys as a single object when updating a collection key with waitForCollectionCallback = true', () => {
        const mockCallback = jest.fn();
        const collectionUpdate = {
            testPolicy_1: {ID: 234, value: 'one'},
            testPolicy_2: {ID: 123, value: 'two'},
        };

        // Given an Onyx.connect call with waitForCollectionCallback=true
        connection = Onyx.connect({
            key: ONYX_KEYS.COLLECTION.TEST_POLICY,
            waitForCollectionCallback: true,
            callback: mockCallback,
        });
        return (
            waitForPromisesToResolve()
                // When mergeCollection is called with an updated collection
                .then(() => Onyx.mergeCollection(ONYX_KEYS.COLLECTION.TEST_POLICY, collectionUpdate as GenericCollection))
                .then(() => {
                    // Then we expect the callback to have called twice, once for the initial connect call + once for the collection update
                    expect(mockCallback).toHaveBeenCalledTimes(2);

                    // AND the value for the first call should be null since the collection was not initialized at that point
                    expect(mockCallback).toHaveBeenNthCalledWith(1, undefined, undefined);

                    // AND the value for the second call should be collectionUpdate since the collection was updated
                    expect(mockCallback).toHaveBeenNthCalledWith(2, collectionUpdate, undefined);
                })
        );
    });

    it('should send a value to Onyx.connect() when subscribing to a specific collection member key and keysChanged() is called', () => {
        const mockCallback = jest.fn();
        const collectionUpdate = {
            testPolicy_1: {ID: 234, value: 'one'},
            testPolicy_2: {ID: 123, value: 'two'},
        };

        // Given an Onyx.connect call with waitForCollectionCallback=false
        connection = Onyx.connect({
            key: `${ONYX_KEYS.COLLECTION.TEST_POLICY}${1}`,
            callback: mockCallback,
        });
        return (
            waitForPromisesToResolve()
                // When mergeCollection is called with an updated collection
                .then(() => Onyx.mergeCollection(ONYX_KEYS.COLLECTION.TEST_POLICY, collectionUpdate as GenericCollection))
                .then(() => {
                    // Then we expect the callback to have called twice, once for the initial connect call + once for the collection update
                    expect(mockCallback).toHaveBeenCalledTimes(2);

                    // AND the value for the first call should be null since the collection was not initialized at that point
                    expect(mockCallback).toHaveBeenNthCalledWith(1, undefined, undefined);

                    // AND the value for the second call should be collectionUpdate since the collection was updated
                    expect(mockCallback).toHaveBeenNthCalledWith(2, collectionUpdate.testPolicy_1, 'testPolicy_1');
                })
        );
    });

    it('should return all collection keys as a single object for subscriber using waitForCollectionCallback when a single collection member key is updated', () => {
        const mockCallback = jest.fn();
        const collectionUpdate = {
            testPolicy_1: {ID: 234, value: 'one'},
        };

        // Given an Onyx.connect call with waitForCollectionCallback=true
        connection = Onyx.connect({
            key: ONYX_KEYS.COLLECTION.TEST_POLICY,
            waitForCollectionCallback: true,
            callback: mockCallback,
        });
        return (
            waitForPromisesToResolve()
                // When mergeCollection is called with an updated collection
                .then(() => Onyx.merge(`${ONYX_KEYS.COLLECTION.TEST_POLICY}${1}`, collectionUpdate.testPolicy_1))
                .then(() => {
                    // Then we expect the callback to have called twice, once for the initial connect call + once for the collection update
                    expect(mockCallback).toHaveBeenCalledTimes(2);

                    // AND the value for the second call should be collectionUpdate
                    expect(mockCallback).toHaveBeenLastCalledWith(collectionUpdate, undefined);
                })
        );
    });

    it('should return a promise when set() called with the same value and there is no change', () => {
        const promiseOne = Onyx.set('test', 'pizza');
        expect(promiseOne).toBeInstanceOf(Promise);
        return promiseOne.then(() => {
            const promiseTwo = Onyx.set('test', 'pizza');
            expect(promiseTwo).toBeInstanceOf(Promise);
        });
    });

    it('should not update a subscriber if the value in the cache has not changed at all', () => {
        const mockCallback = jest.fn();
        const collectionUpdate = {
            testPolicy_1: {ID: 234, value: 'one'},
        };

        // Given an Onyx.connect call with waitForCollectionCallback=true
        connection = Onyx.connect({
            key: ONYX_KEYS.COLLECTION.TEST_POLICY,
            waitForCollectionCallback: true,
            callback: mockCallback,
        });
        return (
            waitForPromisesToResolve()
                // When merge is called with an updated collection
                .then(() => Onyx.merge(`${ONYX_KEYS.COLLECTION.TEST_POLICY}${1}`, collectionUpdate.testPolicy_1))
                .then(() => {
                    // Then we expect the callback to have called twice, once for the initial connect call + once for the collection update
                    expect(mockCallback).toHaveBeenCalledTimes(2);

                    // And the value for the second call should be collectionUpdate
                    expect(mockCallback).toHaveBeenNthCalledWith(2, collectionUpdate, undefined);
                })

                // When merge is called again with the same collection not modified
                .then(() => Onyx.merge(`${ONYX_KEYS.COLLECTION.TEST_POLICY}${1}`, collectionUpdate.testPolicy_1))
                .then(() => {
                    // Then we should not expect another invocation of the callback
                    expect(mockCallback).toHaveBeenCalledTimes(2);
                })

                // When merge is called again with an object of equivalent value but not the same reference
                .then(() => Onyx.merge(`${ONYX_KEYS.COLLECTION.TEST_POLICY}${1}`, lodashClone(collectionUpdate.testPolicy_1)))
                .then(() => {
                    // Then we should not expect another invocation of the callback
                    expect(mockCallback).toHaveBeenCalledTimes(2);
                })
        );
    });

    it('should update subscriber if the value in the cache has not changed at all but initWithStoredValues === false', () => {
        const mockCallback = jest.fn();
        const collectionUpdate = {
            testPolicy_1: {ID: 234, value: 'one'},
        };

        // Given an Onyx.connect call with waitForCollectionCallback=true
        connection = Onyx.connect({
            key: ONYX_KEYS.COLLECTION.TEST_POLICY,
            waitForCollectionCallback: true,
            callback: mockCallback,
            initWithStoredValues: false,
        });
        return (
            waitForPromisesToResolve()
                // When merge is called with an updated collection
                .then(() => Onyx.merge(`${ONYX_KEYS.COLLECTION.TEST_POLICY}${1}`, collectionUpdate.testPolicy_1))
                .then(() => {
                    // Then we expect the callback to have called once. 0 times the initial connect call + 1 time for the merge()
                    expect(mockCallback).toHaveBeenCalledTimes(1);

                    // And the value for the second call should be collectionUpdate
                    expect(mockCallback).toHaveBeenNthCalledWith(1, collectionUpdate, undefined);
                })

                // When merge is called again with the same collection not modified
                .then(() => Onyx.merge(`${ONYX_KEYS.COLLECTION.TEST_POLICY}${1}`, collectionUpdate.testPolicy_1))
                .then(() => {
                    // Then we should expect another invocation of the callback because initWithStoredValues = false
                    expect(mockCallback).toHaveBeenCalledTimes(2);
                })

                // When merge is called again with an object of equivalent value but not the same reference
                .then(() => Onyx.merge(`${ONYX_KEYS.COLLECTION.TEST_POLICY}${1}`, lodashClone(collectionUpdate.testPolicy_1)))
                .then(() => {
                    // Then we should expect another invocation of the callback because initWithStoredValues = false
                    expect(mockCallback).toHaveBeenCalledTimes(3);
                })
        );
    });

    it('should return a promise that completes when all update() operations are done', () => {
        const connections: Connection[] = [];

        const testCallback = jest.fn();
        const otherTestCallback = jest.fn();
        const collectionCallback = jest.fn();
        const itemKey = `${ONYX_KEYS.COLLECTION.TEST_UPDATE}1`;

        connections.push(Onyx.connect({key: ONYX_KEYS.TEST_KEY, callback: testCallback}));
        connections.push(Onyx.connect({key: ONYX_KEYS.OTHER_TEST, callback: otherTestCallback}));
        connections.push(Onyx.connect({key: ONYX_KEYS.COLLECTION.TEST_UPDATE, callback: collectionCallback, waitForCollectionCallback: true}));
        return waitForPromisesToResolve().then(() =>
            Onyx.update([
                {onyxMethod: Onyx.METHOD.SET, key: ONYX_KEYS.TEST_KEY, value: 'taco'},
                {onyxMethod: Onyx.METHOD.MERGE, key: ONYX_KEYS.OTHER_TEST, value: 'pizza'},
                {onyxMethod: Onyx.METHOD.MERGE_COLLECTION, key: ONYX_KEYS.COLLECTION.TEST_UPDATE, value: {[itemKey]: {a: 'a'}}},
            ]).then(() => {
                expect(collectionCallback).toHaveBeenCalledTimes(2);
                expect(collectionCallback).toHaveBeenNthCalledWith(1, undefined, undefined);
                expect(collectionCallback).toHaveBeenNthCalledWith(2, {[itemKey]: {a: 'a'}}, undefined);

                expect(testCallback).toHaveBeenCalledTimes(2);
                expect(testCallback).toHaveBeenNthCalledWith(1, undefined, undefined);
                expect(testCallback).toHaveBeenNthCalledWith(2, 'taco', ONYX_KEYS.TEST_KEY);

                expect(otherTestCallback).toHaveBeenCalledTimes(2);
                // We set an initial value of 42 for ONYX_KEYS.OTHER_TEST in Onyx.init()
                expect(otherTestCallback).toHaveBeenNthCalledWith(1, 42, ONYX_KEYS.OTHER_TEST);
                expect(otherTestCallback).toHaveBeenNthCalledWith(2, 'pizza', ONYX_KEYS.OTHER_TEST);
                connections.forEach((id) => Onyx.disconnect(id));
            }),
        );
    });

    it('should merge an object with a batch of objects and undefined', () => {
        let testKeyValue: unknown;

        connection = Onyx.connect({
            key: ONYX_KEYS.TEST_KEY,
            initWithStoredValues: false,
            callback: (value) => {
                testKeyValue = value;
            },
        });

        return Onyx.set(ONYX_KEYS.TEST_KEY, {test1: 'test1'})
            .then(() => {
                expect(testKeyValue).toEqual({test1: 'test1'});
                Onyx.merge(ONYX_KEYS.TEST_KEY, {test2: 'test2'});
                Onyx.merge(ONYX_KEYS.TEST_KEY, {test3: 'test3'});
                Onyx.merge(ONYX_KEYS.TEST_KEY, undefined);
                Onyx.merge(ONYX_KEYS.TEST_KEY, {test4: 'test4'});
                Onyx.merge(ONYX_KEYS.TEST_KEY, undefined);
                return waitForPromisesToResolve();
            })
            .then(() => {
                expect(testKeyValue).toEqual({
                    test1: 'test1',
                    test2: 'test2',
                    test3: 'test3',
                    test4: 'test4',
                });
            });
    });

    it('should merge an object with null and overwrite the value', () => {
        let testKeyValue: unknown;

        connection = Onyx.connect({
            key: ONYX_KEYS.TEST_KEY,
            initWithStoredValues: false,
            callback: (value) => {
                testKeyValue = value;
            },
        });

        return Onyx.set(ONYX_KEYS.TEST_KEY, {test1: 'test1'})
            .then(() => {
                expect(testKeyValue).toEqual({test1: 'test1'});
                Onyx.merge(ONYX_KEYS.TEST_KEY, null);
                Onyx.merge(ONYX_KEYS.TEST_KEY, {test2: 'test2'});
                Onyx.merge(ONYX_KEYS.TEST_KEY, {test3: 'test3'});
                return waitForPromisesToResolve();
            })
            .then(() => {
                expect(testKeyValue).toEqual({
                    test2: 'test2',
                    test3: 'test3',
                });
            });
    });

    it('should merge a key with null and allow subsequent updates', () => {
        let testKeyValue: unknown;

        connection = Onyx.connect({
            key: ONYX_KEYS.TEST_KEY,
            initWithStoredValues: false,
            callback: (value) => {
                testKeyValue = value;
            },
        });

        return Onyx.set(ONYX_KEYS.TEST_KEY, 1)
            .then(() => {
                expect(testKeyValue).toEqual(1);
                Onyx.merge(ONYX_KEYS.TEST_KEY, null);
                return waitForPromisesToResolve();
            })
            .then(() => {
                expect(testKeyValue).toEqual(undefined);
                return Onyx.merge(ONYX_KEYS.TEST_KEY, 2);
            })
            .then(() => {
                expect(testKeyValue).toEqual(2);
            });
    });

    it("should not set null values in Onyx.merge, when the key doesn't exist yet", () => {
        let testKeyValue: unknown;

        connection = Onyx.connect({
            key: ONYX_KEYS.TEST_KEY,
            initWithStoredValues: false,
            callback: (value) => {
                testKeyValue = value;
            },
        });

        return Onyx.merge(ONYX_KEYS.TEST_KEY, {
            waypoints: {
                1: 'Home',
                2: 'Work',
                3: null,
            },
        }).then(() => {
            expect(testKeyValue).toEqual({
                waypoints: {
                    1: 'Home',
                    2: 'Work',
                },
            });
        });
    });
    it('should apply updates in order with Onyx.update', () => {
        let testKeyValue: unknown;

        connection = Onyx.connect({
            key: ONYX_KEYS.TEST_KEY,
            initWithStoredValues: false,
            callback: (value) => {
                testKeyValue = value;
            },
        });

        return Onyx.set(ONYX_KEYS.TEST_KEY, {})
            .then(() => {
                expect(testKeyValue).toEqual({});
                Onyx.update([
                    {
                        onyxMethod: 'merge',
                        key: ONYX_KEYS.TEST_KEY,
                        value: {test1: 'test1'},
                    },
                    {
                        onyxMethod: 'set',
                        key: ONYX_KEYS.TEST_KEY,
                        value: null,
                    },
                ]);
                return waitForPromisesToResolve();
            })
            .then(() => {
                expect(testKeyValue).toEqual(undefined);
            });
    });

    it('mergeCollection should omit nested null values', () => {
        let result: OnyxCollection<unknown>;

        const routineRoute = `${ONYX_KEYS.COLLECTION.TEST_KEY}routine`;
        const holidayRoute = `${ONYX_KEYS.COLLECTION.TEST_KEY}holiday`;

        connection = Onyx.connect({
            key: ONYX_KEYS.COLLECTION.TEST_KEY,
            initWithStoredValues: false,
            callback: (value) => (result = value),
            waitForCollectionCallback: true,
        });

        return Onyx.mergeCollection(ONYX_KEYS.COLLECTION.TEST_KEY, {
            [routineRoute]: {
                waypoints: {
                    1: 'Home',
                    2: 'Work',
                    3: 'Gym',
                },
            },
            [holidayRoute]: {
                waypoints: {
                    1: 'Home',
                    2: 'Beach',
                    3: null,
                },
            },
        } as GenericCollection).then(() => {
            expect(result).toEqual({
                [routineRoute]: {
                    waypoints: {
                        1: 'Home',
                        2: 'Work',
                        3: 'Gym',
                    },
                },
                [holidayRoute]: {
                    waypoints: {
                        1: 'Home',
                        2: 'Beach',
                    },
                },
            });
        });
    });

    it('should not call a collection item subscriber if the value did not change', () => {
        const connections: Connection[] = [];

        const cat = `${ONYX_KEYS.COLLECTION.ANIMALS}cat`;
        const dog = `${ONYX_KEYS.COLLECTION.ANIMALS}dog`;

        const collectionCallback = jest.fn();
        const catCallback = jest.fn();
        const dogCallback = jest.fn();

        connections.push(
            Onyx.connect({
                key: ONYX_KEYS.COLLECTION.ANIMALS,
                callback: collectionCallback,
                waitForCollectionCallback: true,
            }),
        );
        connections.push(Onyx.connect({key: cat, callback: catCallback}));
        connections.push(Onyx.connect({key: dog, callback: dogCallback}));

        const initialValue = {name: 'Fluffy'};

        const collectionDiff: GenericCollection = {
            [cat]: initialValue,
            [dog]: {name: 'Rex'},
        };

        return Onyx.set(cat, initialValue)
            .then(() => {
                Onyx.mergeCollection(ONYX_KEYS.COLLECTION.ANIMALS, collectionDiff);
                return waitForPromisesToResolve();
            })
            .then(() => {
                expect(collectionCallback).toHaveBeenCalledTimes(3);
                expect(collectionCallback).toHaveBeenCalledWith(collectionDiff, undefined);

                // Cat hasn't changed from its original value, expect only the initial connect callback
                expect(catCallback).toHaveBeenCalledTimes(1);

                // Dog was modified, expect the initial connect callback and the mergeCollection callback
                expect(dogCallback).toHaveBeenCalledTimes(2);

                connections.map((id) => Onyx.disconnect(id));
            });
    });

    it('should update Snapshot when its data changed', async () => {
        const cat = `${ONYX_KEYS.COLLECTION.ANIMALS}cat`;
        const snapshot1 = `${ONYX_KEYS.COLLECTION.SNAPSHOT}1`;

        const initialValue = {name: 'Fluffy'};
        const finalValue = {name: 'Kitty'};

        await Onyx.set(cat, initialValue);
        await Onyx.set(snapshot1, {data: {[cat]: initialValue}});

        const callback = jest.fn();

        Onyx.connect({
            key: ONYX_KEYS.COLLECTION.SNAPSHOT,
            callback,
        });

        await Onyx.update([{key: cat, value: finalValue, onyxMethod: Onyx.METHOD.MERGE}]);

        expect(callback).toBeCalledTimes(2);
        expect(callback).toHaveBeenNthCalledWith(1, {data: {[cat]: initialValue}}, snapshot1);
        expect(callback).toHaveBeenNthCalledWith(2, {data: {[cat]: finalValue}}, snapshot1);
    });

    describe('update', () => {
        it('should squash all updates of collection-related keys into a single mergeCollection call', () => {
            const connections: Connection[] = [];

            const routineRoute = `${ONYX_KEYS.COLLECTION.ROUTES}routine`;
            const holidayRoute = `${ONYX_KEYS.COLLECTION.ROUTES}holiday`;

            const routesCollectionCallback = jest.fn();
            connections.push(
                Onyx.connect({
                    key: ONYX_KEYS.COLLECTION.ROUTES,
                    callback: routesCollectionCallback,
                    waitForCollectionCallback: true,
                }),
            );

            return Onyx.update([
                {
                    onyxMethod: Onyx.METHOD.MERGE,
                    key: routineRoute,
                    value: {
                        waypoints: {
                            1: 'Home',
                            2: 'Work',
                            3: 'Gym',
                        },
                    },
                },
                {
                    onyxMethod: Onyx.METHOD.MERGE,
                    key: holidayRoute,
                    value: {
                        waypoints: {
                            1: 'Home',
                            2: 'Beach',
                            3: 'Restaurant',
                        },
                    },
                },
                {
                    onyxMethod: Onyx.METHOD.MERGE_COLLECTION,
                    key: ONYX_KEYS.COLLECTION.ROUTES,
                    value: {
                        [holidayRoute]: {
                            waypoints: {
                                0: 'Bed',
                            },
                        },
                        [routineRoute]: {
                            waypoints: {
                                0: 'Bed',
                            },
                        },
                    },
                },
                {
                    onyxMethod: Onyx.METHOD.MERGE,
                    key: holidayRoute,
                    value: {
                        waypoints: {
                            4: 'Home',
                        },
                    },
                },
                {
                    onyxMethod: Onyx.METHOD.MERGE,
                    key: routineRoute,
                    value: {
                        waypoints: {
                            3: 'Gym',
                        },
                    },
                },
            ]).then(() => {
                expect(routesCollectionCallback).toHaveBeenNthCalledWith(
                    1,
                    {
                        [holidayRoute]: {
                            waypoints: {
                                0: 'Bed',
                                1: 'Home',
                                2: 'Beach',
                                3: 'Restaurant',
                                4: 'Home',
                            },
                        },
                        [routineRoute]: {
                            waypoints: {
                                0: 'Bed',
                                1: 'Home',
                                2: 'Work',
                                3: 'Gym',
                            },
                        },
                    },
                    undefined,
                );

                connections.map((id) => Onyx.disconnect(id));
            });
        });

        it('should return a promise that completes when all update() operations are done', () => {
            const connections: Connection[] = [];

            const bob = `${ONYX_KEYS.COLLECTION.PEOPLE}bob`;
            const lisa = `${ONYX_KEYS.COLLECTION.PEOPLE}lisa`;

            const cat = `${ONYX_KEYS.COLLECTION.ANIMALS}cat`;
            const dog = `${ONYX_KEYS.COLLECTION.ANIMALS}dog`;

            const testCallback = jest.fn();
            const otherTestCallback = jest.fn();
            const peopleCollectionCallback = jest.fn();
            const animalsCollectionCallback = jest.fn();
            const catCallback = jest.fn();

            connections.push(Onyx.connect({key: ONYX_KEYS.TEST_KEY, callback: testCallback}));
            connections.push(Onyx.connect({key: ONYX_KEYS.OTHER_TEST, callback: otherTestCallback}));
            connections.push(
                Onyx.connect({
                    key: ONYX_KEYS.COLLECTION.ANIMALS,
                    callback: animalsCollectionCallback,
                    waitForCollectionCallback: true,
                }),
            );
            connections.push(
                Onyx.connect({
                    key: ONYX_KEYS.COLLECTION.PEOPLE,
                    callback: peopleCollectionCallback,
                    waitForCollectionCallback: true,
                }),
            );
            connections.push(Onyx.connect({key: cat, callback: catCallback}));

            return Onyx.update([
                {onyxMethod: Onyx.METHOD.MERGE, key: ONYX_KEYS.TEST_KEY, value: 'none'},
                {onyxMethod: Onyx.METHOD.SET, key: ONYX_KEYS.TEST_KEY, value: {food: 'taco'}},
                {onyxMethod: Onyx.METHOD.MERGE, key: ONYX_KEYS.TEST_KEY, value: {drink: 'wine'}},
                {onyxMethod: Onyx.METHOD.MERGE, key: ONYX_KEYS.OTHER_TEST, value: {food: 'pizza'}},
                {onyxMethod: Onyx.METHOD.MERGE, key: ONYX_KEYS.OTHER_TEST, value: {drink: 'water'}},
                {onyxMethod: Onyx.METHOD.MERGE, key: dog, value: {sound: 'woof'}},
                {
                    onyxMethod: Onyx.METHOD.MERGE_COLLECTION,
                    key: ONYX_KEYS.COLLECTION.ANIMALS,
                    value: {
                        [cat]: {age: 5, size: 'S'},
                        [dog]: {size: 'M'},
                    },
                },
                {onyxMethod: Onyx.METHOD.SET, key: cat, value: {age: 3}},
                {onyxMethod: Onyx.METHOD.MERGE, key: cat, value: {sound: 'meow'}},
                {onyxMethod: Onyx.METHOD.MERGE, key: bob, value: {car: 'sedan'}},
                {onyxMethod: Onyx.METHOD.MERGE, key: lisa, value: {car: 'SUV', age: 21}},
                {onyxMethod: Onyx.METHOD.MERGE, key: bob, value: {age: 25}},
            ]).then(() => {
                expect(testCallback).toHaveBeenNthCalledWith(1, {food: 'taco', drink: 'wine'}, ONYX_KEYS.TEST_KEY);

                expect(otherTestCallback).toHaveBeenNthCalledWith(1, {food: 'pizza', drink: 'water'}, ONYX_KEYS.OTHER_TEST);

                expect(animalsCollectionCallback).toHaveBeenNthCalledWith(
                    1,
                    {
                        [cat]: {age: 3, sound: 'meow'},
                    },
                    undefined,
                );
                expect(animalsCollectionCallback).toHaveBeenNthCalledWith(
                    2,
                    {
                        [cat]: {age: 3, sound: 'meow'},
                        [dog]: {size: 'M', sound: 'woof'},
                    },
                    undefined,
                );

                expect(catCallback).toHaveBeenNthCalledWith(1, {age: 3, sound: 'meow'}, cat);

                expect(peopleCollectionCallback).toHaveBeenNthCalledWith(
                    1,
                    {
                        [bob]: {age: 25, car: 'sedan'},
                        [lisa]: {age: 21, car: 'SUV'},
                    },
                    undefined,
                );

                connections.map((id) => Onyx.disconnect(id));
            });
        });

        it('should apply updates in the correct order with Onyx.update', () => {
            let testKeyValue: unknown;

            connection = Onyx.connect({
                key: ONYX_KEYS.TEST_KEY,
                initWithStoredValues: false,
                callback: (value) => {
                    testKeyValue = value;
                },
            });

            return Onyx.set(ONYX_KEYS.TEST_KEY, {})
                .then(() => {
                    expect(testKeyValue).toEqual({});
                    Onyx.update([
                        {
                            onyxMethod: 'merge',
                            key: ONYX_KEYS.TEST_KEY,
                            value: {test1: 'test1'},
                        },
                        {
                            onyxMethod: 'set',
                            key: ONYX_KEYS.TEST_KEY,
                            value: null,
                        },
                    ]);
                    return waitForPromisesToResolve();
                })
                .then(() => {
                    expect(testKeyValue).toBeUndefined();
                });
        });

        describe('merge', () => {
            it('should remove a deeply nested null when merging an existing key', () => {
                let result: unknown;

                connection = Onyx.connect({
                    key: ONYX_KEYS.TEST_KEY,
                    initWithStoredValues: false,
                    callback: (value) => (result = value),
                });

                const initialValue = {
                    waypoints: {
                        1: 'Home',
                        2: 'Work',
                        3: 'Gym',
                    },
                };

                return Onyx.set(ONYX_KEYS.TEST_KEY, initialValue)
                    .then(() => {
                        expect(result).toEqual(initialValue);
                        Onyx.merge(ONYX_KEYS.TEST_KEY, {
                            waypoints: {
                                1: 'Home',
                                2: 'Work',
                                3: null,
                            },
                        });
                        return waitForPromisesToResolve();
                    })
                    .then(() => {
                        expect(result).toEqual({
                            waypoints: {
                                1: 'Home',
                                2: 'Work',
                            },
                        });
                    });
            });
        });
    });
});<|MERGE_RESOLUTION|>--- conflicted
+++ resolved
@@ -112,7 +112,7 @@
     it("shouldn't call a connection twice when setting a value", () => {
         const mockCallback = jest.fn();
 
-        connectionID = Onyx.connect({
+        connection = Onyx.connect({
             key: ONYX_KEYS.TEST_KEY,
             callback: mockCallback,
             // True is the default, just setting it here to be explicit
@@ -176,13 +176,8 @@
             },
         });
 
-<<<<<<< HEAD
-        let otherTestValue: unknown;
+        const mockCallback = jest.fn();
         const otherTestConnection = Onyx.connect({
-=======
-        const mockCallback = jest.fn();
-        const otherTestConnectionID = Onyx.connect({
->>>>>>> 115542b6
             key: ONYX_KEYS.OTHER_TEST,
             callback: mockCallback,
         });
