import Onyx from '../../lib';
import OnyxUtils from '../../lib/OnyxUtils';
import type {DeepRecord} from '../../lib/types';
import utils from '../../lib/utils';

const testObject: DeepRecord<string, unknown> = {
    a: 'a',
    b: {
        c: 'c',
        d: {
            e: 'e',
            f: 'f',
        },
        g: 'g',
    },
};

const testMergeChanges: Array<DeepRecord<string, unknown>> = [
    {
        b: {
            d: {
                h: 'h',
            },
        },
    },
    {
        b: {
            // Removing "d" object.
            d: null,
            h: 'h',
        },
    },
    {
        b: {
            // Adding back "d" property with a object.
            // The "ONYX_INTERNALS__REPLACE_OBJECT_MARK" marker property should be added here when batching merge changes.
            d: {
                i: 'i',
            },
        },
    },
    {
        b: {
            // Removing "d" object again.
            d: null,
            // Removing "g" object.
            g: null,
        },
    },
    {
        b: {
            // Adding back "d" property with a object.
            // The "ONYX_INTERNALS__REPLACE_OBJECT_MARK" marker property should be added here when batching merge changes.
            d: {
                i: 'i',
                j: 'j',
            },
            // Adding back "g" property with a object.
            // The "ONYX_INTERNALS__REPLACE_OBJECT_MARK" marker property should be added here when batching merge changes.
            g: {
                k: 'k',
            },
        },
    },
];

const ONYXKEYS = {
    TEST_KEY: 'test',
    COLLECTION: {
        TEST_KEY: 'test_',
        TEST_LEVEL_KEY: 'test_level_',
        TEST_LEVEL_LAST_KEY: 'test_level_last_',
    },
};

Onyx.init({
    keys: ONYXKEYS,
});

beforeEach(() => Onyx.clear());

describe('OnyxUtils', () => {
    describe('splitCollectionMemberKey', () => {
        describe('should return correct values', () => {
            const dataResult: Record<string, [string, string]> = {
                test_: ['test_', ''],
                test_level_: ['test_level_', ''],
                test_level_1: ['test_level_', '1'],
                test_level_2: ['test_level_', '2'],
                test_level_last_3: ['test_level_last_', '3'],
                test___FAKE__: ['test_', '__FAKE__'],
                'test_-1_something': ['test_', '-1_something'],
                'test_level_-1_something': ['test_level_', '-1_something'],
            };

            it.each(Object.keys(dataResult))('%s', (key) => {
                const [collectionKey, id] = OnyxUtils.splitCollectionMemberKey(key);
                expect(collectionKey).toEqual(dataResult[key][0]);
                expect(id).toEqual(dataResult[key][1]);
            });
        });

        it('should throw error if key does not contain underscore', () => {
            expect(() => {
                OnyxUtils.splitCollectionMemberKey(ONYXKEYS.TEST_KEY);
            }).toThrowError("Invalid 'test' key provided, only collection keys are allowed.");
            expect(() => {
                OnyxUtils.splitCollectionMemberKey('');
            }).toThrowError("Invalid '' key provided, only collection keys are allowed.");
        });

        it('should allow passing the collection key beforehand for performance gains', () => {
            const [collectionKey, id] = OnyxUtils.splitCollectionMemberKey(`${ONYXKEYS.COLLECTION.TEST_KEY}id1`, ONYXKEYS.COLLECTION.TEST_KEY);
            expect(collectionKey).toEqual(ONYXKEYS.COLLECTION.TEST_KEY);
            expect(id).toEqual('id1');
        });

        it("should throw error if the passed collection key isn't compatible with the key", () => {
            expect(() => {
                OnyxUtils.splitCollectionMemberKey(`${ONYXKEYS.COLLECTION.TEST_KEY}id1`, ONYXKEYS.COLLECTION.TEST_LEVEL_KEY);
            }).toThrowError("Invalid 'test_level_' collection key provided, it isn't compatible with 'test_id1' key.");
        });
    });

    describe('getCollectionKey', () => {
        describe('should return correct values', () => {
            const dataResult: Record<string, string> = {
                test_: 'test_',
                test_level_: 'test_level_',
                test_level_1: 'test_level_',
                test_level_2: 'test_level_',
                test_level_last_3: 'test_level_last_',
                test___FAKE__: 'test_',
                'test_-1_something': 'test_',
                'test_level_-1_something': 'test_level_',
            };

            it.each(Object.keys(dataResult))('%s', (key) => {
                const collectionKey = OnyxUtils.getCollectionKey(key);
                expect(collectionKey).toEqual(dataResult[key]);
            });
        });

        it('should throw error if key does not contain underscore', () => {
            expect(() => {
                OnyxUtils.getCollectionKey(ONYXKEYS.TEST_KEY);
            }).toThrowError("Invalid 'test' key provided, only collection keys are allowed.");
            expect(() => {
                OnyxUtils.getCollectionKey('');
            }).toThrowError("Invalid '' key provided, only collection keys are allowed.");
        });
    });

<<<<<<< HEAD
    describe('applyMerge', () => {
        it("should return the last change if it's an array", () => {
            const result = OnyxUtils.applyMerge(testObject, [...testMergeChanges, [0, 1, 2]]);
=======
    describe('mergeChanges', () => {
        it("should return the last change if it's an array", () => {
            const {result} = OnyxUtils.mergeChanges([...testMergeChanges, [0, 1, 2]], testObject);
>>>>>>> 7b8801fb

            expect(result).toEqual([0, 1, 2]);
        });

        it("should return the last change if the changes aren't objects", () => {
<<<<<<< HEAD
            const result = OnyxUtils.applyMerge(testObject, ['a', 0, 'b', 1]);
=======
            const {result} = OnyxUtils.mergeChanges(['a', 0, 'b', 1], testObject);
>>>>>>> 7b8801fb

            expect(result).toEqual(1);
        });

        it('should merge data correctly when applying batched changes', () => {
            const batchedChanges: DeepRecord<string, unknown> = {
                b: {
                    d: {
                        i: 'i',
                        j: 'j',
                        [utils.ONYX_INTERNALS__REPLACE_OBJECT_MARK]: true,
                    },
                    h: 'h',
                    g: {
                        [utils.ONYX_INTERNALS__REPLACE_OBJECT_MARK]: true,
                        k: 'k',
                    },
                },
            };

<<<<<<< HEAD
            const result = OnyxUtils.applyMerge(testObject, [batchedChanges]);
=======
            const {result} = OnyxUtils.mergeChanges([batchedChanges], testObject);
>>>>>>> 7b8801fb

            expect(result).toEqual({
                a: 'a',
                b: {
                    c: 'c',
                    d: {
                        i: 'i',
                        j: 'j',
                    },
                    h: 'h',
                    g: {
                        k: 'k',
                    },
                },
            });
        });
    });

<<<<<<< HEAD
    describe('batchMergeChanges', () => {
        it('should apply the replacement markers if the we have properties with objects being removed and added back during the changes', () => {
            const result = OnyxUtils.batchMergeChanges(testMergeChanges);
=======
    describe('mergeAndMarkChanges', () => {
        it('should apply the replacement markers if the we have properties with objects being removed and added back during the changes', () => {
            const {result, replaceNullPatches} = OnyxUtils.mergeAndMarkChanges(testMergeChanges);
>>>>>>> 7b8801fb

            expect(result).toEqual({
                b: {
                    d: {
                        i: 'i',
                        j: 'j',
                        [utils.ONYX_INTERNALS__REPLACE_OBJECT_MARK]: true,
                    },
                    h: 'h',
                    g: {
                        [utils.ONYX_INTERNALS__REPLACE_OBJECT_MARK]: true,
                        k: 'k',
                    },
                },
            });
<<<<<<< HEAD
=======
            expect(replaceNullPatches).toEqual([
                [['b', 'd'], {i: 'i'}],
                [['b', 'd'], {i: 'i', j: 'j'}],
                [['b', 'g'], {k: 'k'}],
            ]);
        });

        it('should 2', () => {
            const {result, replaceNullPatches} = OnyxUtils.mergeAndMarkChanges([
                {
                    // Removing the "originalMessage" object in this update.
                    // Any subsequent changes to this object should completely replace the existing object in store.
                    originalMessage: null,
                },
                {
                    // This change should completely replace "originalMessage" existing object in store.
                    originalMessage: {
                        errorMessage: 'newErrorMessage',
                    },
                    receipt: {
                        // Removing the "nestedObject" object in this update.
                        // Any subsequent changes to this object should completely replace the existing object in store.
                        nestedObject: null,
                    },
                },
                {
                    receipt: {
                        receiptID: null,
                        filename: 'newFilename',
                        // This change should completely replace "receipt" existing object in store.
                        nestedObject: {
                            nestedKey2: 'newNestedKey2',
                        },
                    },
                },
            ]);

            expect(result).toEqual({
                originalMessage: {
                    errorMessage: 'newErrorMessage',
                    [utils.ONYX_INTERNALS__REPLACE_OBJECT_MARK]: true,
                },
                receipt: {
                    receiptID: null,
                    filename: 'newFilename',
                    nestedObject: {
                        nestedKey2: 'newNestedKey2',
                        [utils.ONYX_INTERNALS__REPLACE_OBJECT_MARK]: true,
                    },
                },
            });

            expect(replaceNullPatches).toEqual([
                [['originalMessage'], {errorMessage: 'newErrorMessage'}],
                [['receipt', 'nestedObject'], {nestedKey2: 'newNestedKey2'}],
            ]);
>>>>>>> 7b8801fb
        });
    });
});<|MERGE_RESOLUTION|>--- conflicted
+++ resolved
@@ -151,25 +151,15 @@
         });
     });
 
-<<<<<<< HEAD
-    describe('applyMerge', () => {
-        it("should return the last change if it's an array", () => {
-            const result = OnyxUtils.applyMerge(testObject, [...testMergeChanges, [0, 1, 2]]);
-=======
     describe('mergeChanges', () => {
         it("should return the last change if it's an array", () => {
             const {result} = OnyxUtils.mergeChanges([...testMergeChanges, [0, 1, 2]], testObject);
->>>>>>> 7b8801fb
 
             expect(result).toEqual([0, 1, 2]);
         });
 
         it("should return the last change if the changes aren't objects", () => {
-<<<<<<< HEAD
-            const result = OnyxUtils.applyMerge(testObject, ['a', 0, 'b', 1]);
-=======
             const {result} = OnyxUtils.mergeChanges(['a', 0, 'b', 1], testObject);
->>>>>>> 7b8801fb
 
             expect(result).toEqual(1);
         });
@@ -190,11 +180,7 @@
                 },
             };
 
-<<<<<<< HEAD
-            const result = OnyxUtils.applyMerge(testObject, [batchedChanges]);
-=======
             const {result} = OnyxUtils.mergeChanges([batchedChanges], testObject);
->>>>>>> 7b8801fb
 
             expect(result).toEqual({
                 a: 'a',
@@ -213,15 +199,9 @@
         });
     });
 
-<<<<<<< HEAD
-    describe('batchMergeChanges', () => {
-        it('should apply the replacement markers if the we have properties with objects being removed and added back during the changes', () => {
-            const result = OnyxUtils.batchMergeChanges(testMergeChanges);
-=======
     describe('mergeAndMarkChanges', () => {
         it('should apply the replacement markers if the we have properties with objects being removed and added back during the changes', () => {
             const {result, replaceNullPatches} = OnyxUtils.mergeAndMarkChanges(testMergeChanges);
->>>>>>> 7b8801fb
 
             expect(result).toEqual({
                 b: {
@@ -237,8 +217,6 @@
                     },
                 },
             });
-<<<<<<< HEAD
-=======
             expect(replaceNullPatches).toEqual([
                 [['b', 'd'], {i: 'i'}],
                 [['b', 'd'], {i: 'i', j: 'j'}],
@@ -295,7 +273,6 @@
                 [['originalMessage'], {errorMessage: 'newErrorMessage'}],
                 [['receipt', 'nestedObject'], {nestedKey2: 'newNestedKey2'}],
             ]);
->>>>>>> 7b8801fb
         });
     });
 });