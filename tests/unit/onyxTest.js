import _ from 'underscore';
import Onyx from '../../lib';
import waitForPromisesToResolve from '../utils/waitForPromisesToResolve';
import OnyxUtils from '../../lib/OnyxUtils';

const ONYX_KEYS = {
    TEST_KEY: 'test',
    OTHER_TEST: 'otherTest',
    COLLECTION: {
        TEST_KEY: 'test_',
        TEST_CONNECT_COLLECTION: 'testConnectCollection_',
        TEST_POLICY: 'testPolicy_',
        TEST_UPDATE: 'testUpdate_',
        PEOPLE: 'people_',
        ANIMALS: 'animals_',
        ROUTES: 'routes_',
    },
};

Onyx.init({
    keys: ONYX_KEYS,
    registerStorageEventListener: () => {},
    initialKeyStates: {
        [ONYX_KEYS.OTHER_TEST]: 42,
    },
});

describe('Onyx', () => {
    let connectionID;

    /** @type OnyxCache */
    let cache;

    beforeEach(() => {
        cache = require('../../lib/OnyxCache').default;
    });

    afterEach(() => {
        Onyx.disconnect(connectionID);
        return Onyx.clear();
    });

    it('should remove key value from OnyxCache/Storage when set is called with null value', () =>
        Onyx.set(ONYX_KEYS.OTHER_TEST, 42)
            .then(() => OnyxUtils.getAllKeys())
            .then((keys) => {
                expect(keys.has(ONYX_KEYS.OTHER_TEST)).toBe(true);
                return Onyx.set(ONYX_KEYS.OTHER_TEST, null);
            })
            .then(() => {
                // Checks if cache value is removed.
                expect(cache.getAllKeys().size).toBe(0);

                // When cache keys length is 0, we fetch the keys from storage.
                return OnyxUtils.getAllKeys();
            })
            .then((keys) => {
                expect(keys.has(ONYX_KEYS.OTHER_TEST)).toBe(false);
            }));

    it('should set a simple key', () => {
        let testKeyValue;

        connectionID = Onyx.connect({
            key: ONYX_KEYS.TEST_KEY,
            initWithStoredValues: false,
            callback: (value) => {
                testKeyValue = value;
            },
        });

        // Set a simple key
        return Onyx.set(ONYX_KEYS.TEST_KEY, 'test').then(() => {
            expect(testKeyValue).toBe('test');
        });
    });

    it('should merge an object with another object', () => {
        let testKeyValue;

        connectionID = Onyx.connect({
            key: ONYX_KEYS.TEST_KEY,
            initWithStoredValues: false,
            callback: (value) => {
                testKeyValue = value;
            },
        });

        return Onyx.set(ONYX_KEYS.TEST_KEY, {test1: 'test1'})
            .then(() => {
                expect(testKeyValue).toEqual({test1: 'test1'});
                return Onyx.merge(ONYX_KEYS.TEST_KEY, {test2: 'test2'});
            })
            .then(() => {
                expect(testKeyValue).toEqual({test1: 'test1', test2: 'test2'});
            });
    });

    it('should notify subscribers when data has been cleared', () => {
        let testKeyValue;
        connectionID = Onyx.connect({
            key: ONYX_KEYS.TEST_KEY,
            initWithStoredValues: false,
            callback: (value) => {
                testKeyValue = value;
            },
        });

        let otherTestValue;
        const otherTestConnectionID = Onyx.connect({
            key: ONYX_KEYS.OTHER_TEST,
            callback: (value) => {
                otherTestValue = value;
            },
        });

        return waitForPromisesToResolve()
            .then(() => Onyx.set(ONYX_KEYS.TEST_KEY, 'test'))
            .then(() => {
                expect(testKeyValue).toBe('test');
                return Onyx.clear().then(waitForPromisesToResolve);
            })
            .then(() => {
                // Test key should be cleared
                expect(testKeyValue).toBeNull();

                // Other test key should be returned to its default state
                expect(otherTestValue).toBe(42);

                return Onyx.disconnect(otherTestConnectionID);
            });
    });

    it('should not notify subscribers after they have disconnected', () => {
        let testKeyValue;
        connectionID = Onyx.connect({
            key: ONYX_KEYS.TEST_KEY,
            initWithStoredValues: false,
            callback: (value) => {
                testKeyValue = value;
            },
        });

        return Onyx.set(ONYX_KEYS.TEST_KEY, 'test')
            .then(() => {
                expect(testKeyValue).toBe('test');
                Onyx.disconnect(connectionID);
                return Onyx.set(ONYX_KEYS.TEST_KEY, 'test updated');
            })
            .then(() => {
                // Test value has not changed
                expect(testKeyValue).toBe('test');
            });
    });

    it('should merge arrays by replacing previous value with new value', () => {
        let testKeyValue;
        connectionID = Onyx.connect({
            key: ONYX_KEYS.TEST_KEY,
            initWithStoredValues: false,
            callback: (value) => {
                testKeyValue = value;
            },
        });

        return Onyx.set(ONYX_KEYS.TEST_KEY, ['test1'])
            .then(() => {
                expect(testKeyValue).toStrictEqual(['test1']);
                return Onyx.merge(ONYX_KEYS.TEST_KEY, ['test2', 'test3', 'test4']);
            })
            .then(waitForPromisesToResolve)
            .then(() => {
                expect(testKeyValue).toStrictEqual(['test2', 'test3', 'test4']);
            });
    });

    it('should merge 2 objects when it has no initial stored value for test key', () => {
        let testKeyValue;
        connectionID = Onyx.connect({
            key: ONYX_KEYS.TEST_KEY,
            initWithStoredValues: false,
            callback: (value) => {
                testKeyValue = value;
            },
        });

        Onyx.merge(ONYX_KEYS.TEST_KEY, {test1: 'test1'});
        return Onyx.merge(ONYX_KEYS.TEST_KEY, {test2: 'test2'}).then(() => {
            expect(testKeyValue).toStrictEqual({test1: 'test1', test2: 'test2'});
        });
    });

    it('should merge 2 arrays when it has no initial stored value for test key', () => {
        let testKeyValue;
        connectionID = Onyx.connect({
            key: ONYX_KEYS.TEST_KEY,
            initWithStoredValues: false,
            callback: (value) => {
                testKeyValue = value;
            },
        });

        Onyx.merge(ONYX_KEYS.TEST_KEY, ['test1']);
        return Onyx.merge(ONYX_KEYS.TEST_KEY, ['test2']).then(() => {
            expect(testKeyValue).toEqual(['test2']);
        });
    });

    it('should ignore top-level undefined values', () => {
        let testKeyValue;

        connectionID = Onyx.connect({
            key: ONYX_KEYS.TEST_KEY,
            initWithStoredValues: false,
            callback: (value) => {
                testKeyValue = value;
            },
        });

        return Onyx.set(ONYX_KEYS.TEST_KEY, {test1: 'test1'})
            .then(() => {
                expect(testKeyValue).toEqual({test1: 'test1'});
                return Onyx.merge(ONYX_KEYS.TEST_KEY, undefined);
            })
            .then(() => {
                expect(testKeyValue).toEqual({test1: 'test1'});
            });
    });

    it('should remove keys that are set to null when merging', () => {
        let testKeyValue;

        connectionID = Onyx.connect({
            key: ONYX_KEYS.TEST_KEY,
            initWithStoredValues: false,
            callback: (value) => {
                testKeyValue = value;
            },
        });

        return Onyx.set(ONYX_KEYS.TEST_KEY, {
            test1: {
                test2: 'test2',
                test3: {
                    test4: 'test4',
                },
            },
        })
            .then(() => {
                expect(testKeyValue).toEqual({
                    test1: {
                        test2: 'test2',
                        test3: {
                            test4: 'test4',
                        },
                    },
                });
                return Onyx.merge(ONYX_KEYS.TEST_KEY, {
                    test1: {
                        test3: {
                            test4: null,
                        },
                    },
                });
            })
            .then(() => {
                expect(testKeyValue).toEqual({
                    test1: {
                        test2: 'test2',
                        test3: {},
                    },
                });
                return Onyx.merge(ONYX_KEYS.TEST_KEY, {
                    test1: {
                        test3: null,
                    },
                });
            })
            .then(() => {
                expect(testKeyValue).toEqual({test1: {test2: 'test2'}});
                return Onyx.merge(ONYX_KEYS.TEST_KEY, {test1: null});
            })
            .then(() => {
                expect(testKeyValue).toEqual({});
            });
    });

    it('should ignore `undefined` values when merging', () => {
        let testKeyValue;

        connectionID = Onyx.connect({
            key: ONYX_KEYS.TEST_KEY,
            initWithStoredValues: false,
            callback: (value) => {
                testKeyValue = value;
            },
        });

        return Onyx.set(ONYX_KEYS.TEST_KEY, {
            test1: {
                test2: 'test2',
                test3: 'test3',
            },
        })
            .then(() => {
                expect(testKeyValue).toEqual({
                    test1: {
                        test2: 'test2',
                        test3: 'test3',
                    },
                });
                return Onyx.merge(ONYX_KEYS.TEST_KEY, {
                    test1: {
                        test2: undefined,
                    },
                });
            })
            .then(() => {
                expect(testKeyValue).toEqual({test1: {test2: 'test2', test3: 'test3'}});
                return Onyx.merge(ONYX_KEYS.TEST_KEY, {test1: undefined});
            })
            .then(() => {
                expect(testKeyValue).toEqual({test1: {test2: 'test2', test3: 'test3'}});
            });
    });

    it('should overwrite an array key nested inside an object', () => {
        let testKeyValue;
        connectionID = Onyx.connect({
            key: ONYX_KEYS.TEST_KEY,
            initWithStoredValues: false,
            callback: (value) => {
                testKeyValue = value;
            },
        });

        Onyx.merge(ONYX_KEYS.TEST_KEY, {something: [1, 2, 3]});
        return Onyx.merge(ONYX_KEYS.TEST_KEY, {something: [4]}).then(() => {
            expect(testKeyValue).toEqual({something: [4]});
        });
    });

    it('should overwrite an array key nested inside an object when using merge on a collection', () => {
        let testKeyValue;
        connectionID = Onyx.connect({
            key: ONYX_KEYS.COLLECTION.TEST_KEY,
            initWithStoredValues: false,
            callback: (value) => {
                testKeyValue = value;
            },
        });

        Onyx.merge(ONYX_KEYS.COLLECTION.TEST_KEY, {test_1: {something: [1, 2, 3]}});
        return Onyx.merge(ONYX_KEYS.COLLECTION.TEST_KEY, {test_1: {something: [4]}}).then(() => {
            expect(testKeyValue).toEqual({test_1: {something: [4]}});
        });
    });

    it('should properly set and merge when using mergeCollection', () => {
        const valuesReceived = {};
        const mockCallback = jest.fn((data) => (valuesReceived[data.ID] = data.value));
        connectionID = Onyx.connect({
            key: ONYX_KEYS.COLLECTION.TEST_KEY,
            initWithStoredValues: false,
            callback: mockCallback,
        });

        // The first time we call mergeCollection we'll be doing a multiSet internally
        return Onyx.mergeCollection(ONYX_KEYS.COLLECTION.TEST_KEY, {
            test_1: {
                ID: 123,
                value: 'one',
            },
            test_2: {
                ID: 234,
                value: 'two',
            },
            test_3: {
                ID: 345,
                value: 'three',
            },
        })
            .then(() =>
                // 2 key values to update and 2 new keys to add.
                // MergeCollection will perform a mix of multiSet and multiMerge
                Onyx.mergeCollection(ONYX_KEYS.COLLECTION.TEST_KEY, {
                    test_1: {
                        ID: 123,
                        value: 'five',
                    },
                    test_2: {
                        ID: 234,
                        value: 'four',
                    },
                    test_4: {
                        ID: 456,
                        value: 'two',
                    },
                    test_5: {
                        ID: 567,
                        value: 'one',
                    },
                }),
            )
            .then(() => {
                // 3 items on the first mergeCollection + 4 items the next mergeCollection
                expect(mockCallback).toHaveBeenCalledTimes(7);
                expect(mockCallback).toHaveBeenNthCalledWith(1, {ID: 123, value: 'one'}, 'test_1');
                expect(mockCallback).toHaveBeenNthCalledWith(2, {ID: 234, value: 'two'}, 'test_2');
                expect(mockCallback).toHaveBeenNthCalledWith(3, {ID: 345, value: 'three'}, 'test_3');
                expect(mockCallback).toHaveBeenNthCalledWith(4, {ID: 123, value: 'five'}, 'test_1');
                expect(mockCallback).toHaveBeenNthCalledWith(5, {ID: 234, value: 'four'}, 'test_2');
                expect(mockCallback).toHaveBeenNthCalledWith(6, {ID: 456, value: 'two'}, 'test_4');
                expect(mockCallback).toHaveBeenNthCalledWith(7, {ID: 567, value: 'one'}, 'test_5');
                expect(valuesReceived[123]).toEqual('five');
                expect(valuesReceived[234]).toEqual('four');
                expect(valuesReceived[345]).toEqual('three');
                expect(valuesReceived[456]).toEqual('two');
                expect(valuesReceived[567]).toEqual('one');
            });
    });

    it('should skip the update when a key not belonging to collection key is present in mergeCollection', () => {
        const valuesReceived = {};
        connectionID = Onyx.connect({
            key: ONYX_KEYS.COLLECTION.TEST_KEY,
            initWithStoredValues: false,
            callback: (data, key) => (valuesReceived[key] = data),
        });

        return Onyx.mergeCollection(ONYX_KEYS.COLLECTION.TEST_KEY, {test_1: {ID: 123}, notMyTest: {beep: 'boop'}}).then(() => {
            expect(valuesReceived).toEqual({});
        });
    });

    it('should return full object to callback when calling mergeCollection()', () => {
        const valuesReceived = {};
        connectionID = Onyx.connect({
            key: ONYX_KEYS.COLLECTION.TEST_KEY,
            initWithStoredValues: false,
            callback: (data, key) => (valuesReceived[key] = data),
        });

        return Onyx.multiSet({
            test_1: {
                existingData: 'test',
            },
            test_2: {
                existingData: 'test',
            },
        })
            .then(() =>
                Onyx.mergeCollection(ONYX_KEYS.COLLECTION.TEST_KEY, {
                    test_1: {
                        ID: 123,
                        value: 'one',
                    },
                    test_2: {
                        ID: 234,
                        value: 'two',
                    },
                }),
            )
            .then(() => {
                expect(valuesReceived).toEqual({
                    test_1: {
                        ID: 123,
                        value: 'one',
                        existingData: 'test',
                    },
                    test_2: {
                        ID: 234,
                        value: 'two',
                        existingData: 'test',
                    },
                });
            });
    });

    it('should use update data object to set/merge keys', () => {
        let testKeyValue;
        connectionID = Onyx.connect({
            key: ONYX_KEYS.TEST_KEY,
            initWithStoredValues: false,
            callback: (value) => {
                testKeyValue = value;
            },
        });

        let otherTestKeyValue;
        connectionID = Onyx.connect({
            key: ONYX_KEYS.OTHER_TEST,
            initWithStoredValues: false,
            callback: (value) => {
                otherTestKeyValue = value;
            },
        });

        return waitForPromisesToResolve()
            .then(() => {
                // Given the initial Onyx state: {test: true, otherTest: {test1: 'test1'}}
                Onyx.set(ONYX_KEYS.TEST_KEY, true);
                Onyx.set(ONYX_KEYS.OTHER_TEST, {test1: 'test1'});
                return waitForPromisesToResolve();
            })
            .then(() => {
                expect(testKeyValue).toBe(true);
                expect(otherTestKeyValue).toEqual({test1: 'test1'});

                // When we pass a data object to Onyx.update
                return Onyx.update([
                    {
                        onyxMethod: 'set',
                        key: ONYX_KEYS.TEST_KEY,
                        value: 'one',
                    },
                    {
                        onyxMethod: 'merge',
                        key: ONYX_KEYS.OTHER_TEST,
                        value: {test2: 'test2'},
                    },
                ]);
            })
            .then(() => {
                // Then the final Onyx state should be {test: 'one', otherTest: {test1: 'test1', test2: 'test2'}}
                expect(testKeyValue).toBe('one');
                expect(otherTestKeyValue).toEqual({test1: 'test1', test2: 'test2'});
            });
    });

    it('should use update data object to merge a collection of keys', () => {
        const valuesReceived = {};
        const mockCallback = jest.fn((data) => (valuesReceived[data.ID] = data.value));
        connectionID = Onyx.connect({
            key: ONYX_KEYS.COLLECTION.TEST_KEY,
            initWithStoredValues: false,
            callback: mockCallback,
        });

        return waitForPromisesToResolve()
            .then(() => {
                // Given the initial Onyx state: {test_1: {existingData: 'test',}, test_2: {existingData: 'test',}}
                Onyx.multiSet({
                    test_1: {
                        existingData: 'test',
                    },
                    test_2: {
                        existingData: 'test',
                    },
                });
                return waitForPromisesToResolve();
            })
            .then(() => {
                expect(mockCallback).toHaveBeenNthCalledWith(1, {existingData: 'test'}, 'test_1');
                expect(mockCallback).toHaveBeenNthCalledWith(2, {existingData: 'test'}, 'test_2');

                // When we pass a mergeCollection data object to Onyx.update
                return Onyx.update([
                    {
                        onyxMethod: 'mergecollection',
                        key: ONYX_KEYS.COLLECTION.TEST_KEY,
                        value: {
                            test_1: {
                                ID: 123,
                                value: 'one',
                            },
                            test_2: {
                                ID: 234,
                                value: 'two',
                            },
                            test_3: {
                                ID: 345,
                                value: 'three',
                            },
                        },
                    },
                ]);
            })
            .then(() => {
                /* Then the final Onyx state should be:
                    {
                        test_1: {
                            existingData: 'test'
                            ID: 123,
                            value: 'one',
                        },
                        test_2: {
                            existingData: 'test'
                            ID: 234,
                            value: 'two',
                        },
                        test_3: {
                            ID: 345,
                            value: 'three',
                        },
                    }
                */

                expect(mockCallback).toHaveBeenNthCalledWith(3, {ID: 123, value: 'one', existingData: 'test'}, 'test_1');
                expect(mockCallback).toHaveBeenNthCalledWith(4, {ID: 234, value: 'two', existingData: 'test'}, 'test_2');
                expect(mockCallback).toHaveBeenNthCalledWith(5, {ID: 345, value: 'three'}, 'test_3');
            });
    });

    it('should throw an error when the data object is incorrect in Onyx.update', () => {
        // Given the invalid data object with onyxMethod='multiSet'
        const data = [
            {onyxMethod: 'set', key: ONYX_KEYS.TEST_KEY, value: 'four'},
            {onyxMethod: 'murge', key: ONYX_KEYS.OTHER_TEST, value: {test2: 'test2'}},
        ];

        try {
            // When we pass it to Onyx.update
            Onyx.update(data);
        } catch (error) {
            // Then we should expect the error message below
            expect(error.message).toEqual('Invalid onyxMethod murge in Onyx update.');
        }

        try {
            // Given the invalid data object with key=true
            data[1] = {onyxMethod: 'merge', key: true, value: {test2: 'test2'}};

            // When we pass it to Onyx.update
            Onyx.update(data);
        } catch (error) {
            // Then we should expect the error message below
            expect(error.message).toEqual('Invalid boolean key provided in Onyx update. Onyx key must be of type string.');
        }
    });

    it('should properly set all keys provided in a multiSet called via update', () => {
        const valuesReceived = {};
        connectionID = Onyx.connect({
            key: ONYX_KEYS.COLLECTION.TEST_KEY,
            initWithStoredValues: false,
            callback: (data, key) => (valuesReceived[key] = data),
        });

        return Onyx.multiSet({
            test_1: {
                existingData: 'test',
            },
            test_2: {
                existingData: 'test',
            },
        })
            .then(() =>
                Onyx.update([
                    {
                        onyxMethod: 'multiset',
                        value: {
                            test_1: {
                                ID: 123,
                                value: 'one',
                            },
                            test_2: {
                                ID: 234,
                                value: 'two',
                            },
                        },
                    },
                ]),
            )
            .then(() => {
                expect(valuesReceived).toEqual({
                    test_1: {
                        ID: 123,
                        value: 'one',
                    },
                    test_2: {
                        ID: 234,
                        value: 'two',
                    },
                });
            });
    });

    it('should reject an improperly formatted multiset operation called via update', () => {
        try {
            Onyx.update([
                {
                    onyxMethod: 'multiset',
                    value: [
                        {
                            ID: 123,
                            value: 'one',
                        },
                        {
                            ID: 234,
                            value: 'two',
                        },
                    ],
                },
            ]);
        } catch (error) {
            expect(error.message).toEqual('Invalid value provided in Onyx multiSet. Onyx multiSet value must be of type object.');
        }
    });

    it('should return all collection keys as a single object when waitForCollectionCallback = true', () => {
        const mockCallback = jest.fn();

        // Given some initial collection data
        const initialCollectionData = {
            testConnectCollection_1: {
                ID: 123,
                value: 'one',
            },
            testConnectCollection_2: {
                ID: 234,
                value: 'two',
            },
            testConnectCollection_3: {
                ID: 345,
                value: 'three',
            },
        };

        return Onyx.mergeCollection(ONYX_KEYS.COLLECTION.TEST_CONNECT_COLLECTION, initialCollectionData)
            .then(() => {
                // When we connect to that collection with waitForCollectionCallback = true
                connectionID = Onyx.connect({
                    key: ONYX_KEYS.COLLECTION.TEST_CONNECT_COLLECTION,
                    waitForCollectionCallback: true,
                    callback: mockCallback,
                });
                return waitForPromisesToResolve();
            })
            .then(() => {
                // Then we expect the callback to be called only once and the initial stored value to be initialCollectionData
                expect(mockCallback).toHaveBeenCalledTimes(1);
                expect(mockCallback).toHaveBeenCalledWith(initialCollectionData, undefined);
            });
    });

    it('should return all collection keys as a single object when updating a collection key with waitForCollectionCallback = true', () => {
        const mockCallback = jest.fn();
        const collectionUpdate = {
            testPolicy_1: {ID: 234, value: 'one'},
            testPolicy_2: {ID: 123, value: 'two'},
        };

        // Given an Onyx.connect call with waitForCollectionCallback=true
        connectionID = Onyx.connect({
            key: ONYX_KEYS.COLLECTION.TEST_POLICY,
            waitForCollectionCallback: true,
            callback: mockCallback,
        });
        return (
            waitForPromisesToResolve()
                // When mergeCollection is called with an updated collection
                .then(() => Onyx.mergeCollection(ONYX_KEYS.COLLECTION.TEST_POLICY, collectionUpdate))
                .then(() => {
                    // Then we expect the callback to have called twice, once for the initial connect call + once for the collection update
                    expect(mockCallback).toHaveBeenCalledTimes(2);

                    // AND the value for the first call should be null since the collection was not initialized at that point
                    expect(mockCallback).toHaveBeenNthCalledWith(1, null, undefined);

                    // AND the value for the second call should be collectionUpdate since the collection was updated
                    expect(mockCallback).toHaveBeenNthCalledWith(2, collectionUpdate);
                })
        );
    });

    it('should send a value to Onyx.connect() when subscribing to a specific collection member key and keysChanged() is called', () => {
        const mockCallback = jest.fn();
        const collectionUpdate = {
            testPolicy_1: {ID: 234, value: 'one'},
            testPolicy_2: {ID: 123, value: 'two'},
        };

        // Given an Onyx.connect call with waitForCollectionCallback=false
        connectionID = Onyx.connect({
            key: `${ONYX_KEYS.COLLECTION.TEST_POLICY}${1}`,
            callback: mockCallback,
        });
        return (
            waitForPromisesToResolve()
                // When mergeCollection is called with an updated collection
                .then(() => Onyx.mergeCollection(ONYX_KEYS.COLLECTION.TEST_POLICY, collectionUpdate))
                .then(() => {
                    // Then we expect the callback to have called twice, once for the initial connect call + once for the collection update
                    expect(mockCallback).toHaveBeenCalledTimes(2);

                    // AND the value for the first call should be null since the collection was not initialized at that point
                    expect(mockCallback).toHaveBeenNthCalledWith(1, null, undefined);

                    // AND the value for the second call should be collectionUpdate since the collection was updated
                    expect(mockCallback).toHaveBeenNthCalledWith(2, collectionUpdate.testPolicy_1, 'testPolicy_1');
                })
        );
    });

    it('should return all collection keys as a single object for subscriber using waitForCollectionCallback when a single collection member key is updated', () => {
        const mockCallback = jest.fn();
        const collectionUpdate = {
            testPolicy_1: {ID: 234, value: 'one'},
        };

        // Given an Onyx.connect call with waitForCollectionCallback=true
        connectionID = Onyx.connect({
            key: ONYX_KEYS.COLLECTION.TEST_POLICY,
            waitForCollectionCallback: true,
            callback: mockCallback,
        });
        return (
            waitForPromisesToResolve()
                // When mergeCollection is called with an updated collection
                .then(() => Onyx.merge(`${ONYX_KEYS.COLLECTION.TEST_POLICY}${1}`, collectionUpdate.testPolicy_1))
                .then(() => {
                    // Then we expect the callback to have called twice, once for the initial connect call + once for the collection update
                    expect(mockCallback).toHaveBeenCalledTimes(2);

                    // AND the value for the second call should be collectionUpdate
                    expect(mockCallback).toHaveBeenLastCalledWith(collectionUpdate);
                })
        );
    });

    it('should return a promise when set() called with the same value and there is no change', () => {
        const promiseOne = Onyx.set('test', 'pizza');
        expect(promiseOne).toBeInstanceOf(Promise);
        return promiseOne.then(() => {
            const promiseTwo = Onyx.set('test', 'pizza');
            expect(promiseTwo).toBeInstanceOf(Promise);
        });
    });

    it('should not update a subscriber if the value in the cache has not changed at all', () => {
        const mockCallback = jest.fn();
        const collectionUpdate = {
            testPolicy_1: {ID: 234, value: 'one'},
        };

        // Given an Onyx.connect call with waitForCollectionCallback=true
        connectionID = Onyx.connect({
            key: ONYX_KEYS.COLLECTION.TEST_POLICY,
            waitForCollectionCallback: true,
            callback: mockCallback,
        });
        return (
            waitForPromisesToResolve()
                // When merge is called with an updated collection
                .then(() => Onyx.merge(`${ONYX_KEYS.COLLECTION.TEST_POLICY}${1}`, collectionUpdate.testPolicy_1))
                .then(() => {
                    // Then we expect the callback to have called twice, once for the initial connect call + once for the collection update
                    expect(mockCallback).toHaveBeenCalledTimes(2);

                    // And the value for the second call should be collectionUpdate
                    expect(mockCallback).toHaveBeenNthCalledWith(2, collectionUpdate);
                })

                // When merge is called again with the same collection not modified
                .then(() => Onyx.merge(`${ONYX_KEYS.COLLECTION.TEST_POLICY}${1}`, collectionUpdate.testPolicy_1))
                .then(() => {
                    // Then we should not expect another invocation of the callback
                    expect(mockCallback).toHaveBeenCalledTimes(2);
                })

                // When merge is called again with an object of equivalent value but not the same reference
                .then(() => Onyx.merge(`${ONYX_KEYS.COLLECTION.TEST_POLICY}${1}`, _.clone(collectionUpdate.testPolicy_1)))
                .then(() => {
                    // Then we should not expect another invocation of the callback
                    expect(mockCallback).toHaveBeenCalledTimes(2);
                })
        );
    });

    it('should update subscriber if the value in the cache has not changed at all but initWithStoredValues === false', () => {
        const mockCallback = jest.fn();
        const collectionUpdate = {
            testPolicy_1: {ID: 234, value: 'one'},
        };

        // Given an Onyx.connect call with waitForCollectionCallback=true
        connectionID = Onyx.connect({
            key: ONYX_KEYS.COLLECTION.TEST_POLICY,
            waitForCollectionCallback: true,
            callback: mockCallback,
            initWithStoredValues: false,
        });
        return (
            waitForPromisesToResolve()
                // When merge is called with an updated collection
                .then(() => Onyx.merge(`${ONYX_KEYS.COLLECTION.TEST_POLICY}${1}`, collectionUpdate.testPolicy_1))
                .then(() => {
                    // Then we expect the callback to have called once. 0 times the initial connect call + 1 time for the merge()
                    expect(mockCallback).toHaveBeenCalledTimes(1);

                    // And the value for the second call should be collectionUpdate
                    expect(mockCallback).toHaveBeenNthCalledWith(1, collectionUpdate);
                })

                // When merge is called again with the same collection not modified
                .then(() => Onyx.merge(`${ONYX_KEYS.COLLECTION.TEST_POLICY}${1}`, collectionUpdate.testPolicy_1))
                .then(() => {
                    // Then we should expect another invocation of the callback because initWithStoredValues = false
                    expect(mockCallback).toHaveBeenCalledTimes(2);
                })

                // When merge is called again with an object of equivalent value but not the same reference
                .then(() => Onyx.merge(`${ONYX_KEYS.COLLECTION.TEST_POLICY}${1}`, _.clone(collectionUpdate.testPolicy_1)))
                .then(() => {
                    // Then we should expect another invocation of the callback because initWithStoredValues = false
                    expect(mockCallback).toHaveBeenCalledTimes(3);
                })
        );
    });

    it('should merge an object with a batch of objects and undefined', () => {
        let testKeyValue;

        connectionID = Onyx.connect({
            key: ONYX_KEYS.TEST_KEY,
            initWithStoredValues: false,
            callback: (value) => {
                testKeyValue = value;
            },
        });

        return Onyx.set(ONYX_KEYS.TEST_KEY, {test1: 'test1'})
            .then(() => {
                expect(testKeyValue).toEqual({test1: 'test1'});
                Onyx.merge(ONYX_KEYS.TEST_KEY, {test2: 'test2'});
                Onyx.merge(ONYX_KEYS.TEST_KEY, {test3: 'test3'});
                Onyx.merge(ONYX_KEYS.TEST_KEY, undefined);
                Onyx.merge(ONYX_KEYS.TEST_KEY, {test4: 'test4'});
                Onyx.merge(ONYX_KEYS.TEST_KEY, undefined);
                return waitForPromisesToResolve();
            })
            .then(() => {
                expect(testKeyValue).toEqual({
                    test1: 'test1',
                    test2: 'test2',
                    test3: 'test3',
                    test4: 'test4',
                });
            });
    });

    it('should merge an object with null and overwrite the value', () => {
        let testKeyValue;

        connectionID = Onyx.connect({
            key: ONYX_KEYS.TEST_KEY,
            initWithStoredValues: false,
            callback: (value) => {
                testKeyValue = value;
            },
        });

        return Onyx.set(ONYX_KEYS.TEST_KEY, {test1: 'test1'})
            .then(() => {
                expect(testKeyValue).toEqual({test1: 'test1'});
                Onyx.merge(ONYX_KEYS.TEST_KEY, null);
                Onyx.merge(ONYX_KEYS.TEST_KEY, {test2: 'test2'});
                Onyx.merge(ONYX_KEYS.TEST_KEY, {test3: 'test3'});
                return waitForPromisesToResolve();
            })
            .then(() => {
                expect(testKeyValue).toEqual({
                    test2: 'test2',
                    test3: 'test3',
                });
            });
    });

    it('should merge a key with a nested null', () => {
        let testKeyValue;

        connectionID = Onyx.connect({
            key: ONYX_KEYS.TEST_KEY,
            initWithStoredValues: false,
            callback: (value) => {
                testKeyValue = value;
            },
        });

        const initialValue = {
            waypoints: {
                1: 'Home',
                2: 'Work',
                3: 'Gym',
            },
        };

        return Onyx.set(ONYX_KEYS.TEST_KEY, initialValue)
            .then(() => {
                expect(testKeyValue).toEqual(initialValue);
                Onyx.merge(ONYX_KEYS.TEST_KEY, {
                    waypoints: {
                        1: 'Home',
                        2: 'Work',
                        3: null,
                    },
                });
                return waitForPromisesToResolve();
            })
            .then(() => {
                expect(testKeyValue).toEqual({
                    waypoints: {
                        1: 'Home',
                        2: 'Work',
                    },
                });
            });
    });

    it('should merge a key with null and allow subsequent updates', () => {
        let testKeyValue;

        connectionID = Onyx.connect({
            key: ONYX_KEYS.TEST_KEY,
            initWithStoredValues: false,
            callback: (value) => {
                testKeyValue = value;
            },
        });

        return Onyx.set(ONYX_KEYS.TEST_KEY, 1)
            .then(() => {
                expect(testKeyValue).toEqual(1);
                Onyx.merge(ONYX_KEYS.TEST_KEY, null);
                return waitForPromisesToResolve();
            })
            .then(() => {
                expect(testKeyValue).toEqual(null);
                return Onyx.merge(ONYX_KEYS.TEST_KEY, 2);
            })
            .then(() => {
                expect(testKeyValue).toEqual(2);
            });
    });

    it('should merge a non-existing key with a nested null removed', () => {
        let testKeyValue;

        connectionID = Onyx.connect({
            key: ONYX_KEYS.TEST_KEY,
            initWithStoredValues: false,
            callback: (value) => {
                testKeyValue = value;
            },
        });

        return Onyx.merge(ONYX_KEYS.TEST_KEY, {
            waypoints: {
                1: 'Home',
                2: 'Work',
                3: null,
            },
        }).then(() => {
            expect(testKeyValue).toEqual({
                waypoints: {
                    1: 'Home',
                    2: 'Work',
                },
            });
        });
    });
    it('should apply updates in order with Onyx.update', () => {
        let testKeyValue;

        connectionID = Onyx.connect({
            key: ONYX_KEYS.TEST_KEY,
            initWithStoredValues: false,
            callback: (value) => {
                testKeyValue = value;
            },
        });

        return Onyx.set(ONYX_KEYS.TEST_KEY, {})
            .then(() => {
                expect(testKeyValue).toEqual({});
                Onyx.update([
                    {
                        onyxMethod: 'merge',
                        key: ONYX_KEYS.TEST_KEY,
                        value: {test1: 'test1'},
                    },
                    {
                        onyxMethod: 'set',
                        key: ONYX_KEYS.TEST_KEY,
                        value: null,
                    },
                ]);
                return waitForPromisesToResolve();
            })
            .then(() => {
                expect(testKeyValue).toEqual(null);
            });
    });

<<<<<<< HEAD
    describe('update', () => {
        it('should squash all updates of collection-related keys into a single mergeCollection call', () => {
            const connectionIDs = [];

            const routineRoute = `${ONYX_KEYS.COLLECTION.ROUTES}routine`;
            const holidayRoute = `${ONYX_KEYS.COLLECTION.ROUTES}holiday`;

            const routesCollectionCallback = jest.fn();
            connectionIDs.push(
                Onyx.connect({
                    key: ONYX_KEYS.COLLECTION.ROUTES,
                    callback: routesCollectionCallback,
                    waitForCollectionCallback: true,
                }),
            );

            return Onyx.update([
                {
                    onyxMethod: Onyx.METHOD.MERGE,
                    key: routineRoute,
                    value: {
                        waypoints: {
                            1: 'Home',
                            2: 'Work',
                            3: 'Gym',
                        },
                    },
                },
                {
                    onyxMethod: Onyx.METHOD.MERGE,
                    key: holidayRoute,
                    value: {
                        waypoints: {
                            1: 'Home',
                            2: 'Beach',
                            3: 'Restaurant',
                        },
                    },
                },
                {
                    onyxMethod: Onyx.METHOD.MERGE_COLLECTION,
                    key: ONYX_KEYS.COLLECTION.ROUTES,
                    value: {
                        [holidayRoute]: {
                            waypoints: {
                                0: 'Bed',
                            },
                        },
                        [routineRoute]: {
                            waypoints: {
                                0: 'Bed',
                            },
                        },
                    },
                },
                {
                    onyxMethod: Onyx.METHOD.MERGE,
                    key: holidayRoute,
                    value: {
                        waypoints: {
                            4: 'Home',
                        },
                    },
                },
                {
                    onyxMethod: Onyx.METHOD.MERGE,
                    key: routineRoute,
                    value: {
                        waypoints: {
                            3: 'Gym',
                        },
                    },
                },
            ]).then(() => {
                expect(routesCollectionCallback).toHaveBeenNthCalledWith(1, {
                    [holidayRoute]: {
                        waypoints: {
                            0: 'Bed',
                            1: 'Home',
                            2: 'Beach',
                            3: 'Restaurant',
                            4: 'Home',
                        },
                    },
                    [routineRoute]: {
                        waypoints: {
                            0: 'Bed',
                            1: 'Home',
                            2: 'Work',
                            3: 'Gym',
                        },
                    },
                });

                Onyx.disconnect(connectionIDs);
            });
        });

        it('should return a promise that completes when all update() operations are done', () => {
            const connectionIDs = [];

            const bob = `${ONYX_KEYS.COLLECTION.PEOPLE}bob`;
            const lisa = `${ONYX_KEYS.COLLECTION.PEOPLE}lisa`;

            const cat = `${ONYX_KEYS.COLLECTION.ANIMALS}cat`;
            const dog = `${ONYX_KEYS.COLLECTION.ANIMALS}dog`;

            const testCallback = jest.fn();
            const otherTestCallback = jest.fn();
            const peopleCollectionCallback = jest.fn();
            const animalsCollectionCallback = jest.fn();
            const catCallback = jest.fn();

            connectionIDs.push(Onyx.connect({key: ONYX_KEYS.TEST_KEY, callback: testCallback}));
            connectionIDs.push(Onyx.connect({key: ONYX_KEYS.OTHER_TEST, callback: otherTestCallback}));
            connectionIDs.push(
                Onyx.connect({
                    key: ONYX_KEYS.COLLECTION.ANIMALS,
                    callback: animalsCollectionCallback,
                    waitForCollectionCallback: true,
                }),
            );
            connectionIDs.push(
                Onyx.connect({
                    key: ONYX_KEYS.COLLECTION.PEOPLE,
                    callback: peopleCollectionCallback,
                    waitForCollectionCallback: true,
                }),
            );
            connectionIDs.push(Onyx.connect({key: cat, callback: catCallback}));

            return Onyx.update([
                {onyxMethod: Onyx.METHOD.MERGE, key: ONYX_KEYS.TEST_KEY, value: 'none'},
                {onyxMethod: Onyx.METHOD.SET, key: ONYX_KEYS.TEST_KEY, value: {food: 'taco'}},
                {onyxMethod: Onyx.METHOD.MERGE, key: ONYX_KEYS.TEST_KEY, value: {drink: 'wine'}},
                {onyxMethod: Onyx.METHOD.MERGE, key: ONYX_KEYS.OTHER_TEST, value: {food: 'pizza'}},
                {onyxMethod: Onyx.METHOD.MERGE, key: ONYX_KEYS.OTHER_TEST, value: {drink: 'water'}},
                {onyxMethod: Onyx.METHOD.MERGE, key: dog, value: {sound: 'woof'}},
                {
                    onyxMethod: Onyx.METHOD.MERGE_COLLECTION,
                    key: ONYX_KEYS.COLLECTION.ANIMALS,
                    value: {
                        [cat]: {age: 5, size: 'S'},
                        [dog]: {size: 'M'},
                    },
                },
                {onyxMethod: Onyx.METHOD.SET, key: cat, value: {age: 3}},
                {onyxMethod: Onyx.METHOD.MERGE, key: cat, value: {sound: 'meow'}},
                {onyxMethod: Onyx.METHOD.MERGE, key: bob, value: {car: 'sedan'}},
                {onyxMethod: Onyx.METHOD.MERGE, key: lisa, value: {car: 'SUV', age: 21}},
                {onyxMethod: Onyx.METHOD.MERGE, key: bob, value: {age: 25}},
            ]).then(() => {
                expect(testCallback).toHaveBeenNthCalledWith(1, {food: 'taco', drink: 'wine'}, ONYX_KEYS.TEST_KEY);

                expect(otherTestCallback).toHaveBeenNthCalledWith(1, {food: 'pizza', drink: 'water'}, ONYX_KEYS.OTHER_TEST);

                expect(animalsCollectionCallback).toHaveBeenNthCalledWith(1, {
                    [cat]: {age: 3, sound: 'meow'},
                });
                expect(animalsCollectionCallback).toHaveBeenNthCalledWith(2, {
                    [cat]: {age: 3, sound: 'meow'},
                    [dog]: {size: 'M', sound: 'woof'},
                });

                expect(catCallback).toHaveBeenNthCalledWith(1, {age: 3, sound: 'meow'}, cat);

                expect(peopleCollectionCallback).toHaveBeenNthCalledWith(1, {
                    [bob]: {age: 25, car: 'sedan'},
                    [lisa]: {age: 21, car: 'SUV'},
                });

                Onyx.disconnect(connectionIDs);
            });
        });

        it('should apply updates in the correct order with Onyx.update', () => {
            let testKeyValue;

            connectionID = Onyx.connect({
                key: ONYX_KEYS.TEST_KEY,
                initWithStoredValues: false,
                callback: (value) => {
                    testKeyValue = value;
                },
            });

            return Onyx.set(ONYX_KEYS.TEST_KEY, {})
                .then(() => {
                    expect(testKeyValue).toEqual({});
                    Onyx.update([
                        {
                            onyxMethod: 'merge',
                            key: ONYX_KEYS.TEST_KEY,
                            value: {test1: 'test1'},
                        },
                        {
                            onyxMethod: 'set',
                            key: ONYX_KEYS.TEST_KEY,
                            value: null,
                        },
                    ]);
                    return waitForPromisesToResolve();
                })
                .then(() => {
                    expect(testKeyValue).toEqual(null);
                });
        });

        describe('merge', () => {
            it('should remove a deeply nested null when merging an existing key', () => {
                let result;

                connectionID = Onyx.connect({
                    key: ONYX_KEYS.TEST_KEY,
                    initWithStoredValues: false,
                    callback: (value) => (result = value),
                });

                const initialValue = {
=======
    it('should merge a non-existing key with a nested null removed', () => {
        let testKeyValue;

        connectionID = Onyx.connect({
            key: ONYX_KEYS.TEST_KEY,
            initWithStoredValues: false,
            callback: (value) => {
                testKeyValue = value;
            },
        });

        return Onyx.merge(ONYX_KEYS.TEST_KEY, {
            waypoints: {
                1: 'Home',
                2: 'Work',
                3: null,
            },
        }).then(() => {
            expect(testKeyValue).toEqual({
                waypoints: {
                    1: 'Home',
                    2: 'Work',
                },
            });
        });
    });

    it('mergeCollection should omit nested null values', () => {
        let result;

        const routineRoute = `${ONYX_KEYS.COLLECTION.TEST_KEY}routine`;
        const holidayRoute = `${ONYX_KEYS.COLLECTION.TEST_KEY}holiday`;

        connectionID = Onyx.connect({
            key: ONYX_KEYS.COLLECTION.TEST_KEY,
            initWithStoredValues: false,
            callback: (value) => (result = value),
            waitForCollectionCallback: true,
        });

        return Onyx.mergeCollection(ONYX_KEYS.COLLECTION.TEST_KEY, {
            [routineRoute]: {
                waypoints: {
                    1: 'Home',
                    2: 'Work',
                    3: 'Gym',
                },
            },
            [holidayRoute]: {
                waypoints: {
                    1: 'Home',
                    2: 'Beach',
                    3: null,
                },
            },
        }).then(() => {
            expect(result).toEqual({
                [routineRoute]: {
>>>>>>> e43d32d9
                    waypoints: {
                        1: 'Home',
                        2: 'Work',
                        3: 'Gym',
                    },
<<<<<<< HEAD
                };

                return Onyx.set(ONYX_KEYS.TEST_KEY, initialValue)
                    .then(() => {
                        expect(result).toEqual(initialValue);
                        Onyx.merge(ONYX_KEYS.TEST_KEY, {
                            waypoints: {
                                1: 'Home',
                                2: 'Work',
                                3: null,
                            },
                        });
                        return waitForPromisesToResolve();
                    })
                    .then(() => {
                        expect(result).toEqual({
                            waypoints: {
                                1: 'Home',
                                2: 'Work',
                            },
                        });
                    });
=======
                },
                [holidayRoute]: {
                    waypoints: {
                        1: 'Home',
                        2: 'Beach',
                    },
                },
>>>>>>> e43d32d9
            });
        });
    });
});<|MERGE_RESOLUTION|>--- conflicted
+++ resolved
@@ -1093,7 +1093,80 @@
             });
     });
 
-<<<<<<< HEAD
+    it('should merge a non-existing key with a nested null removed', () => {
+        let testKeyValue;
+
+        connectionID = Onyx.connect({
+            key: ONYX_KEYS.TEST_KEY,
+            initWithStoredValues: false,
+            callback: (value) => {
+                testKeyValue = value;
+            },
+        });
+
+        return Onyx.merge(ONYX_KEYS.TEST_KEY, {
+            waypoints: {
+                1: 'Home',
+                2: 'Work',
+                3: null,
+            },
+        }).then(() => {
+            expect(testKeyValue).toEqual({
+                waypoints: {
+                    1: 'Home',
+                    2: 'Work',
+                },
+            });
+        });
+    });
+
+    it('mergeCollection should omit nested null values', () => {
+        let result;
+
+        const routineRoute = `${ONYX_KEYS.COLLECTION.TEST_KEY}routine`;
+        const holidayRoute = `${ONYX_KEYS.COLLECTION.TEST_KEY}holiday`;
+
+        connectionID = Onyx.connect({
+            key: ONYX_KEYS.COLLECTION.TEST_KEY,
+            initWithStoredValues: false,
+            callback: (value) => (result = value),
+            waitForCollectionCallback: true,
+        });
+
+        return Onyx.mergeCollection(ONYX_KEYS.COLLECTION.TEST_KEY, {
+            [routineRoute]: {
+                waypoints: {
+                    1: 'Home',
+                    2: 'Work',
+                    3: 'Gym',
+                },
+            },
+            [holidayRoute]: {
+                waypoints: {
+                    1: 'Home',
+                    2: 'Beach',
+                    3: null,
+                },
+            },
+        }).then(() => {
+            expect(result).toEqual({
+                [routineRoute]: {
+                    waypoints: {
+                        1: 'Home',
+                        2: 'Work',
+                        3: 'Gym',
+                    },
+                },
+                [holidayRoute]: {
+                    waypoints: {
+                        1: 'Home',
+                        2: 'Beach',
+                    },
+                },
+            });
+        });
+    });
+
     describe('update', () => {
         it('should squash all updates of collection-related keys into a single mergeCollection call', () => {
             const connectionIDs = [];
@@ -1313,72 +1386,11 @@
                 });
 
                 const initialValue = {
-=======
-    it('should merge a non-existing key with a nested null removed', () => {
-        let testKeyValue;
-
-        connectionID = Onyx.connect({
-            key: ONYX_KEYS.TEST_KEY,
-            initWithStoredValues: false,
-            callback: (value) => {
-                testKeyValue = value;
-            },
-        });
-
-        return Onyx.merge(ONYX_KEYS.TEST_KEY, {
-            waypoints: {
-                1: 'Home',
-                2: 'Work',
-                3: null,
-            },
-        }).then(() => {
-            expect(testKeyValue).toEqual({
-                waypoints: {
-                    1: 'Home',
-                    2: 'Work',
-                },
-            });
-        });
-    });
-
-    it('mergeCollection should omit nested null values', () => {
-        let result;
-
-        const routineRoute = `${ONYX_KEYS.COLLECTION.TEST_KEY}routine`;
-        const holidayRoute = `${ONYX_KEYS.COLLECTION.TEST_KEY}holiday`;
-
-        connectionID = Onyx.connect({
-            key: ONYX_KEYS.COLLECTION.TEST_KEY,
-            initWithStoredValues: false,
-            callback: (value) => (result = value),
-            waitForCollectionCallback: true,
-        });
-
-        return Onyx.mergeCollection(ONYX_KEYS.COLLECTION.TEST_KEY, {
-            [routineRoute]: {
-                waypoints: {
-                    1: 'Home',
-                    2: 'Work',
-                    3: 'Gym',
-                },
-            },
-            [holidayRoute]: {
-                waypoints: {
-                    1: 'Home',
-                    2: 'Beach',
-                    3: null,
-                },
-            },
-        }).then(() => {
-            expect(result).toEqual({
-                [routineRoute]: {
->>>>>>> e43d32d9
                     waypoints: {
                         1: 'Home',
                         2: 'Work',
                         3: 'Gym',
                     },
-<<<<<<< HEAD
                 };
 
                 return Onyx.set(ONYX_KEYS.TEST_KEY, initialValue)
@@ -1401,15 +1413,6 @@
                             },
                         });
                     });
-=======
-                },
-                [holidayRoute]: {
-                    waypoints: {
-                        1: 'Home',
-                        2: 'Beach',
-                    },
-                },
->>>>>>> e43d32d9
             });
         });
     });
