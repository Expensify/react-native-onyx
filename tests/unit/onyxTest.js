--- conflicted
+++ resolved
@@ -19,7 +19,8 @@
 
 Onyx.init({
     keys: ONYX_KEYS,
-    registerStorageEventListener: () => {},
+    registerStorageEventListener: () => {
+    },
     initialKeyStates: {
         [ONYX_KEYS.OTHER_TEST]: 42,
     },
@@ -428,7 +429,10 @@
             callback: (data, key) => (valuesReceived[key] = data),
         });
 
-        return Onyx.mergeCollection(ONYX_KEYS.COLLECTION.TEST_KEY, {test_1: {ID: 123}, notMyTest: {beep: 'boop'}}).then(() => {
+        return Onyx.mergeCollection(ONYX_KEYS.COLLECTION.TEST_KEY, {
+            test_1: {ID: 123},
+            notMyTest: {beep: 'boop'}
+        }).then(() => {
             expect(valuesReceived).toEqual({});
         });
     });
@@ -596,8 +600,16 @@
                     }
                 */
 
-                expect(mockCallback).toHaveBeenNthCalledWith(3, {ID: 123, value: 'one', existingData: 'test'}, 'test_1');
-                expect(mockCallback).toHaveBeenNthCalledWith(4, {ID: 234, value: 'two', existingData: 'test'}, 'test_2');
+                expect(mockCallback).toHaveBeenNthCalledWith(3, {
+                    ID: 123,
+                    value: 'one',
+                    existingData: 'test'
+                }, 'test_1');
+                expect(mockCallback).toHaveBeenNthCalledWith(4, {
+                    ID: 234,
+                    value: 'two',
+                    existingData: 'test'
+                }, 'test_2');
                 expect(mockCallback).toHaveBeenNthCalledWith(5, {ID: 345, value: 'three'}, 'test_3');
             });
     });
@@ -1008,9 +1020,32 @@
             });
     });
 
-<<<<<<< HEAD
     it('should merge a key with null and allow subsequent updates', () => {
-=======
+        let testKeyValue;
+
+        connectionID = Onyx.connect({
+            key: ONYX_KEYS.TEST_KEY,
+            initWithStoredValues: false,
+            callback: (value) => {
+                testKeyValue = value;
+            },
+        });
+
+        return Onyx.set(ONYX_KEYS.TEST_KEY, 1)
+            .then(() => {
+                expect(testKeyValue).toEqual(1);
+                Onyx.merge(ONYX_KEYS.TEST_KEY, null);
+                return waitForPromisesToResolve();
+            })
+            .then(() => {
+                expect(testKeyValue).toEqual(null);
+                return Onyx.merge(ONYX_KEYS.TEST_KEY, 2);
+            })
+            .then(() => {
+                expect(testKeyValue).toEqual(2);
+            });
+    });
+
     it('should merge a non-existing key with a nested null removed', () => {
         let testKeyValue;
 
@@ -1038,221 +1073,239 @@
         });
     });
     it('should apply updates in order with Onyx.update', () => {
->>>>>>> 3b6ad415
-        let testKeyValue;
-
-        connectionID = Onyx.connect({
-            key: ONYX_KEYS.TEST_KEY,
-            initWithStoredValues: false,
-            callback: (value) => {
-                testKeyValue = value;
-            },
-        });
-
-        return Onyx.set(ONYX_KEYS.TEST_KEY, 1)
-            .then(() => {
-                expect(testKeyValue).toEqual(1);
-                Onyx.merge(ONYX_KEYS.TEST_KEY, null);
+        let testKeyValue;
+
+        connectionID = Onyx.connect({
+            key: ONYX_KEYS.TEST_KEY,
+            initWithStoredValues: false,
+            callback: (value) => {
+                testKeyValue = value;
+            },
+        });
+
+        return Onyx.set(ONYX_KEYS.TEST_KEY, {})
+            .then(() => {
+                expect(testKeyValue).toEqual({});
+                Onyx.update([
+                    {
+                        onyxMethod: 'merge',
+                        key: ONYX_KEYS.TEST_KEY,
+                        value: {test1: 'test1'},
+                    },
+                    {
+                        onyxMethod: 'set',
+                        key: ONYX_KEYS.TEST_KEY,
+                        value: null,
+                    },
+                ]);
                 return waitForPromisesToResolve();
             })
             .then(() => {
                 expect(testKeyValue).toEqual(null);
-                return Onyx.merge(ONYX_KEYS.TEST_KEY, 2);
-            })
-            .then(() => {
-                expect(testKeyValue).toEqual(2);
-            });
-    });
-
-    describe('update', () => {
-        it('should squash all updates of collection-related keys into a single mergeCollection call', () => {
-            const connectionIDs = [];
-
-            const routineRoute = `${ONYX_KEYS.COLLECTION.ROUTES}routine`;
-            const holidayRoute = `${ONYX_KEYS.COLLECTION.ROUTES}holiday`;
-
-            const routesCollectionCallback = jest.fn();
-            connectionIDs.push(Onyx.connect({key: ONYX_KEYS.COLLECTION.ROUTES, callback: routesCollectionCallback, waitForCollectionCallback: true}));
-
-            return Onyx.update([
-                {
-                    onyxMethod: Onyx.METHOD.MERGE,
-                    key: routineRoute,
-                    value: {
-                        waypoints: {
-                            1: 'Home',
-                            2: 'Work',
-                            3: 'Gym',
-                        },
+            });
+    });
+});
+
+describe('update', () => {
+    it('should squash all updates of collection-related keys into a single mergeCollection call', () => {
+        const connectionIDs = [];
+
+        const routineRoute = `${ONYX_KEYS.COLLECTION.ROUTES}routine`;
+        const holidayRoute = `${ONYX_KEYS.COLLECTION.ROUTES}holiday`;
+
+        const routesCollectionCallback = jest.fn();
+        connectionIDs.push(Onyx.connect({
+            key: ONYX_KEYS.COLLECTION.ROUTES,
+            callback: routesCollectionCallback,
+            waitForCollectionCallback: true
+        }));
+
+        return Onyx.update([
+            {
+                onyxMethod: Onyx.METHOD.MERGE,
+                key: routineRoute,
+                value: {
+                    waypoints: {
+                        1: 'Home',
+                        2: 'Work',
+                        3: 'Gym',
                     },
                 },
-                {
-                    onyxMethod: Onyx.METHOD.MERGE,
-                    key: holidayRoute,
-                    value: {
-                        waypoints: {
-                            1: 'Home',
-                            2: 'Beach',
-                            3: 'Restaurant',
-                        },
+            },
+            {
+                onyxMethod: Onyx.METHOD.MERGE,
+                key: holidayRoute,
+                value: {
+                    waypoints: {
+                        1: 'Home',
+                        2: 'Beach',
+                        3: 'Restaurant',
                     },
                 },
-                {
-                    onyxMethod: Onyx.METHOD.MERGE_COLLECTION,
-                    key: ONYX_KEYS.COLLECTION.ROUTES,
-                    value: {
-                        [holidayRoute]: {
-                            waypoints: {
-                                0: 'Bed',
-                            },
-                        },
-                        [routineRoute]: {
-                            waypoints: {
-                                0: 'Bed',
-                            },
-                        },
-                    },
-                },
-                {
-                    onyxMethod: Onyx.METHOD.MERGE,
-                    key: holidayRoute,
-                    value: {
-                        waypoints: {
-                            4: 'Home',
-                        },
-                    },
-                },
-                {
-                    onyxMethod: Onyx.METHOD.MERGE,
-                    key: routineRoute,
-                    value: {
-                        waypoints: {
-                            3: 'Gym',
-                        },
-                    },
-                },
-            ]).then(() => {
-                expect(routesCollectionCallback).toHaveBeenNthCalledWith(1, {
+            },
+            {
+                onyxMethod: Onyx.METHOD.MERGE_COLLECTION,
+                key: ONYX_KEYS.COLLECTION.ROUTES,
+                value: {
                     [holidayRoute]: {
                         waypoints: {
                             0: 'Bed',
-                            1: 'Home',
-                            2: 'Beach',
-                            3: 'Restaurant',
-                            4: 'Home',
                         },
                     },
                     [routineRoute]: {
                         waypoints: {
                             0: 'Bed',
-                            1: 'Home',
-                            2: 'Work',
-                            3: 'Gym',
                         },
                     },
-                });
-
-                Onyx.disconnect(connectionIDs);
-            });
-        });
-
-        it('should return a promise that completes when all update() operations are done', () => {
-            const connectionIDs = [];
-
-            const bob = `${ONYX_KEYS.COLLECTION.PEOPLE}bob`;
-            const lisa = `${ONYX_KEYS.COLLECTION.PEOPLE}lisa`;
-
-            const cat = `${ONYX_KEYS.COLLECTION.ANIMALS}cat`;
-            const dog = `${ONYX_KEYS.COLLECTION.ANIMALS}dog`;
-
-            const testCallback = jest.fn();
-            const otherTestCallback = jest.fn();
-            const peopleCollectionCallback = jest.fn();
-            const animalsCollectionCallback = jest.fn();
-            const catCallback = jest.fn();
-
-            connectionIDs.push(Onyx.connect({key: ONYX_KEYS.TEST_KEY, callback: testCallback}));
-            connectionIDs.push(Onyx.connect({key: ONYX_KEYS.OTHER_TEST, callback: otherTestCallback}));
-            connectionIDs.push(Onyx.connect({key: ONYX_KEYS.COLLECTION.ANIMALS, callback: animalsCollectionCallback, waitForCollectionCallback: true}));
-            connectionIDs.push(Onyx.connect({key: ONYX_KEYS.COLLECTION.PEOPLE, callback: peopleCollectionCallback, waitForCollectionCallback: true}));
-            connectionIDs.push(Onyx.connect({key: cat, callback: catCallback}));
-
-            return Onyx.update([
-                {onyxMethod: Onyx.METHOD.MERGE, key: ONYX_KEYS.TEST_KEY, value: 'none'},
-                {onyxMethod: Onyx.METHOD.SET, key: ONYX_KEYS.TEST_KEY, value: {food: 'taco'}},
-                {onyxMethod: Onyx.METHOD.MERGE, key: ONYX_KEYS.TEST_KEY, value: {drink: 'wine'}},
-                {onyxMethod: Onyx.METHOD.MERGE, key: ONYX_KEYS.OTHER_TEST, value: {food: 'pizza'}},
-                {onyxMethod: Onyx.METHOD.MERGE, key: ONYX_KEYS.OTHER_TEST, value: {drink: 'water'}},
-                {onyxMethod: Onyx.METHOD.MERGE, key: dog, value: {sound: 'woof'}},
-                {
-                    onyxMethod: Onyx.METHOD.MERGE_COLLECTION,
-                    key: ONYX_KEYS.COLLECTION.ANIMALS,
-                    value: {
-                        [cat]: {age: 5, size: 'S'},
-                        [dog]: {size: 'M'},
-                    },
                 },
-                {onyxMethod: Onyx.METHOD.SET, key: cat, value: {age: 3}},
-                {onyxMethod: Onyx.METHOD.MERGE, key: cat, value: {sound: 'meow'}},
-                {onyxMethod: Onyx.METHOD.MERGE, key: bob, value: {car: 'sedan'}},
-                {onyxMethod: Onyx.METHOD.MERGE, key: lisa, value: {car: 'SUV', age: 21}},
-                {onyxMethod: Onyx.METHOD.MERGE, key: bob, value: {age: 25}},
-            ]).then(() => {
-                expect(testCallback).toHaveBeenNthCalledWith(1, {food: 'taco', drink: 'wine'}, ONYX_KEYS.TEST_KEY);
-
-                expect(otherTestCallback).toHaveBeenNthCalledWith(1, {food: 'pizza', drink: 'water'}, ONYX_KEYS.OTHER_TEST);
-
-                expect(animalsCollectionCallback).toHaveBeenNthCalledWith(1, {
-                    [cat]: {age: 3, sound: 'meow'},
-                });
-                expect(animalsCollectionCallback).toHaveBeenNthCalledWith(2, {
-                    [cat]: {age: 3, sound: 'meow'},
-                    [dog]: {size: 'M', sound: 'woof'},
-                });
-
-                expect(catCallback).toHaveBeenNthCalledWith(1, {age: 3, sound: 'meow'}, cat);
-
-                expect(peopleCollectionCallback).toHaveBeenNthCalledWith(1, {
-                    [bob]: {age: 25, car: 'sedan'},
-                    [lisa]: {age: 21, car: 'SUV'},
-                });
-
-                Onyx.disconnect(connectionIDs);
-            });
-        });
-
-        it('should apply updates in the correct order with Onyx.update', () => {
-            let testKeyValue;
-
-            connectionID = Onyx.connect({
-                key: ONYX_KEYS.TEST_KEY,
-                initWithStoredValues: false,
-                callback: (value) => {
-                    testKeyValue = value;
+            },
+            {
+                onyxMethod: Onyx.METHOD.MERGE,
+                key: holidayRoute,
+                value: {
+                    waypoints: {
+                        4: 'Home',
+                    },
                 },
-            });
-
-            return Onyx.set(ONYX_KEYS.TEST_KEY, {})
-                .then(() => {
-                    expect(testKeyValue).toEqual({});
-                    Onyx.update([
-                        {
-                            onyxMethod: 'merge',
-                            key: ONYX_KEYS.TEST_KEY,
-                            value: {test1: 'test1'},
-                        },
-                        {
-                            onyxMethod: 'set',
-                            key: ONYX_KEYS.TEST_KEY,
-                            value: null,
-                        },
-                    ]);
-                    return waitForPromisesToResolve();
-                })
-                .then(() => {
-                    expect(testKeyValue).toEqual(null);
-                });
-        });
+            },
+            {
+                onyxMethod: Onyx.METHOD.MERGE,
+                key: routineRoute,
+                value: {
+                    waypoints: {
+                        3: 'Gym',
+                    },
+                },
+            },
+        ]).then(() => {
+            expect(routesCollectionCallback).toHaveBeenNthCalledWith(1, {
+                [holidayRoute]: {
+                    waypoints: {
+                        0: 'Bed',
+                        1: 'Home',
+                        2: 'Beach',
+                        3: 'Restaurant',
+                        4: 'Home',
+                    },
+                },
+                [routineRoute]: {
+                    waypoints: {
+                        0: 'Bed',
+                        1: 'Home',
+                        2: 'Work',
+                        3: 'Gym',
+                    },
+                },
+            });
+
+            Onyx.disconnect(connectionIDs);
+        });
+    });
+
+    it('should return a promise that completes when all update() operations are done', () => {
+        const connectionIDs = [];
+
+        const bob = `${ONYX_KEYS.COLLECTION.PEOPLE}bob`;
+        const lisa = `${ONYX_KEYS.COLLECTION.PEOPLE}lisa`;
+
+        const cat = `${ONYX_KEYS.COLLECTION.ANIMALS}cat`;
+        const dog = `${ONYX_KEYS.COLLECTION.ANIMALS}dog`;
+
+        const testCallback = jest.fn();
+        const otherTestCallback = jest.fn();
+        const peopleCollectionCallback = jest.fn();
+        const animalsCollectionCallback = jest.fn();
+        const catCallback = jest.fn();
+
+        connectionIDs.push(Onyx.connect({key: ONYX_KEYS.TEST_KEY, callback: testCallback}));
+        connectionIDs.push(Onyx.connect({key: ONYX_KEYS.OTHER_TEST, callback: otherTestCallback}));
+        connectionIDs.push(Onyx.connect({
+            key: ONYX_KEYS.COLLECTION.ANIMALS,
+            callback: animalsCollectionCallback,
+            waitForCollectionCallback: true
+        }));
+        connectionIDs.push(Onyx.connect({
+            key: ONYX_KEYS.COLLECTION.PEOPLE,
+            callback: peopleCollectionCallback,
+            waitForCollectionCallback: true
+        }));
+        connectionIDs.push(Onyx.connect({key: cat, callback: catCallback}));
+
+        return Onyx.update([
+            {onyxMethod: Onyx.METHOD.MERGE, key: ONYX_KEYS.TEST_KEY, value: 'none'},
+            {onyxMethod: Onyx.METHOD.SET, key: ONYX_KEYS.TEST_KEY, value: {food: 'taco'}},
+            {onyxMethod: Onyx.METHOD.MERGE, key: ONYX_KEYS.TEST_KEY, value: {drink: 'wine'}},
+            {onyxMethod: Onyx.METHOD.MERGE, key: ONYX_KEYS.OTHER_TEST, value: {food: 'pizza'}},
+            {onyxMethod: Onyx.METHOD.MERGE, key: ONYX_KEYS.OTHER_TEST, value: {drink: 'water'}},
+            {onyxMethod: Onyx.METHOD.MERGE, key: dog, value: {sound: 'woof'}},
+            {
+                onyxMethod: Onyx.METHOD.MERGE_COLLECTION,
+                key: ONYX_KEYS.COLLECTION.ANIMALS,
+                value: {
+                    [cat]: {age: 5, size: 'S'},
+                    [dog]: {size: 'M'},
+                },
+            },
+            {onyxMethod: Onyx.METHOD.SET, key: cat, value: {age: 3}},
+            {onyxMethod: Onyx.METHOD.MERGE, key: cat, value: {sound: 'meow'}},
+            {onyxMethod: Onyx.METHOD.MERGE, key: bob, value: {car: 'sedan'}},
+            {onyxMethod: Onyx.METHOD.MERGE, key: lisa, value: {car: 'SUV', age: 21}},
+            {onyxMethod: Onyx.METHOD.MERGE, key: bob, value: {age: 25}},
+        ]).then(() => {
+            expect(testCallback).toHaveBeenNthCalledWith(1, {food: 'taco', drink: 'wine'}, ONYX_KEYS.TEST_KEY);
+
+            expect(otherTestCallback).toHaveBeenNthCalledWith(1, {food: 'pizza', drink: 'water'}, ONYX_KEYS.OTHER_TEST);
+
+            expect(animalsCollectionCallback).toHaveBeenNthCalledWith(1, {
+                [cat]: {age: 3, sound: 'meow'},
+            });
+            expect(animalsCollectionCallback).toHaveBeenNthCalledWith(2, {
+                [cat]: {age: 3, sound: 'meow'},
+                [dog]: {size: 'M', sound: 'woof'},
+            });
+
+            expect(catCallback).toHaveBeenNthCalledWith(1, {age: 3, sound: 'meow'}, cat);
+
+            expect(peopleCollectionCallback).toHaveBeenNthCalledWith(1, {
+                [bob]: {age: 25, car: 'sedan'},
+                [lisa]: {age: 21, car: 'SUV'},
+            });
+
+            Onyx.disconnect(connectionIDs);
+        });
+    });
+
+    it('should apply updates in the correct order with Onyx.update', () => {
+        let testKeyValue;
+
+        connectionID = Onyx.connect({
+            key: ONYX_KEYS.TEST_KEY,
+            initWithStoredValues: false,
+            callback: (value) => {
+                testKeyValue = value;
+            },
+        });
+
+        return Onyx.set(ONYX_KEYS.TEST_KEY, {})
+            .then(() => {
+                expect(testKeyValue).toEqual({});
+                Onyx.update([
+                    {
+                        onyxMethod: 'merge',
+                        key: ONYX_KEYS.TEST_KEY,
+                        value: {test1: 'test1'},
+                    },
+                    {
+                        onyxMethod: 'set',
+                        key: ONYX_KEYS.TEST_KEY,
+                        value: null,
+                    },
+                ]);
+                return waitForPromisesToResolve();
+            })
+            .then(() => {
+                expect(testKeyValue).toEqual(null);
+            });
     });
 
     describe('merge', () => {
@@ -1295,4 +1348,5 @@
                 });
         });
     });
-});+})
+;