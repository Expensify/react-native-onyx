--- conflicted
+++ resolved
@@ -60,24 +60,6 @@
             test_3: additionalDataTwo,
         });
 
-<<<<<<< HEAD
-        return waitForPromisesToResolve()
-            .then(() => {
-                const finalObject = {
-                    a: 'a', b: 'b', c: 'c', d: 'd', e: [2],
-                };
-
-                // Then our new data should merge with the existing data in the cache
-                expect(OnyxCache.getValue('test_1')).toEqual(finalObject);
-                expect(OnyxCache.getValue('test_2')).toEqual(finalObject);
-                expect(OnyxCache.getValue('test_3')).toEqual(finalObject);
-
-                // And the storage should reflect the same state
-                expect(StorageMock.getStore().test_1).toEqual(finalObject);
-                expect(StorageMock.getStore().test_2).toEqual(finalObject);
-                expect(StorageMock.getStore().test_3).toEqual(finalObject);
-            });
-=======
         return waitForPromisesToResolve().then(() => {
             const finalObject = {
                 a: 'a',
@@ -93,11 +75,10 @@
             expect(OnyxCache.getValue('test_3')).toEqual(finalObject);
 
             // And the storage should reflect the same state
-            expect(StorageMock.getStorageMap().test_1).toEqual(finalObject);
-            expect(StorageMock.getStorageMap().test_2).toEqual(finalObject);
-            expect(StorageMock.getStorageMap().test_3).toEqual(finalObject);
+            expect(StorageMock.getStore().test_1).toEqual(finalObject);
+            expect(StorageMock.getStore().test_2).toEqual(finalObject);
+            expect(StorageMock.getStore().test_3).toEqual(finalObject);
         });
->>>>>>> dcae46b5
     });
 
     it('cache updates correctly when accessed again if keys are removed or evicted', () => {
@@ -182,17 +163,6 @@
 
         // Last call
         Onyx.merge('test_1', {f: 'f'});
-<<<<<<< HEAD
-        return waitForPromisesToResolve()
-            .then(() => {
-                const finalObject = {
-                    a: 'a', b: 'b', c: 'c', d: 'd', e: 'e', f: 'f',
-                };
-
-                expect(OnyxCache.getValue('test_1')).toEqual(finalObject);
-                expect(StorageMock.getStore().test_1).toEqual(finalObject);
-            });
-=======
         return waitForPromisesToResolve().then(() => {
             const finalObject = {
                 a: 'a',
@@ -204,8 +174,7 @@
             };
 
             expect(OnyxCache.getValue('test_1')).toEqual(finalObject);
-            expect(StorageMock.getStorageMap().test_1).toEqual(finalObject);
+            expect(StorageMock.getStore().test_1).toEqual(finalObject);
         });
->>>>>>> dcae46b5
     });
 });