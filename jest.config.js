module.exports = {
    preset: 'react-native',
    roots: ['<rootDir>/lib', '<rootDir>/tests'],
    transform: {
        '\\.[jt]sx?$': 'babel-jest',
    },
    testPathIgnorePatterns: ['<rootDir>/node_modules/', '<rootDir>/tests/unit/mocks/', '<rootDir>/tests/e2e/'],
    testMatch: ['**/tests/unit/**/*.[jt]s?(x)', '**/?(*.)+(spec|test).[jt]s?(x)'],
    globals: {
        __DEV__: true,
        WebSocket: {},
    },
    testEnvironment: 'jsdom',
    setupFilesAfterEnv: ['./jestSetup.js'],
    testTimeout: 60000,
    transformIgnorePatterns: ['node_modules/(?!((@)?react-native|@ngneat/falso|uuid)/)'],
<<<<<<< HEAD
    moduleNameMapper: {
        // Redirect all imports of OnyxMerge to its web version during unit tests.
        '^(.*)/OnyxMerge$': '<rootDir>/lib/OnyxMerge/index.ts',
    },
=======
    testSequencer: './jest-sequencer.js',
>>>>>>> 0f0e1d72
};<|MERGE_RESOLUTION|>--- conflicted
+++ resolved
@@ -14,12 +14,9 @@
     setupFilesAfterEnv: ['./jestSetup.js'],
     testTimeout: 60000,
     transformIgnorePatterns: ['node_modules/(?!((@)?react-native|@ngneat/falso|uuid)/)'],
-<<<<<<< HEAD
+    testSequencer: './jest-sequencer.js',
     moduleNameMapper: {
         // Redirect all imports of OnyxMerge to its web version during unit tests.
         '^(.*)/OnyxMerge$': '<rootDir>/lib/OnyxMerge/index.ts',
     },
-=======
-    testSequencer: './jest-sequencer.js',
->>>>>>> 0f0e1d72
 };