module.exports = {
    preset: 'react-native',
    roots: ['<rootDir>/lib', '<rootDir>/tests'],
    transform: {
        '\\.[jt]sx?$': 'babel-jest',
    },
    testPathIgnorePatterns: ['<rootDir>/node_modules/', '<rootDir>/tests/unit/mocks/', '<rootDir>/tests/e2e/'],
    testMatch: ['**/tests/unit/**/*.[jt]s?(x)', '**/?(*.)+(spec|test).[jt]s?(x)'],
    globals: {
        __DEV__: true,
        WebSocket: {},
    },
    testEnvironment: 'jsdom',
<<<<<<< HEAD
    setupFilesAfterEnv: ['@testing-library/jest-native/extend-expect', './jestSetup.js'],
    testTimeout: 60000,
=======
    setupFilesAfterEnv: ['./jestSetup.js'],
    testTimeout: 60000,
    transformIgnorePatterns: ['node_modules/(?!((@)?react-native|@ngneat/falso|uuid)/)'],
>>>>>>> 57964421
};<|MERGE_RESOLUTION|>--- conflicted
+++ resolved
@@ -11,12 +11,7 @@
         WebSocket: {},
     },
     testEnvironment: 'jsdom',
-<<<<<<< HEAD
-    setupFilesAfterEnv: ['@testing-library/jest-native/extend-expect', './jestSetup.js'],
-    testTimeout: 60000,
-=======
     setupFilesAfterEnv: ['./jestSetup.js'],
     testTimeout: 60000,
     transformIgnorePatterns: ['node_modules/(?!((@)?react-native|@ngneat/falso|uuid)/)'],
->>>>>>> 57964421
 };