--- conflicted
+++ resolved
@@ -438,8 +438,7 @@
     if (!OnyxUtils.isValidMergeCollection(collectionKey, collection)) {
         return Promise.resolve();
     }
-<<<<<<< HEAD
-=======
+
     const mergedCollection: OnyxInputKeyValueMapping = collection;
 
     // Confirm all the collection keys belong to the same parent
@@ -457,9 +456,11 @@
         hasCollectionKeyCheckFailed = true;
         Logger.logAlert(`Provided collection doesn't have all its data belonging to the same parent. CollectionKey: ${collectionKey}, DataKey: ${dataKey}`);
     });
->>>>>>> 55a2b69f
-
-    const mergedCollection: OnyxInputKeyValueMapping = collection;
+
+    // Gracefully handle bad mergeCollection updates so it doesn't block the merge queue
+    if (hasCollectionKeyCheckFailed) {
+        return Promise.resolve();
+    }
 
     return OnyxUtils.getAllKeys()
         .then((persistedKeys) => {
