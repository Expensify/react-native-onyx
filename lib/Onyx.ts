import * as Logger from './Logger';
import cache, {TASK} from './OnyxCache';
import * as PerformanceUtils from './PerformanceUtils';
import Storage from './storage';
import utils from './utils';
import DevTools from './DevTools';
import type {
    Collection,
    CollectionKey,
    CollectionKeyBase,
    ConnectOptions,
    KeyValueMapping,
    Mapping,
    OnyxInputKeyValueMapping,
    OnyxCollection,
    MixedOperationsQueue,
    OnyxKey,
    OnyxMergeCollectionInput,
    OnyxMergeInput,
    OnyxMultiSetInput,
    OnyxSetInput,
    OnyxUpdate,
    OnyxValue,
    OnyxInput,
    OnyxMethodMap,
<<<<<<< HEAD
    InitOptions,
=======
    SetOptions,
>>>>>>> c18e6e8c
} from './types';
import OnyxUtils from './OnyxUtils';
import logMessages from './logMessages';
import type {Connection} from './OnyxConnectionManager';
import connectionManager from './OnyxConnectionManager';
import * as GlobalSettings from './GlobalSettings';
import decorateWithMetrics from './metrics';
<<<<<<< HEAD
import {createStorageManager, getStorageManager} from './storage-eviction';
=======
import OnyxMerge from './OnyxMerge';
>>>>>>> c18e6e8c

/** Initialize the store with actions and listening for storage events */
function init({
    keys = {},
    initialKeyStates = {},
    evictableKeys = [],
    maxCachedKeysCount = 1000,
    shouldSyncMultipleInstances = !!global.localStorage,
    debugSetState = false,
    enablePerformanceMetrics = false,
    skippableCollectionMemberIDs = [],
    fullyMergedSnapshotKeys = [],
    storageManager,
}: InitOptions): void {
    if (enablePerformanceMetrics) {
        GlobalSettings.setPerformanceMetricsEnabled(true);
        applyDecorators();
    }

    Storage.init();

    OnyxUtils.setSkippableCollectionMemberIDs(new Set(skippableCollectionMemberIDs));

    if (shouldSyncMultipleInstances) {
        Storage.keepInstancesSync?.((key, value) => {
            const prevValue = cache.get(key, false) as OnyxValue<typeof key>;
            cache.set(key, value);
            OnyxUtils.keyChanged(key, value as OnyxValue<typeof key>, prevValue);
        });
    }

    if (debugSetState) {
        PerformanceUtils.setShouldDebugSetState(true);
    }

    if (maxCachedKeysCount > 0) {
        cache.setRecentKeysLimit(maxCachedKeysCount);
    }

    OnyxUtils.initStoreValues(keys, initialKeyStates, evictableKeys, fullyMergedSnapshotKeys);

    // Initialize StorageManager for persistent storage eviction
    if (storageManager && typeof storageManager === 'object') {
        try {
            const manager = createStorageManager(storageManager);
            if (manager) {
                manager.initialize().catch((error) => {
                    Logger.logAlert(`Failed to initialize StorageManager: ${error}`);
                });
            }
        } catch (error) {
            Logger.logAlert(`Failed to create StorageManager: ${error}`);
        }
    }

    // Initialize all of our keys with data provided then give green light to any pending connections
    Promise.all([cache.addEvictableKeysToRecentlyAccessedList(OnyxUtils.isCollectionKey, OnyxUtils.getAllKeys), OnyxUtils.initializeWithDefaultKeyStates()]).then(
        OnyxUtils.getDeferredInitTask().resolve,
    );
}

/**
 * Connects to an Onyx key given the options passed and listens to its changes.
 * This method will be deprecated soon. Please use `Onyx.connectWithoutView()` instead.
 *
 * @example
 * ```ts
 * const connection = Onyx.connectWithoutView({
 *     key: ONYXKEYS.SESSION,
 *     callback: onSessionChange,
 * });
 * ```
 *
 * @param connectOptions The options object that will define the behavior of the connection.
 * @param connectOptions.key The Onyx key to subscribe to.
 * @param connectOptions.callback A function that will be called when the Onyx data we are subscribed changes.
 * @param connectOptions.waitForCollectionCallback If set to `true`, it will return the entire collection to the callback as a single object.
 * @param connectOptions.withOnyxInstance The `withOnyx` class instance to be internally passed. **Only used inside `withOnyx()` HOC.**
 * @param connectOptions.statePropertyName The name of the component's prop that is connected to the Onyx key. **Only used inside `withOnyx()` HOC.**
 * @param connectOptions.displayName The component's display name. **Only used inside `withOnyx()` HOC.**
 * @param connectOptions.selector This will be used to subscribe to a subset of an Onyx key's data. **Only used inside `useOnyx()` hook or `withOnyx()` HOC.**
 *        Using this setting on `useOnyx()` or `withOnyx()` can have very positive performance benefits because the component will only re-render
 *        when the subset of data changes. Otherwise, any change of data on any property would normally
 *        cause the component to re-render (and that can be expensive from a performance standpoint).
 * @returns The connection object to use when calling `Onyx.disconnect()`.
 */
function connect<TKey extends OnyxKey>(connectOptions: ConnectOptions<TKey>): Connection {
    return connectionManager.connect(connectOptions);
}

/**
 * Connects to an Onyx key given the options passed and listens to its changes.
 *
 * @example
 * ```ts
 * const connection = Onyx.connectWithoutView({
 *     key: ONYXKEYS.SESSION,
 *     callback: onSessionChange,
 * });
 * ```
 *
 * @param connectOptions The options object that will define the behavior of the connection.
 * @param connectOptions.key The Onyx key to subscribe to.
 * @param connectOptions.callback A function that will be called when the Onyx data we are subscribed changes.
 * @param connectOptions.waitForCollectionCallback If set to `true`, it will return the entire collection to the callback as a single object.
 * @param connectOptions.withOnyxInstance The `withOnyx` class instance to be internally passed. **Only used inside `withOnyx()` HOC.**
 * @param connectOptions.statePropertyName The name of the component's prop that is connected to the Onyx key. **Only used inside `withOnyx()` HOC.**
 * @param connectOptions.displayName The component's display name. **Only used inside `withOnyx()` HOC.**
 * @param connectOptions.selector This will be used to subscribe to a subset of an Onyx key's data. **Only used inside `useOnyx()` hook or `withOnyx()` HOC.**
 *        Using this setting on `useOnyx()` or `withOnyx()` can have very positive performance benefits because the component will only re-render
 *        when the subset of data changes. Otherwise, any change of data on any property would normally
 *        cause the component to re-render (and that can be expensive from a performance standpoint).
 * @returns The connection object to use when calling `Onyx.disconnect()`.
 */
function connectWithoutView<TKey extends OnyxKey>(connectOptions: ConnectOptions<TKey>): Connection {
    return connectionManager.connect(connectOptions);
}

/**
 * Disconnects and removes the listener from the Onyx key.
 *
 * @example
 * ```ts
 * const connection = Onyx.connectWithoutView({
 *     key: ONYXKEYS.SESSION,
 *     callback: onSessionChange,
 * });
 *
 * Onyx.disconnect(connection);
 * ```
 *
 * @param connection Connection object returned by calling `Onyx.connect()` or `Onyx.connectWithoutView()`.
 */
function disconnect(connection: Connection): void {
    connectionManager.disconnect(connection);
}

/**
 * Write a value to our store with the given key
 *
 * @param key ONYXKEY to set
 * @param value value to store
 * @param options optional configuration object
 */
function set<TKey extends OnyxKey>(key: TKey, value: OnyxSetInput<TKey>, options?: SetOptions): Promise<void> {
    // When we use Onyx.set to set a key we want to clear the current delta changes from Onyx.merge that were queued
    // before the value was set. If Onyx.merge is currently reading the old value from storage, it will then not apply the changes.
    if (OnyxUtils.hasPendingMergeForKey(key)) {
        delete OnyxUtils.getMergeQueue()[key];
    }

    const skippableCollectionMemberIDs = OnyxUtils.getSkippableCollectionMemberIDs();
    if (skippableCollectionMemberIDs.size) {
        try {
            const [, collectionMemberID] = OnyxUtils.splitCollectionMemberKey(key);
            if (skippableCollectionMemberIDs.has(collectionMemberID)) {
                // The key is a skippable one, so we set the new value to null.
                // eslint-disable-next-line no-param-reassign
                value = null;
            }
        } catch (e) {
            // The key is not a collection one or something went wrong during split, so we proceed with the function's logic.
        }
    }

    // Onyx.set will ignore `undefined` values as inputs, therefore we can return early.
    if (value === undefined) {
        return Promise.resolve();
    }

    const existingValue = cache.get(key, false);
    // If the existing value as well as the new value are null, we can return early.
    if (existingValue === undefined && value === null) {
        return Promise.resolve();
    }

    // Check if the value is compatible with the existing value in the storage
    const {isCompatible, existingValueType, newValueType} = utils.checkCompatibilityWithExistingValue(value, existingValue);
    if (!isCompatible) {
        Logger.logAlert(logMessages.incompatibleUpdateAlert(key, 'set', existingValueType, newValueType));
        return Promise.resolve();
    }

    // If the change is null, we can just delete the key.
    // Therefore, we don't need to further broadcast and update the value so we can return early.
    if (value === null) {
        OnyxUtils.remove(key);
        OnyxUtils.logKeyRemoved(OnyxUtils.METHOD.SET, key);
        return Promise.resolve();
    }

    const valueWithoutNestedNullValues = utils.removeNestedNullValues(value) as OnyxValue<TKey>;
    const hasChanged = options?.skipCacheCheck ? true : cache.hasValueChanged(key, valueWithoutNestedNullValues);

    OnyxUtils.logKeyChanged(OnyxUtils.METHOD.SET, key, value, hasChanged);

    // This approach prioritizes fast UI changes without waiting for data to be stored in device storage.
    const updatePromise = OnyxUtils.broadcastUpdate(key, valueWithoutNestedNullValues, hasChanged);

    // If the value has not changed or the key got removed, calling Storage.setItem() would be redundant and a waste of performance, so return early instead.
    if (!hasChanged) {
        return updatePromise;
    }

    return Storage.setItem(key, valueWithoutNestedNullValues)
        .catch((error) => OnyxUtils.evictStorageAndRetry(error, set, key, valueWithoutNestedNullValues))
        .then(() => {
<<<<<<< HEAD
            // Track storage usage for eviction system
            try {
                const storageManager = getStorageManager();
                if (storageManager) {
                    storageManager.trackKeySet(key);
                }
            } catch (error) {
                Logger.logInfo(`Failed to track key set: ${error}`);
            }

            OnyxUtils.sendActionToDevTools(OnyxUtils.METHOD.SET, key, valueWithoutNullValues);
=======
            OnyxUtils.sendActionToDevTools(OnyxUtils.METHOD.SET, key, valueWithoutNestedNullValues);
>>>>>>> c18e6e8c
            return updatePromise;
        });
}

/**
 * Sets multiple keys and values
 *
 * @example Onyx.multiSet({'key1': 'a', 'key2': 'b'});
 *
 * @param data object keyed by ONYXKEYS and the values to set
 */
function multiSet(data: OnyxMultiSetInput): Promise<void> {
    let newData = data;

    const skippableCollectionMemberIDs = OnyxUtils.getSkippableCollectionMemberIDs();
    if (skippableCollectionMemberIDs.size) {
        newData = Object.keys(newData).reduce((result: OnyxMultiSetInput, key) => {
            try {
                const [, collectionMemberID] = OnyxUtils.splitCollectionMemberKey(key);
                // If the collection member key is a skippable one we set its value to null.
                // eslint-disable-next-line no-param-reassign
                result[key] = !skippableCollectionMemberIDs.has(collectionMemberID) ? newData[key] : null;
            } catch {
                // The key is not a collection one or something went wrong during split, so we assign the data to result anyway.
                // eslint-disable-next-line no-param-reassign
                result[key] = newData[key];
            }

            return result;
        }, {});
    }

    const keyValuePairsToSet = OnyxUtils.prepareKeyValuePairsForStorage(newData, true);

    const updatePromises = keyValuePairsToSet.map(([key, value]) => {
        const prevValue = cache.get(key, false);
        // When we use multiSet to set a key we want to clear the current delta changes from Onyx.merge that were queued
        // before the value was set. If Onyx.merge is currently reading the old value from storage, it will then not apply the changes.
        if (OnyxUtils.hasPendingMergeForKey(key)) {
            delete OnyxUtils.getMergeQueue()[key];
        }

        // Update cache and optimistically inform subscribers on the next tick
        cache.set(key, value);
        return OnyxUtils.scheduleSubscriberUpdate(key, value, prevValue);
    });

    return Storage.multiSet(keyValuePairsToSet)
        .catch((error) => OnyxUtils.evictStorageAndRetry(error, multiSet, newData))
        .then(() => {
            // Track storage usage for eviction system
            try {
                const storageManager = getStorageManager();
                if (storageManager) {
                    keyValuePairsToSet.forEach(([key]) => {
                        storageManager.trackKeySet(key);
                    });
                }
            } catch (error) {
                Logger.logInfo(`Failed to track multiset keys: ${error}`);
            }

            OnyxUtils.sendActionToDevTools(OnyxUtils.METHOD.MULTI_SET, undefined, newData);
            return Promise.all(updatePromises);
        })
        .then(() => undefined);
}

/**
 * Merge a new value into an existing value at a key.
 *
 * The types of values that can be merged are `Object` and `Array`. To set another type of value use `Onyx.set()`.
 * Values of type `Object` get merged with the old value, whilst for `Array`'s we simply replace the current value with the new one.
 *
 * Calls to `Onyx.merge()` are batched so that any calls performed in a single tick will stack in a queue and get
 * applied in the order they were called. Note: `Onyx.set()` calls do not work this way so use caution when mixing
 * `Onyx.merge()` and `Onyx.set()`.
 *
 * @example
 * Onyx.merge(ONYXKEYS.EMPLOYEE_LIST, ['Joe']); // -> ['Joe']
 * Onyx.merge(ONYXKEYS.EMPLOYEE_LIST, ['Jack']); // -> ['Joe', 'Jack']
 * Onyx.merge(ONYXKEYS.POLICY, {id: 1}); // -> {id: 1}
 * Onyx.merge(ONYXKEYS.POLICY, {name: 'My Workspace'}); // -> {id: 1, name: 'My Workspace'}
 */
function merge<TKey extends OnyxKey>(key: TKey, changes: OnyxMergeInput<TKey>): Promise<void> {
    const skippableCollectionMemberIDs = OnyxUtils.getSkippableCollectionMemberIDs();
    if (skippableCollectionMemberIDs.size) {
        try {
            const [, collectionMemberID] = OnyxUtils.splitCollectionMemberKey(key);
            if (skippableCollectionMemberIDs.has(collectionMemberID)) {
                // The key is a skippable one, so we set the new changes to undefined.
                // eslint-disable-next-line no-param-reassign
                changes = undefined;
            }
        } catch (e) {
            // The key is not a collection one or something went wrong during split, so we proceed with the function's logic.
        }
    }

    const mergeQueue = OnyxUtils.getMergeQueue();
    const mergeQueuePromise = OnyxUtils.getMergeQueuePromise();

    // Top-level undefined values are ignored
    // Therefore, we need to prevent adding them to the merge queue
    if (changes === undefined) {
        return mergeQueue[key] ? mergeQueuePromise[key] : Promise.resolve();
    }

    // Merge attempts are batched together. The delta should be applied after a single call to get() to prevent a race condition.
    // Using the initial value from storage in subsequent merge attempts will lead to an incorrect final merged value.
    if (mergeQueue[key]) {
        mergeQueue[key].push(changes);
        return mergeQueuePromise[key];
    }
    mergeQueue[key] = [changes];

    mergeQueuePromise[key] = OnyxUtils.get(key).then((existingValue) => {
        // Calls to Onyx.set after a merge will terminate the current merge process and clear the merge queue
        if (mergeQueue[key] == null) {
            return Promise.resolve();
        }

        try {
            const validChanges = mergeQueue[key].filter((change) => {
                const {isCompatible, existingValueType, newValueType} = utils.checkCompatibilityWithExistingValue(change, existingValue);
                if (!isCompatible) {
                    Logger.logAlert(logMessages.incompatibleUpdateAlert(key, 'merge', existingValueType, newValueType));
                }
                return isCompatible;
            }) as Array<OnyxInput<TKey>>;

            if (!validChanges.length) {
                return Promise.resolve();
            }

            // Clean up the write queue, so we don't apply these changes again.
            delete mergeQueue[key];
            delete mergeQueuePromise[key];

            // If the last change is null, we can just delete the key.
            // Therefore, we don't need to further broadcast and update the value so we can return early.
            if (validChanges.at(-1) === null) {
                OnyxUtils.remove(key);
                OnyxUtils.logKeyRemoved(OnyxUtils.METHOD.MERGE, key);
                return Promise.resolve();
            }

<<<<<<< HEAD
            // For providers that can't handle delta changes, we need to merge the batched changes with the existing value beforehand.
            // The "preMergedValue" will be directly "set" in storage instead of being merged
            // Therefore we merge the batched changes with the existing value to get the final merged value that will be stored.
            // We can remove null values from the "preMergedValue", because "null" implicates that the user wants to remove a value from storage.
            const preMergedValue = OnyxUtils.applyMerge(shouldSetValue ? undefined : existingValue, [batchedDeltaChanges], true);

            // In cache, we don't want to remove the key if it's null to improve performance and speed up the next merge.
            const hasChanged = cache.hasValueChanged(key, preMergedValue);

            logMergeCall(hasChanged);

            // This approach prioritizes fast UI changes without waiting for data to be stored in device storage.
            const updatePromise = OnyxUtils.broadcastUpdate(key, preMergedValue as OnyxValue<TKey>, hasChanged);

            // If the value has not changed, calling Storage.setItem() would be redundant and a waste of performance, so return early instead.
            if (!hasChanged) {
                return updatePromise;
            }

            return Storage.mergeItem(key, batchedDeltaChanges as OnyxValue<TKey>, preMergedValue as OnyxValue<TKey>, shouldSetValue).then(() => {
                // Track storage usage for eviction system
                try {
                    const storageManager = getStorageManager();
                    if (storageManager) {
                        storageManager.trackKeySet(key);
                    }
                } catch (error) {
                    Logger.logInfo(`Failed to track merge key: ${error}`);
                }

                OnyxUtils.sendActionToDevTools(OnyxUtils.METHOD.MERGE, key, changes, preMergedValue);
=======
            return OnyxMerge.applyMerge(key, existingValue, validChanges).then(({mergedValue, updatePromise}) => {
                OnyxUtils.sendActionToDevTools(OnyxUtils.METHOD.MERGE, key, changes, mergedValue);
>>>>>>> c18e6e8c
                return updatePromise;
            });
        } catch (error) {
            Logger.logAlert(`An error occurred while applying merge for key: ${key}, Error: ${error}`);
            return Promise.resolve();
        }
    });

    return mergeQueuePromise[key];
}

/**
 * Merges a collection based on their keys.
 *
 * @example
 *
 * Onyx.mergeCollection(ONYXKEYS.COLLECTION.REPORT, {
 *     [`${ONYXKEYS.COLLECTION.REPORT}1`]: report1,
 *     [`${ONYXKEYS.COLLECTION.REPORT}2`]: report2,
 * });
 *
 * @param collectionKey e.g. `ONYXKEYS.COLLECTION.REPORT`
 * @param collection Object collection keyed by individual collection member keys and values
 */
function mergeCollection<TKey extends CollectionKeyBase, TMap>(collectionKey: TKey, collection: OnyxMergeCollectionInput<TKey, TMap>): Promise<void> {
    return OnyxUtils.mergeCollectionWithPatches(collectionKey, collection);
}

/**
 * Clear out all the data in the store
 *
 * Note that calling Onyx.clear() and then Onyx.set() on a key with a default
 * key state may store an unexpected value in Storage.
 *
 * E.g.
 * Onyx.clear();
 * Onyx.set(ONYXKEYS.DEFAULT_KEY, 'default');
 * Storage.getItem(ONYXKEYS.DEFAULT_KEY)
 *     .then((storedValue) => console.log(storedValue));
 * null is logged instead of the expected 'default'
 *
 * Onyx.set() might call Storage.setItem() before Onyx.clear() calls
 * Storage.setItem(). Use Onyx.merge() instead if possible. Onyx.merge() calls
 * Onyx.get(key) before calling Storage.setItem() via Onyx.set().
 * Storage.setItem() from Onyx.clear() will have already finished and the merged
 * value will be saved to storage after the default value.
 *
 * @param keysToPreserve is a list of ONYXKEYS that should not be cleared with the rest of the data
 */
function clear(keysToPreserve: OnyxKey[] = []): Promise<void> {
    const defaultKeyStates = OnyxUtils.getDefaultKeyStates();
    const initialKeys = Object.keys(defaultKeyStates);

    const promise = OnyxUtils.getAllKeys()
        .then((cachedKeys) => {
            cache.clearNullishStorageKeys();

            const keysToBeClearedFromStorage: OnyxKey[] = [];
            const keyValuesToResetAsCollection: Record<OnyxKey, OnyxCollection<KeyValueMapping[OnyxKey]>> = {};
            const keyValuesToResetIndividually: KeyValueMapping = {};

            const allKeys = new Set([...cachedKeys, ...initialKeys]);

            // The only keys that should not be cleared are:
            // 1. Anything specifically passed in keysToPreserve (because some keys like language preferences, offline
            //      status, or activeClients need to remain in Onyx even when signed out)
            // 2. Any keys with a default state (because they need to remain in Onyx as their default, and setting them
            //      to null would cause unknown behavior)
            //   2.1 However, if a default key was explicitly set to null, we need to reset it to the default value
            allKeys.forEach((key) => {
                const isKeyToPreserve = keysToPreserve.includes(key);
                const isDefaultKey = key in defaultKeyStates;

                // If the key is being removed or reset to default:
                // 1. Update it in the cache
                // 2. Figure out whether it is a collection key or not,
                //      since collection key subscribers need to be updated differently
                if (!isKeyToPreserve) {
                    const oldValue = cache.get(key);
                    const newValue = defaultKeyStates[key] ?? null;
                    if (newValue !== oldValue) {
                        cache.set(key, newValue);

                        let collectionKey: string | undefined;
                        try {
                            collectionKey = OnyxUtils.getCollectionKey(key);
                        } catch (e) {
                            // If getCollectionKey() throws an error it means the key is not a collection key.
                            collectionKey = undefined;
                        }

                        if (collectionKey) {
                            if (!keyValuesToResetAsCollection[collectionKey]) {
                                keyValuesToResetAsCollection[collectionKey] = {};
                            }
                            keyValuesToResetAsCollection[collectionKey]![key] = newValue ?? undefined;
                        } else {
                            keyValuesToResetIndividually[key] = newValue ?? undefined;
                        }
                    }
                }

                if (isKeyToPreserve || isDefaultKey) {
                    return;
                }

                // If it isn't preserved and doesn't have a default, we'll remove it
                keysToBeClearedFromStorage.push(key);
            });

            const updatePromises: Array<Promise<void>> = [];

            // Notify the subscribers for each key/value group so they can receive the new values
            Object.entries(keyValuesToResetIndividually).forEach(([key, value]) => {
                updatePromises.push(OnyxUtils.scheduleSubscriberUpdate(key, value, cache.get(key, false)));
            });
            Object.entries(keyValuesToResetAsCollection).forEach(([key, value]) => {
                updatePromises.push(OnyxUtils.scheduleNotifyCollectionSubscribers(key, value));
            });

            const defaultKeyValuePairs = Object.entries(
                Object.keys(defaultKeyStates)
                    .filter((key) => !keysToPreserve.includes(key))
                    .reduce((obj: KeyValueMapping, key) => {
                        // eslint-disable-next-line no-param-reassign
                        obj[key] = defaultKeyStates[key];
                        return obj;
                    }, {}),
            );

            // Remove only the items that we want cleared from storage, and reset others to default
            keysToBeClearedFromStorage.forEach((key) => cache.drop(key));
            return Storage.removeItems(keysToBeClearedFromStorage)
                .then(() => connectionManager.refreshSessionID())
                .then(() => Storage.multiSet(defaultKeyValuePairs))
                .then(() => {
                    DevTools.clearState(keysToPreserve);
                    return Promise.all(updatePromises);
                });
        })
        .then(() => undefined);

    return cache.captureTask(TASK.CLEAR, promise) as Promise<void>;
}

/**
 * Insert API responses and lifecycle data into Onyx
 *
 * @param data An array of objects with update expressions
 * @returns resolves when all operations are complete
 */
function update(data: OnyxUpdate[]): Promise<void> {
    // First, validate the Onyx object is in the format we expect
    data.forEach(({onyxMethod, key, value}) => {
        if (!Object.values(OnyxUtils.METHOD).includes(onyxMethod)) {
            throw new Error(`Invalid onyxMethod ${onyxMethod} in Onyx update.`);
        }
        if (onyxMethod === OnyxUtils.METHOD.MULTI_SET) {
            // For multiset, we just expect the value to be an object
            if (typeof value !== 'object' || Array.isArray(value) || typeof value === 'function') {
                throw new Error('Invalid value provided in Onyx multiSet. Onyx multiSet value must be of type object.');
            }
        } else if (onyxMethod !== OnyxUtils.METHOD.CLEAR && typeof key !== 'string') {
            throw new Error(`Invalid ${typeof key} key provided in Onyx update. Onyx key must be of type string.`);
        }
    });

    // The queue of operations within a single `update` call in the format of <item key - list of operations updating the item>.
    // This allows us to batch the operations per item and merge them into one operation in the order they were requested.
    const updateQueue: Record<OnyxKey, Array<OnyxValue<OnyxKey>>> = {};
    const enqueueSetOperation = (key: OnyxKey, value: OnyxValue<OnyxKey>) => {
        // If a `set` operation is enqueued, we should clear the whole queue.
        // Since the `set` operation replaces the value entirely, there's no need to perform any previous operations.
        // To do this, we first put `null` in the queue, which removes the existing value, and then merge the new value.
        updateQueue[key] = [null, value];
    };
    const enqueueMergeOperation = (key: OnyxKey, value: OnyxValue<OnyxKey>) => {
        if (value === null) {
            // If we merge `null`, the value is removed and all the previous operations are discarded.
            updateQueue[key] = [null];
        } else if (!updateQueue[key]) {
            updateQueue[key] = [value];
        } else {
            updateQueue[key].push(value);
        }
    };

    const promises: Array<() => Promise<void>> = [];
    let clearPromise: Promise<void> = Promise.resolve();

    data.forEach(({onyxMethod, key, value}) => {
        const handlers: Record<OnyxMethodMap[keyof OnyxMethodMap], (k: typeof key, v: typeof value) => void> = {
            [OnyxUtils.METHOD.SET]: enqueueSetOperation,
            [OnyxUtils.METHOD.MERGE]: enqueueMergeOperation,
            [OnyxUtils.METHOD.MERGE_COLLECTION]: () => {
                const collection = value as Collection<CollectionKey, unknown, unknown>;
                if (!OnyxUtils.isValidNonEmptyCollectionForMerge(collection)) {
                    Logger.logInfo('mergeCollection enqueued within update() with invalid or empty value. Skipping this operation.');
                    return;
                }

                // Confirm all the collection keys belong to the same parent
                const collectionKeys = Object.keys(collection);
                if (OnyxUtils.doAllCollectionItemsBelongToSameParent(key, collectionKeys)) {
                    const mergedCollection: OnyxInputKeyValueMapping = collection;
                    collectionKeys.forEach((collectionKey) => enqueueMergeOperation(collectionKey, mergedCollection[collectionKey]));
                }
            },
            [OnyxUtils.METHOD.SET_COLLECTION]: (k, v) => promises.push(() => setCollection(k, v as Collection<CollectionKey, unknown, unknown>)),
            [OnyxUtils.METHOD.MULTI_SET]: (k, v) => Object.entries(v as Partial<OnyxInputKeyValueMapping>).forEach(([entryKey, entryValue]) => enqueueSetOperation(entryKey, entryValue)),
            [OnyxUtils.METHOD.CLEAR]: () => {
                clearPromise = clear();
            },
        };

        handlers[onyxMethod](key, value);
    });

    // Group all the collection-related keys and update each collection in a single `mergeCollection` call.
    // This is needed to prevent multiple `mergeCollection` calls for the same collection and `merge` calls for the individual items of the said collection.
    // This way, we ensure there is no race condition in the queued updates of the same key.
    OnyxUtils.getCollectionKeys().forEach((collectionKey) => {
        const collectionItemKeys = Object.keys(updateQueue).filter((key) => OnyxUtils.isKeyMatch(collectionKey, key));
        if (collectionItemKeys.length <= 1) {
            // If there are no items of this collection in the updateQueue, we should skip it.
            // If there is only one item, we should update it individually, therefore retain it in the updateQueue.
            return;
        }

        const batchedCollectionUpdates = collectionItemKeys.reduce(
            (queue: MixedOperationsQueue, key: string) => {
                const operations = updateQueue[key];

                // Remove the collection-related key from the updateQueue so that it won't be processed individually.
                delete updateQueue[key];

                const batchedChanges = OnyxUtils.mergeAndMarkChanges(operations);
                if (operations[0] === null) {
                    // eslint-disable-next-line no-param-reassign
                    queue.set[key] = batchedChanges.result;
                } else {
                    // eslint-disable-next-line no-param-reassign
                    queue.merge[key] = batchedChanges.result;
                    if (batchedChanges.replaceNullPatches.length > 0) {
                        // eslint-disable-next-line no-param-reassign
                        queue.mergeReplaceNullPatches[key] = batchedChanges.replaceNullPatches;
                    }
                }
                return queue;
            },
            {
                merge: {},
                mergeReplaceNullPatches: {},
                set: {},
            },
        );

        if (!utils.isEmptyObject(batchedCollectionUpdates.merge)) {
            promises.push(() =>
                OnyxUtils.mergeCollectionWithPatches(
                    collectionKey,
                    batchedCollectionUpdates.merge as Collection<CollectionKey, unknown, unknown>,
                    batchedCollectionUpdates.mergeReplaceNullPatches,
                ),
            );
        }
        if (!utils.isEmptyObject(batchedCollectionUpdates.set)) {
            promises.push(() => multiSet(batchedCollectionUpdates.set));
        }
    });

    Object.entries(updateQueue).forEach(([key, operations]) => {
        if (operations[0] === null) {
            const batchedChanges = OnyxUtils.mergeChanges(operations).result;
            promises.push(() => set(key, batchedChanges));
            return;
        }

        operations.forEach((operation) => {
            promises.push(() => merge(key, operation));
        });
    });

    const snapshotPromises = OnyxUtils.updateSnapshots(data, merge);

    // We need to run the snapshot updates before the other updates so the snapshot data can be updated before the loading state in the snapshot
    const finalPromises = snapshotPromises.concat(promises);

    return clearPromise.then(() => Promise.all(finalPromises.map((p) => p()))).then(() => undefined);
}

/**
 * Sets a collection by replacing all existing collection members with new values.
 * Any existing collection members not included in the new data will be removed.
 *
 * @example
 * Onyx.setCollection(ONYXKEYS.COLLECTION.REPORT, {
 *     [`${ONYXKEYS.COLLECTION.REPORT}1`]: report1,
 *     [`${ONYXKEYS.COLLECTION.REPORT}2`]: report2,
 * });
 *
 * @param collectionKey e.g. `ONYXKEYS.COLLECTION.REPORT`
 * @param collection Object collection keyed by individual collection member keys and values
 */
function setCollection<TKey extends CollectionKeyBase, TMap>(collectionKey: TKey, collection: OnyxMergeCollectionInput<TKey, TMap>): Promise<void> {
    let resultCollection: OnyxInputKeyValueMapping = collection;
    let resultCollectionKeys = Object.keys(resultCollection);

    // Confirm all the collection keys belong to the same parent
    if (!OnyxUtils.doAllCollectionItemsBelongToSameParent(collectionKey, resultCollectionKeys)) {
        Logger.logAlert(`setCollection called with keys that do not belong to the same parent ${collectionKey}. Skipping this update.`);
        return Promise.resolve();
    }

    const skippableCollectionMemberIDs = OnyxUtils.getSkippableCollectionMemberIDs();
    if (skippableCollectionMemberIDs.size) {
        resultCollection = resultCollectionKeys.reduce((result: OnyxInputKeyValueMapping, key) => {
            try {
                const [, collectionMemberID] = OnyxUtils.splitCollectionMemberKey(key, collectionKey);
                // If the collection member key is a skippable one we set its value to null.
                // eslint-disable-next-line no-param-reassign
                result[key] = !skippableCollectionMemberIDs.has(collectionMemberID) ? resultCollection[key] : null;
            } catch {
                // Something went wrong during split, so we assign the data to result anyway.
                // eslint-disable-next-line no-param-reassign
                result[key] = resultCollection[key];
            }

            return result;
        }, {});
    }
    resultCollectionKeys = Object.keys(resultCollection);

    return OnyxUtils.getAllKeys().then((persistedKeys) => {
        const mutableCollection: OnyxInputKeyValueMapping = {...resultCollection};

        persistedKeys.forEach((key) => {
            if (!key.startsWith(collectionKey)) {
                return;
            }
            if (resultCollectionKeys.includes(key)) {
                return;
            }

            mutableCollection[key] = null;
        });

        const keyValuePairs = OnyxUtils.prepareKeyValuePairsForStorage(mutableCollection, true);
        const previousCollection = OnyxUtils.getCachedCollection(collectionKey);

        keyValuePairs.forEach(([key, value]) => cache.set(key, value));

        const updatePromise = OnyxUtils.scheduleNotifyCollectionSubscribers(collectionKey, mutableCollection, previousCollection);

        return Storage.multiSet(keyValuePairs)
            .catch((error) => OnyxUtils.evictStorageAndRetry(error, setCollection, collectionKey, collection))
            .then(() => {
                OnyxUtils.sendActionToDevTools(OnyxUtils.METHOD.SET_COLLECTION, undefined, mutableCollection);
                return updatePromise;
            });
    });
}

const Onyx = {
    METHOD: OnyxUtils.METHOD,
    connect,
    connectWithoutView,
    disconnect,
    set,
    multiSet,
    merge,
    mergeCollection,
    setCollection,
    update,
    clear,
    init,
    registerLogger: Logger.registerLogger,
};

function applyDecorators() {
    // We are reassigning the functions directly so that internal function calls are also decorated
    /* eslint-disable rulesdir/prefer-actions-set-data */
    // @ts-expect-error Reassign
    connect = decorateWithMetrics(connect, 'Onyx.connect');
    // @ts-expect-error Reassign
    connectWithoutView = decorateWithMetrics(connectWithoutView, 'Onyx.connectWithoutView');
    // @ts-expect-error Reassign
    set = decorateWithMetrics(set, 'Onyx.set');
    // @ts-expect-error Reassign
    multiSet = decorateWithMetrics(multiSet, 'Onyx.multiSet');
    // @ts-expect-error Reassign
    merge = decorateWithMetrics(merge, 'Onyx.merge');
    // @ts-expect-error Reassign
    mergeCollection = decorateWithMetrics(mergeCollection, 'Onyx.mergeCollection');
    // @ts-expect-error Reassign
    update = decorateWithMetrics(update, 'Onyx.update');
    // @ts-expect-error Reassign
    clear = decorateWithMetrics(clear, 'Onyx.clear');
    /* eslint-enable rulesdir/prefer-actions-set-data */
}

export default Onyx;
export type {OnyxUpdate, Mapping, ConnectOptions, SetOptions};<|MERGE_RESOLUTION|>--- conflicted
+++ resolved
@@ -23,11 +23,8 @@
     OnyxValue,
     OnyxInput,
     OnyxMethodMap,
-<<<<<<< HEAD
     InitOptions,
-=======
     SetOptions,
->>>>>>> c18e6e8c
 } from './types';
 import OnyxUtils from './OnyxUtils';
 import logMessages from './logMessages';
@@ -35,11 +32,8 @@
 import connectionManager from './OnyxConnectionManager';
 import * as GlobalSettings from './GlobalSettings';
 import decorateWithMetrics from './metrics';
-<<<<<<< HEAD
 import {createStorageManager, getStorageManager} from './storage-eviction';
-=======
 import OnyxMerge from './OnyxMerge';
->>>>>>> c18e6e8c
 
 /** Initialize the store with actions and listening for storage events */
 function init({
@@ -247,7 +241,6 @@
     return Storage.setItem(key, valueWithoutNestedNullValues)
         .catch((error) => OnyxUtils.evictStorageAndRetry(error, set, key, valueWithoutNestedNullValues))
         .then(() => {
-<<<<<<< HEAD
             // Track storage usage for eviction system
             try {
                 const storageManager = getStorageManager();
@@ -258,10 +251,7 @@
                 Logger.logInfo(`Failed to track key set: ${error}`);
             }
 
-            OnyxUtils.sendActionToDevTools(OnyxUtils.METHOD.SET, key, valueWithoutNullValues);
-=======
             OnyxUtils.sendActionToDevTools(OnyxUtils.METHOD.SET, key, valueWithoutNestedNullValues);
->>>>>>> c18e6e8c
             return updatePromise;
         });
 }
@@ -409,28 +399,7 @@
                 return Promise.resolve();
             }
 
-<<<<<<< HEAD
-            // For providers that can't handle delta changes, we need to merge the batched changes with the existing value beforehand.
-            // The "preMergedValue" will be directly "set" in storage instead of being merged
-            // Therefore we merge the batched changes with the existing value to get the final merged value that will be stored.
-            // We can remove null values from the "preMergedValue", because "null" implicates that the user wants to remove a value from storage.
-            const preMergedValue = OnyxUtils.applyMerge(shouldSetValue ? undefined : existingValue, [batchedDeltaChanges], true);
-
-            // In cache, we don't want to remove the key if it's null to improve performance and speed up the next merge.
-            const hasChanged = cache.hasValueChanged(key, preMergedValue);
-
-            logMergeCall(hasChanged);
-
-            // This approach prioritizes fast UI changes without waiting for data to be stored in device storage.
-            const updatePromise = OnyxUtils.broadcastUpdate(key, preMergedValue as OnyxValue<TKey>, hasChanged);
-
-            // If the value has not changed, calling Storage.setItem() would be redundant and a waste of performance, so return early instead.
-            if (!hasChanged) {
-                return updatePromise;
-            }
-
-            return Storage.mergeItem(key, batchedDeltaChanges as OnyxValue<TKey>, preMergedValue as OnyxValue<TKey>, shouldSetValue).then(() => {
-                // Track storage usage for eviction system
+            return OnyxMerge.applyMerge(key, existingValue, validChanges).then(({mergedValue, updatePromise}) => {
                 try {
                     const storageManager = getStorageManager();
                     if (storageManager) {
@@ -439,12 +408,7 @@
                 } catch (error) {
                     Logger.logInfo(`Failed to track merge key: ${error}`);
                 }
-
-                OnyxUtils.sendActionToDevTools(OnyxUtils.METHOD.MERGE, key, changes, preMergedValue);
-=======
-            return OnyxMerge.applyMerge(key, existingValue, validChanges).then(({mergedValue, updatePromise}) => {
                 OnyxUtils.sendActionToDevTools(OnyxUtils.METHOD.MERGE, key, changes, mergedValue);
->>>>>>> c18e6e8c
                 return updatePromise;
             });
         } catch (error) {
