--- conflicted
+++ resolved
@@ -373,44 +373,6 @@
         return Promise.resolve();
     }
 
-<<<<<<< HEAD
-    const mergedCollection: NullableKeyValueMapping = collection;
-
-    return OnyxUtils.getAllKeys().then((persistedKeys) => {
-        // Split to keys that exist in storage and keys that don't
-        const keys = Object.keys(mergedCollection).filter((key) => {
-            if (mergedCollection[key] === null) {
-                OnyxUtils.remove(key);
-                return false;
-            }
-            return true;
-        });
-
-        const existingKeys = keys.filter((key) => persistedKeys.has(key));
-        const newKeys = keys.filter((key) => !persistedKeys.has(key));
-
-        const existingKeyCollection = existingKeys.reduce((obj: NullableKeyValueMapping, key) => {
-            // eslint-disable-next-line no-param-reassign
-            obj[key] = mergedCollection[key];
-            return obj;
-        }, {});
-
-        const newCollection = newKeys.reduce((obj: NullableKeyValueMapping, key) => {
-            // eslint-disable-next-line no-param-reassign
-            obj[key] = mergedCollection[key];
-            return obj;
-        }, {});
-        const keyValuePairsForExistingCollection = OnyxUtils.prepareKeyValuePairsForStorage(existingKeyCollection);
-        const keyValuePairsForNewCollection = OnyxUtils.prepareKeyValuePairsForStorage(newCollection);
-
-        const promises = [];
-
-        // New keys will be added via multiSet while existing keys will be updated using multiMerge
-        // This is because setting a key that doesn't exist yet with multiMerge will throw errors
-        if (keyValuePairsForExistingCollection.length > 0) {
-            promises.push(Storage.multiMerge(keyValuePairsForExistingCollection));
-        }
-=======
     return OnyxUtils.getAllKeys()
         .then((persistedKeys) => {
             // Split to keys that exist in storage and keys that don't
@@ -421,7 +383,6 @@
                 }
                 return true;
             });
->>>>>>> 8f7c70c6
 
             const existingKeys = keys.filter((key) => persistedKeys.has(key));
             const newKeys = keys.filter((key) => !persistedKeys.has(key));
@@ -591,7 +552,6 @@
         }
     });
 
-<<<<<<< HEAD
     const updateQueue: Record<OnyxKey, Array<OnyxValue<OnyxKey>>> = {};
     const enqueueSetOperation = (key: OnyxKey, value: OnyxValue<OnyxKey>) => {
         // If a `set` operation is enqueued, we should clear the whole queue.
@@ -610,12 +570,8 @@
         }
     };
 
-    const promises: Array<() => Promise<void | void[]>> = [];
-    let clearPromise: Promise<void | void[]> = Promise.resolve();
-=======
     const promises: Array<() => Promise<void>> = [];
     let clearPromise: Promise<void> = Promise.resolve();
->>>>>>> 8f7c70c6
 
     data.forEach(({onyxMethod, key, value}) => {
         switch (onyxMethod) {
@@ -642,7 +598,6 @@
         }
     });
 
-<<<<<<< HEAD
     // Group all the collection-related keys and update each collection in a single `mergeCollection` call
     OnyxUtils.getCollectionKeys().forEach((collectionKey) => {
         const collectionItemKeys = Object.keys(updateQueue).filter((key) => OnyxUtils.isKeyMatch(collectionKey, key));
@@ -692,10 +647,7 @@
         }
     });
 
-    return clearPromise.then(() => Promise.all(promises.map((p) => p())));
-=======
     return clearPromise.then(() => Promise.all(promises.map((p) => p()))).then(() => undefined);
->>>>>>> 8f7c70c6
 }
 
 const Onyx = {
