/* eslint-disable no-continue */
import _ from 'underscore';
import lodashPick from 'lodash/pick';
import * as Logger from './Logger';
import cache, {TASK} from './OnyxCache';
import * as PerformanceUtils from './PerformanceUtils';
import Storage from './storage';
import utils from './utils';
import DevTools from './DevTools';
import type {
    Collection,
    CollectionKey,
    CollectionKeyBase,
    ConnectOptions,
    InitOptions,
    KeyValueMapping,
    Mapping,
    OnyxInputKeyValueMapping,
    OnyxCollection,
    MixedOperationsQueue,
    OnyxKey,
    OnyxMergeCollectionInput,
    OnyxMergeInput,
    OnyxMultiSetInput,
    OnyxSetInput,
    OnyxUpdate,
    OnyxValue,
    OnyxInput,
    OnyxMethodMap,
} from './types';
import OnyxUtils from './OnyxUtils';
import logMessages from './logMessages';
import type {Connection} from './OnyxConnectionManager';
import connectionManager from './OnyxConnectionManager';
import * as GlobalSettings from './GlobalSettings';
import decorateWithMetrics from './metrics';

/** Initialize the store with actions and listening for storage events */
function init({
    keys = {},
    initialKeyStates = {},
    safeEvictionKeys = [],
    maxCachedKeysCount = 1000,
    shouldSyncMultipleInstances = Boolean(global.localStorage),
    debugSetState = false,
<<<<<<< HEAD
    skippableCollectionMemberIDs = [],
=======
    enablePerformanceMetrics = false,
>>>>>>> 5f4bf772
}: InitOptions): void {
    if (enablePerformanceMetrics) {
        GlobalSettings.setPerformanceMetricsEnabled(true);
        applyDecorators();
    }

    Storage.init();

    OnyxUtils.setSkippableCollectionMemberIDs(new Set(skippableCollectionMemberIDs));

    if (shouldSyncMultipleInstances) {
        Storage.keepInstancesSync?.((key, value) => {
            const prevValue = cache.get(key, false) as OnyxValue<typeof key>;
            cache.set(key, value);
            OnyxUtils.keyChanged(key, value as OnyxValue<typeof key>, prevValue);
        });
    }

    if (debugSetState) {
        PerformanceUtils.setShouldDebugSetState(true);
    }

    if (maxCachedKeysCount > 0) {
        cache.setRecentKeysLimit(maxCachedKeysCount);
    }

    OnyxUtils.initStoreValues(keys, initialKeyStates, safeEvictionKeys);

    // Initialize all of our keys with data provided then give green light to any pending connections
    Promise.all([OnyxUtils.addAllSafeEvictionKeysToRecentlyAccessedList(), OnyxUtils.initializeWithDefaultKeyStates()]).then(OnyxUtils.getDeferredInitTask().resolve);
}

/**
 * Connects to an Onyx key given the options passed and listens to its changes.
 *
 * @example
 * ```ts
 * const connection = Onyx.connect({
 *     key: ONYXKEYS.SESSION,
 *     callback: onSessionChange,
 * });
 * ```
 *
 * @param connectOptions The options object that will define the behavior of the connection.
 * @param connectOptions.key The Onyx key to subscribe to.
 * @param connectOptions.callback A function that will be called when the Onyx data we are subscribed changes.
 * @param connectOptions.waitForCollectionCallback If set to `true`, it will return the entire collection to the callback as a single object.
 * @param connectOptions.withOnyxInstance The `withOnyx` class instance to be internally passed. **Only used inside `withOnyx()` HOC.**
 * @param connectOptions.statePropertyName The name of the component's prop that is connected to the Onyx key. **Only used inside `withOnyx()` HOC.**
 * @param connectOptions.displayName The component's display name. **Only used inside `withOnyx()` HOC.**
 * @param connectOptions.selector This will be used to subscribe to a subset of an Onyx key's data. **Only used inside `useOnyx()` hook or `withOnyx()` HOC.**
 *        Using this setting on `useOnyx()` or `withOnyx()` can have very positive performance benefits because the component will only re-render
 *        when the subset of data changes. Otherwise, any change of data on any property would normally
 *        cause the component to re-render (and that can be expensive from a performance standpoint).
 * @returns The connection object to use when calling `Onyx.disconnect()`.
 */
function connect<TKey extends OnyxKey>(connectOptions: ConnectOptions<TKey>): Connection {
    return connectionManager.connect(connectOptions);
}

/**
 * Disconnects and removes the listener from the Onyx key.
 *
 * @example
 * ```ts
 * const connection = Onyx.connect({
 *     key: ONYXKEYS.SESSION,
 *     callback: onSessionChange,
 * });
 *
 * Onyx.disconnect(connection);
 * ```
 *
 * @param connection Connection object returned by calling `Onyx.connect()`.
 */
function disconnect(connection: Connection): void {
    connectionManager.disconnect(connection);
}

/**
 * Write a value to our store with the given key
 *
 * @param key ONYXKEY to set
 * @param value value to store
 */
function set<TKey extends OnyxKey>(key: TKey, value: OnyxSetInput<TKey>): Promise<void> {
    const skippableCollectionMemberIDs = OnyxUtils.getSkippableCollectionMemberIDs();
    if (skippableCollectionMemberIDs.size) {
        try {
            const [, collectionMemberID] = OnyxUtils.splitCollectionMemberKey(key);
            if (skippableCollectionMemberIDs.has(collectionMemberID)) {
                return Promise.resolve();
            }
        } catch (e) {
            // Key is not a collection one or something went wrong during split, so we proceed with the function's logic.
        }
    }

    // When we use Onyx.set to set a key we want to clear the current delta changes from Onyx.merge that were queued
    // before the value was set. If Onyx.merge is currently reading the old value from storage, it will then not apply the changes.
    if (OnyxUtils.hasPendingMergeForKey(key)) {
        delete OnyxUtils.getMergeQueue()[key];
    }

    // Onyx.set will ignore `undefined` values as inputs, therefore we can return early.
    if (value === undefined) {
        return Promise.resolve();
    }

    const existingValue = cache.get(key, false);
    // If the existing value as well as the new value are null, we can return early.
    if (existingValue === undefined && value === null) {
        return Promise.resolve();
    }

    // Check if the value is compatible with the existing value in the storage
    const {isCompatible, existingValueType, newValueType} = utils.checkCompatibilityWithExistingValue(value, existingValue);
    if (!isCompatible) {
        Logger.logAlert(logMessages.incompatibleUpdateAlert(key, 'set', existingValueType, newValueType));
        return Promise.resolve();
    }

    // If the value is null, we remove the key from storage
    const {value: valueAfterRemoving, wasRemoved} = OnyxUtils.removeNullValues(key, value);

    const logSetCall = (hasChanged = true) => {
        // Logging properties only since values could be sensitive things we don't want to log
        Logger.logInfo(`set called for key: ${key}${_.isObject(value) ? ` properties: ${_.keys(value).join(',')}` : ''} hasChanged: ${hasChanged}`);
    };

    // Calling "OnyxUtils.removeNullValues" removes the key from storage and cache and updates the subscriber.
    // Therefore, we don't need to further broadcast and update the value so we can return early.
    if (wasRemoved) {
        logSetCall();
        return Promise.resolve();
    }

    const valueWithoutNullValues = valueAfterRemoving as OnyxValue<TKey>;
    const hasChanged = cache.hasValueChanged(key, valueWithoutNullValues);

    logSetCall(hasChanged);

    // This approach prioritizes fast UI changes without waiting for data to be stored in device storage.
    const updatePromise = OnyxUtils.broadcastUpdate(key, valueWithoutNullValues, hasChanged);

    // If the value has not changed or the key got removed, calling Storage.setItem() would be redundant and a waste of performance, so return early instead.
    if (!hasChanged) {
        return updatePromise;
    }

    return Storage.setItem(key, valueWithoutNullValues)
        .catch((error) => OnyxUtils.evictStorageAndRetry(error, set, key, valueWithoutNullValues))
        .then(() => {
            OnyxUtils.sendActionToDevTools(OnyxUtils.METHOD.SET, key, valueWithoutNullValues);
            return updatePromise;
        });
}

/**
 * Sets multiple keys and values
 *
 * @example Onyx.multiSet({'key1': 'a', 'key2': 'b'});
 *
 * @param data object keyed by ONYXKEYS and the values to set
 */
function multiSet(data: OnyxMultiSetInput): Promise<void> {
    let newData = data;

    const skippableCollectionMemberIDs = OnyxUtils.getSkippableCollectionMemberIDs();
    if (skippableCollectionMemberIDs.size) {
        newData = Object.keys(newData).reduce((result: OnyxMultiSetInput, key) => {
            try {
                const [, collectionMemberID] = OnyxUtils.splitCollectionMemberKey(key);
                if (!skippableCollectionMemberIDs.has(collectionMemberID)) {
                    // eslint-disable-next-line no-param-reassign
                    result[key] = newData[key];
                }
            } catch {
                // Key is not a collection one or something went wrong during split, so we assign the data to result anyway.
                // eslint-disable-next-line no-param-reassign
                result[key] = newData[key];
            }

            return result;
        }, {});
    }

    const keyValuePairsToSet = OnyxUtils.prepareKeyValuePairsForStorage(newData, true);

    const updatePromises = keyValuePairsToSet.map(([key, value]) => {
        const prevValue = cache.get(key, false);

        // Update cache and optimistically inform subscribers on the next tick
        cache.set(key, value);
        return OnyxUtils.scheduleSubscriberUpdate(key, value, prevValue);
    });

    return Storage.multiSet(keyValuePairsToSet)
        .catch((error) => OnyxUtils.evictStorageAndRetry(error, multiSet, newData))
        .then(() => {
            OnyxUtils.sendActionToDevTools(OnyxUtils.METHOD.MULTI_SET, undefined, newData);
            return Promise.all(updatePromises);
        })
        .then(() => undefined);
}

/**
 * Merge a new value into an existing value at a key.
 *
 * The types of values that can be merged are `Object` and `Array`. To set another type of value use `Onyx.set()`.
 * Values of type `Object` get merged with the old value, whilst for `Array`'s we simply replace the current value with the new one.
 *
 * Calls to `Onyx.merge()` are batched so that any calls performed in a single tick will stack in a queue and get
 * applied in the order they were called. Note: `Onyx.set()` calls do not work this way so use caution when mixing
 * `Onyx.merge()` and `Onyx.set()`.
 *
 * @example
 * Onyx.merge(ONYXKEYS.EMPLOYEE_LIST, ['Joe']); // -> ['Joe']
 * Onyx.merge(ONYXKEYS.EMPLOYEE_LIST, ['Jack']); // -> ['Joe', 'Jack']
 * Onyx.merge(ONYXKEYS.POLICY, {id: 1}); // -> {id: 1}
 * Onyx.merge(ONYXKEYS.POLICY, {name: 'My Workspace'}); // -> {id: 1, name: 'My Workspace'}
 */
function merge<TKey extends OnyxKey>(key: TKey, changes: OnyxMergeInput<TKey>): Promise<void> {
    const skippableCollectionMemberIDs = OnyxUtils.getSkippableCollectionMemberIDs();
    if (skippableCollectionMemberIDs.size) {
        try {
            const [, collectionMemberID] = OnyxUtils.splitCollectionMemberKey(key);
            if (skippableCollectionMemberIDs.has(collectionMemberID)) {
                return Promise.resolve();
            }
        } catch (e) {
            // Key is not a collection one or something went wrong during split, so we proceed with the function's logic.
        }
    }

    const mergeQueue = OnyxUtils.getMergeQueue();
    const mergeQueuePromise = OnyxUtils.getMergeQueuePromise();

    // Top-level undefined values are ignored
    // Therefore, we need to prevent adding them to the merge queue
    if (changes === undefined) {
        return mergeQueue[key] ? mergeQueuePromise[key] : Promise.resolve();
    }

    // Merge attempts are batched together. The delta should be applied after a single call to get() to prevent a race condition.
    // Using the initial value from storage in subsequent merge attempts will lead to an incorrect final merged value.
    if (mergeQueue[key]) {
        mergeQueue[key].push(changes);
        return mergeQueuePromise[key];
    }
    mergeQueue[key] = [changes];

    mergeQueuePromise[key] = OnyxUtils.get(key).then((existingValue) => {
        // Calls to Onyx.set after a merge will terminate the current merge process and clear the merge queue
        if (mergeQueue[key] == null) {
            return Promise.resolve();
        }

        try {
            // We first only merge the changes, so we can provide these to the native implementation (SQLite uses only delta changes in "JSON_PATCH" to merge)
            // We don't want to remove null values from the "batchedDeltaChanges", because SQLite uses them to remove keys from storage natively.
            const validChanges = mergeQueue[key].filter((change) => {
                const {isCompatible, existingValueType, newValueType} = utils.checkCompatibilityWithExistingValue(change, existingValue);
                if (!isCompatible) {
                    Logger.logAlert(logMessages.incompatibleUpdateAlert(key, 'merge', existingValueType, newValueType));
                }
                return isCompatible;
            }) as Array<OnyxInput<TKey>>;

            if (!validChanges.length) {
                return Promise.resolve();
            }
            const batchedDeltaChanges = OnyxUtils.applyMerge(undefined, validChanges, false);

            // Case (1): When there is no existing value in storage, we want to set the value instead of merge it.
            // Case (2): The presence of a top-level `null` in the merge queue instructs us to drop the whole existing value.
            // In this case, we can't simply merge the batched changes with the existing value, because then the null in the merge queue would have no effect
            const shouldSetValue = !existingValue || mergeQueue[key].includes(null);

            // Clean up the write queue, so we don't apply these changes again
            delete mergeQueue[key];
            delete mergeQueuePromise[key];

            const logMergeCall = (hasChanged = true) => {
                // Logging properties only since values could be sensitive things we don't want to log
                Logger.logInfo(`merge called for key: ${key}${_.isObject(batchedDeltaChanges) ? ` properties: ${_.keys(batchedDeltaChanges).join(',')}` : ''} hasChanged: ${hasChanged}`);
            };

            // If the batched changes equal null, we want to remove the key from storage, to reduce storage size
            const {wasRemoved} = OnyxUtils.removeNullValues(key, batchedDeltaChanges);

            // Calling "OnyxUtils.removeNullValues" removes the key from storage and cache and updates the subscriber.
            // Therefore, we don't need to further broadcast and update the value so we can return early.
            if (wasRemoved) {
                logMergeCall();
                return Promise.resolve();
            }

            // For providers that can't handle delta changes, we need to merge the batched changes with the existing value beforehand.
            // The "preMergedValue" will be directly "set" in storage instead of being merged
            // Therefore we merge the batched changes with the existing value to get the final merged value that will be stored.
            // We can remove null values from the "preMergedValue", because "null" implicates that the user wants to remove a value from storage.
            const preMergedValue = OnyxUtils.applyMerge(shouldSetValue ? undefined : existingValue, [batchedDeltaChanges], true);

            // In cache, we don't want to remove the key if it's null to improve performance and speed up the next merge.
            const hasChanged = cache.hasValueChanged(key, preMergedValue);

            logMergeCall(hasChanged);

            // This approach prioritizes fast UI changes without waiting for data to be stored in device storage.
            const updatePromise = OnyxUtils.broadcastUpdate(key, preMergedValue as OnyxValue<TKey>, hasChanged);

            // If the value has not changed, calling Storage.setItem() would be redundant and a waste of performance, so return early instead.
            if (!hasChanged) {
                return updatePromise;
            }

            return Storage.mergeItem(key, batchedDeltaChanges as OnyxValue<TKey>, preMergedValue as OnyxValue<TKey>, shouldSetValue).then(() => {
                OnyxUtils.sendActionToDevTools(OnyxUtils.METHOD.MERGE, key, changes, preMergedValue);
                return updatePromise;
            });
        } catch (error) {
            Logger.logAlert(`An error occurred while applying merge for key: ${key}, Error: ${error}`);
            return Promise.resolve();
        }
    });

    return mergeQueuePromise[key];
}

/**
 * Merges a collection based on their keys
 *
 * @example
 *
 * Onyx.mergeCollection(ONYXKEYS.COLLECTION.REPORT, {
 *     [`${ONYXKEYS.COLLECTION.REPORT}1`]: report1,
 *     [`${ONYXKEYS.COLLECTION.REPORT}2`]: report2,
 * });
 *
 * @param collectionKey e.g. `ONYXKEYS.COLLECTION.REPORT`
 * @param collection Object collection keyed by individual collection member keys and values
 */
function mergeCollection<TKey extends CollectionKeyBase, TMap>(collectionKey: TKey, collection: OnyxMergeCollectionInput<TKey, TMap>): Promise<void> {
    if (!OnyxUtils.isValidNonEmptyCollectionForMerge(collection)) {
        Logger.logInfo('mergeCollection() called with invalid or empty value. Skipping this update.');
        return Promise.resolve();
    }

    let resultCollection: OnyxInputKeyValueMapping = collection;

    // Confirm all the collection keys belong to the same parent
    const mergedCollectionKeys = Object.keys(resultCollection);
    if (!OnyxUtils.doAllCollectionItemsBelongToSameParent(collectionKey, mergedCollectionKeys)) {
        return Promise.resolve();
    }

    const skippableCollectionMemberIDs = OnyxUtils.getSkippableCollectionMemberIDs();
    if (skippableCollectionMemberIDs.size) {
        resultCollection = Object.keys(resultCollection).reduce((result: OnyxInputKeyValueMapping, key) => {
            try {
                const [, collectionMemberID] = OnyxUtils.splitCollectionMemberKey(key, collectionKey);
                if (!skippableCollectionMemberIDs.has(collectionMemberID)) {
                    // eslint-disable-next-line no-param-reassign
                    result[key] = resultCollection[key];
                }
            } catch {
                // Something went wrong during split, so we assign the data to result anyway.
                // eslint-disable-next-line no-param-reassign
                result[key] = resultCollection[key];
            }

            return result;
        }, {});
    }

    return OnyxUtils.getAllKeys()
        .then((persistedKeys) => {
            // Split to keys that exist in storage and keys that don't
            const keys = mergedCollectionKeys.filter((key) => {
                if (resultCollection[key] === null) {
                    OnyxUtils.remove(key);
                    return false;
                }
                return true;
            });

            const existingKeys = keys.filter((key) => persistedKeys.has(key));

            const cachedCollectionForExistingKeys = OnyxUtils.getCachedCollection(collectionKey, existingKeys);

            const existingKeyCollection = existingKeys.reduce((obj: OnyxInputKeyValueMapping, key) => {
                const {isCompatible, existingValueType, newValueType} = utils.checkCompatibilityWithExistingValue(resultCollection[key], cachedCollectionForExistingKeys[key]);
                if (!isCompatible) {
                    Logger.logAlert(logMessages.incompatibleUpdateAlert(key, 'mergeCollection', existingValueType, newValueType));
                    return obj;
                }
                // eslint-disable-next-line no-param-reassign
                obj[key] = resultCollection[key];
                return obj;
            }, {}) as Record<OnyxKey, OnyxInput<TKey>>;

            const newCollection: Record<OnyxKey, OnyxInput<TKey>> = {};
            keys.forEach((key) => {
                if (persistedKeys.has(key)) {
                    return;
                }
                newCollection[key] = resultCollection[key];
            });

            // When (multi-)merging the values with the existing values in storage,
            // we don't want to remove nested null values from the data that we pass to the storage layer,
            // because the storage layer uses them to remove nested keys from storage natively.
            const keyValuePairsForExistingCollection = OnyxUtils.prepareKeyValuePairsForStorage(existingKeyCollection, false);

            // We can safely remove nested null values when using (multi-)set,
            // because we will simply overwrite the existing values in storage.
            const keyValuePairsForNewCollection = OnyxUtils.prepareKeyValuePairsForStorage(newCollection, true);

            const promises = [];

            // We need to get the previously existing values so we can compare the new ones
            // against them, to avoid unnecessary subscriber updates.
            const previousCollectionPromise = Promise.all(existingKeys.map((key) => OnyxUtils.get(key).then((value) => [key, value]))).then(Object.fromEntries);

            // New keys will be added via multiSet while existing keys will be updated using multiMerge
            // This is because setting a key that doesn't exist yet with multiMerge will throw errors
            if (keyValuePairsForExistingCollection.length > 0) {
                promises.push(Storage.multiMerge(keyValuePairsForExistingCollection));
            }

            if (keyValuePairsForNewCollection.length > 0) {
                promises.push(Storage.multiSet(keyValuePairsForNewCollection));
            }

            // finalMergedCollection contains all the keys that were merged, without the keys of incompatible updates
            const finalMergedCollection = {...existingKeyCollection, ...newCollection};

            // Prefill cache if necessary by calling get() on any existing keys and then merge original data to cache
            // and update all subscribers
            const promiseUpdate = previousCollectionPromise.then((previousCollection) => {
                cache.merge(finalMergedCollection);
                return OnyxUtils.scheduleNotifyCollectionSubscribers(collectionKey, finalMergedCollection, previousCollection);
            });

            return Promise.all(promises)
                .catch((error) => OnyxUtils.evictStorageAndRetry(error, mergeCollection, collectionKey, resultCollection))
                .then(() => {
                    OnyxUtils.sendActionToDevTools(OnyxUtils.METHOD.MERGE_COLLECTION, undefined, resultCollection);
                    return promiseUpdate;
                });
        })
        .then(() => undefined);
}

/**
 * Clear out all the data in the store
 *
 * Note that calling Onyx.clear() and then Onyx.set() on a key with a default
 * key state may store an unexpected value in Storage.
 *
 * E.g.
 * Onyx.clear();
 * Onyx.set(ONYXKEYS.DEFAULT_KEY, 'default');
 * Storage.getItem(ONYXKEYS.DEFAULT_KEY)
 *     .then((storedValue) => console.log(storedValue));
 * null is logged instead of the expected 'default'
 *
 * Onyx.set() might call Storage.setItem() before Onyx.clear() calls
 * Storage.setItem(). Use Onyx.merge() instead if possible. Onyx.merge() calls
 * Onyx.get(key) before calling Storage.setItem() via Onyx.set().
 * Storage.setItem() from Onyx.clear() will have already finished and the merged
 * value will be saved to storage after the default value.
 *
 * @param keysToPreserve is a list of ONYXKEYS that should not be cleared with the rest of the data
 */
function clear(keysToPreserve: OnyxKey[] = []): Promise<void> {
    const defaultKeyStates = OnyxUtils.getDefaultKeyStates();
    const initialKeys = Object.keys(defaultKeyStates);

    const promise = OnyxUtils.getAllKeys()
        .then((cachedKeys) => {
            cache.clearNullishStorageKeys();

            const keysToBeClearedFromStorage: OnyxKey[] = [];
            const keyValuesToResetAsCollection: Record<OnyxKey, OnyxCollection<KeyValueMapping[OnyxKey]>> = {};
            const keyValuesToResetIndividually: KeyValueMapping = {};

            const allKeys = new Set([...cachedKeys, ...initialKeys]);

            // The only keys that should not be cleared are:
            // 1. Anything specifically passed in keysToPreserve (because some keys like language preferences, offline
            //      status, or activeClients need to remain in Onyx even when signed out)
            // 2. Any keys with a default state (because they need to remain in Onyx as their default, and setting them
            //      to null would cause unknown behavior)
            //   2.1 However, if a default key was explicitly set to null, we need to reset it to the default value
            allKeys.forEach((key) => {
                const isKeyToPreserve = keysToPreserve.includes(key);
                const isDefaultKey = key in defaultKeyStates;

                // If the key is being removed or reset to default:
                // 1. Update it in the cache
                // 2. Figure out whether it is a collection key or not,
                //      since collection key subscribers need to be updated differently
                if (!isKeyToPreserve) {
                    const oldValue = cache.get(key);
                    const newValue = defaultKeyStates[key] ?? null;
                    if (newValue !== oldValue) {
                        cache.set(key, newValue);

                        let collectionKey: string | undefined;
                        try {
                            collectionKey = OnyxUtils.getCollectionKey(key);
                        } catch (e) {
                            // If getCollectionKey() throws an error it means the key is not a collection key.
                            collectionKey = undefined;
                        }

                        if (collectionKey) {
                            if (!keyValuesToResetAsCollection[collectionKey]) {
                                keyValuesToResetAsCollection[collectionKey] = {};
                            }
                            keyValuesToResetAsCollection[collectionKey]![key] = newValue ?? undefined;
                        } else {
                            keyValuesToResetIndividually[key] = newValue ?? undefined;
                        }
                    }
                }

                if (isKeyToPreserve || isDefaultKey) {
                    return;
                }

                // If it isn't preserved and doesn't have a default, we'll remove it
                keysToBeClearedFromStorage.push(key);
            });

            const updatePromises: Array<Promise<void>> = [];

            // Notify the subscribers for each key/value group so they can receive the new values
            Object.entries(keyValuesToResetIndividually).forEach(([key, value]) => {
                updatePromises.push(OnyxUtils.scheduleSubscriberUpdate(key, value, cache.get(key, false)));
            });
            Object.entries(keyValuesToResetAsCollection).forEach(([key, value]) => {
                updatePromises.push(OnyxUtils.scheduleNotifyCollectionSubscribers(key, value));
            });

            const defaultKeyValuePairs = Object.entries(
                Object.keys(defaultKeyStates)
                    .filter((key) => !keysToPreserve.includes(key))
                    .reduce((obj: KeyValueMapping, key) => {
                        // eslint-disable-next-line no-param-reassign
                        obj[key] = defaultKeyStates[key];
                        return obj;
                    }, {}),
            );

            // Remove only the items that we want cleared from storage, and reset others to default
            keysToBeClearedFromStorage.forEach((key) => cache.drop(key));
            return Storage.removeItems(keysToBeClearedFromStorage)
                .then(() => connectionManager.refreshSessionID())
                .then(() => Storage.multiSet(defaultKeyValuePairs))
                .then(() => {
                    DevTools.clearState(keysToPreserve);
                    return Promise.all(updatePromises);
                });
        })
        .then(() => undefined);

    return cache.captureTask(TASK.CLEAR, promise) as Promise<void>;
}

function updateSnapshots(data: OnyxUpdate[]) {
    const snapshotCollectionKey = OnyxUtils.getSnapshotKey();
    if (!snapshotCollectionKey) return;

    const promises: Array<() => Promise<void>> = [];

    const snapshotCollection = OnyxUtils.getCachedCollection(snapshotCollectionKey);
    const snapshotCollectionKeyLength = snapshotCollectionKey.length;

    Object.entries(snapshotCollection).forEach(([snapshotKey, snapshotValue]) => {
        // Snapshots may not be present in cache. We don't know how to update them so we skip.
        if (!snapshotValue) {
            return;
        }

        let updatedData: Record<string, unknown> = {};

        data.forEach(({key, value}) => {
            // snapshots are normal keys so we want to skip update if they are written to Onyx
            if (OnyxUtils.isCollectionMemberKey(snapshotCollectionKey, key, snapshotCollectionKeyLength)) {
                return;
            }

            if (typeof snapshotValue !== 'object' || !('data' in snapshotValue)) {
                return;
            }

            const snapshotData = snapshotValue.data;
            if (!snapshotData || !snapshotData[key]) {
                return;
            }

            const oldValue = updatedData[key] || {};
            const newValue = lodashPick(value, Object.keys(snapshotData[key]));

            updatedData = {...updatedData, [key]: Object.assign(oldValue, newValue)};
        });

        // Skip the update if there's no data to be merged
        if (utils.isEmptyObject(updatedData)) {
            return;
        }

        promises.push(() => merge(snapshotKey, {data: updatedData}));
    });

    return Promise.all(promises.map((p) => p()));
}

/**
 * Insert API responses and lifecycle data into Onyx
 *
 * @param data An array of objects with update expressions
 * @returns resolves when all operations are complete
 */
function update(data: OnyxUpdate[]): Promise<void> {
    // First, validate the Onyx object is in the format we expect
    data.forEach(({onyxMethod, key, value}) => {
        if (!Object.values(OnyxUtils.METHOD).includes(onyxMethod)) {
            throw new Error(`Invalid onyxMethod ${onyxMethod} in Onyx update.`);
        }
        if (onyxMethod === OnyxUtils.METHOD.MULTI_SET) {
            // For multiset, we just expect the value to be an object
            if (typeof value !== 'object' || Array.isArray(value) || typeof value === 'function') {
                throw new Error('Invalid value provided in Onyx multiSet. Onyx multiSet value must be of type object.');
            }
        } else if (onyxMethod !== OnyxUtils.METHOD.CLEAR && typeof key !== 'string') {
            throw new Error(`Invalid ${typeof key} key provided in Onyx update. Onyx key must be of type string.`);
        }
    });

    // The queue of operations within a single `update` call in the format of <item key - list of operations updating the item>.
    // This allows us to batch the operations per item and merge them into one operation in the order they were requested.
    const updateQueue: Record<OnyxKey, Array<OnyxValue<OnyxKey>>> = {};
    const enqueueSetOperation = (key: OnyxKey, value: OnyxValue<OnyxKey>) => {
        // If a `set` operation is enqueued, we should clear the whole queue.
        // Since the `set` operation replaces the value entirely, there's no need to perform any previous operations.
        // To do this, we first put `null` in the queue, which removes the existing value, and then merge the new value.
        updateQueue[key] = [null, value];
    };
    const enqueueMergeOperation = (key: OnyxKey, value: OnyxValue<OnyxKey>) => {
        if (value === null) {
            // If we merge `null`, the value is removed and all the previous operations are discarded.
            updateQueue[key] = [null];
        } else if (!updateQueue[key]) {
            updateQueue[key] = [value];
        } else {
            updateQueue[key].push(value);
        }
    };

    const promises: Array<() => Promise<void>> = [];
    let clearPromise: Promise<void> = Promise.resolve();

    data.forEach(({onyxMethod, key, value}) => {
        const handlers: Record<OnyxMethodMap[keyof OnyxMethodMap], (k: typeof key, v: typeof value) => void> = {
            [OnyxUtils.METHOD.SET]: enqueueSetOperation,
            [OnyxUtils.METHOD.MERGE]: enqueueMergeOperation,
            [OnyxUtils.METHOD.MERGE_COLLECTION]: () => {
                const collection = value as Collection<CollectionKey, unknown, unknown>;
                if (!OnyxUtils.isValidNonEmptyCollectionForMerge(collection)) {
                    Logger.logInfo('mergeCollection enqueued within update() with invalid or empty value. Skipping this operation.');
                    return;
                }

                // Confirm all the collection keys belong to the same parent
                const collectionKeys = Object.keys(collection);
                if (OnyxUtils.doAllCollectionItemsBelongToSameParent(key, collectionKeys)) {
                    const mergedCollection: OnyxInputKeyValueMapping = collection;
                    collectionKeys.forEach((collectionKey) => enqueueMergeOperation(collectionKey, mergedCollection[collectionKey]));
                }
            },
            [OnyxUtils.METHOD.SET_COLLECTION]: (k, v) => promises.push(() => setCollection(k, v as Collection<CollectionKey, unknown, unknown>)),
            [OnyxUtils.METHOD.MULTI_SET]: (k, v) => Object.entries(v as Partial<OnyxInputKeyValueMapping>).forEach(([entryKey, entryValue]) => enqueueSetOperation(entryKey, entryValue)),
            [OnyxUtils.METHOD.CLEAR]: () => {
                clearPromise = clear();
            },
        };

        handlers[onyxMethod](key, value);
    });

    // Group all the collection-related keys and update each collection in a single `mergeCollection` call.
    // This is needed to prevent multiple `mergeCollection` calls for the same collection and `merge` calls for the individual items of the said collection.
    // This way, we ensure there is no race condition in the queued updates of the same key.
    OnyxUtils.getCollectionKeys().forEach((collectionKey) => {
        const collectionItemKeys = Object.keys(updateQueue).filter((key) => OnyxUtils.isKeyMatch(collectionKey, key));
        if (collectionItemKeys.length <= 1) {
            // If there are no items of this collection in the updateQueue, we should skip it.
            // If there is only one item, we should update it individually, therefore retain it in the updateQueue.
            return;
        }

        const batchedCollectionUpdates = collectionItemKeys.reduce(
            (queue: MixedOperationsQueue, key: string) => {
                const operations = updateQueue[key];

                // Remove the collection-related key from the updateQueue so that it won't be processed individually.
                delete updateQueue[key];

                const updatedValue = OnyxUtils.applyMerge(undefined, operations, false);
                if (operations[0] === null) {
                    // eslint-disable-next-line no-param-reassign
                    queue.set[key] = updatedValue;
                } else {
                    // eslint-disable-next-line no-param-reassign
                    queue.merge[key] = updatedValue;
                }
                return queue;
            },
            {
                merge: {},
                set: {},
            },
        );

        if (!utils.isEmptyObject(batchedCollectionUpdates.merge)) {
            promises.push(() => mergeCollection(collectionKey, batchedCollectionUpdates.merge as Collection<CollectionKey, unknown, unknown>));
        }
        if (!utils.isEmptyObject(batchedCollectionUpdates.set)) {
            promises.push(() => multiSet(batchedCollectionUpdates.set));
        }
    });

    Object.entries(updateQueue).forEach(([key, operations]) => {
        const batchedChanges = OnyxUtils.applyMerge(undefined, operations, false);

        if (operations[0] === null) {
            promises.push(() => set(key, batchedChanges));
        } else {
            promises.push(() => merge(key, batchedChanges));
        }
    });

    return clearPromise
        .then(() => Promise.all(promises.map((p) => p())))
        .then(() => updateSnapshots(data))
        .then(() => undefined);
}

/**
 * Sets a collection by replacing all existing collection members with new values.
 * Any existing collection members not included in the new data will be removed.
 *
 * @example
 * Onyx.setCollection(ONYXKEYS.COLLECTION.REPORT, {
 *     [`${ONYXKEYS.COLLECTION.REPORT}1`]: report1,
 *     [`${ONYXKEYS.COLLECTION.REPORT}2`]: report2,
 * });
 *
 * @param collectionKey e.g. `ONYXKEYS.COLLECTION.REPORT`
 * @param collection Object collection keyed by individual collection member keys and values
 */
function setCollection<TKey extends CollectionKeyBase, TMap>(collectionKey: TKey, collection: OnyxMergeCollectionInput<TKey, TMap>): Promise<void> {
    let resultCollection: OnyxInputKeyValueMapping = collection;

    // Confirm all the collection keys belong to the same parent
    const newCollectionKeys = Object.keys(resultCollection);
    if (!OnyxUtils.doAllCollectionItemsBelongToSameParent(collectionKey, newCollectionKeys)) {
        Logger.logAlert(`setCollection called with keys that do not belong to the same parent ${collectionKey}. Skipping this update.`);
        return Promise.resolve();
    }

    const skippableCollectionMemberIDs = OnyxUtils.getSkippableCollectionMemberIDs();
    if (skippableCollectionMemberIDs.size) {
        resultCollection = Object.keys(resultCollection).reduce((result: OnyxInputKeyValueMapping, key) => {
            try {
                const [, collectionMemberID] = OnyxUtils.splitCollectionMemberKey(key, collectionKey);
                if (!skippableCollectionMemberIDs.has(collectionMemberID)) {
                    // eslint-disable-next-line no-param-reassign
                    result[key] = resultCollection[key];
                }
            } catch {
                // Something went wrong during split, so we assign the data to result anyway.
                // eslint-disable-next-line no-param-reassign
                result[key] = resultCollection[key];
            }

            return result;
        }, {});
    }

    return OnyxUtils.getAllKeys().then((persistedKeys) => {
        const mutableCollection: OnyxInputKeyValueMapping = {...resultCollection};

        persistedKeys.forEach((key) => {
            if (!key.startsWith(collectionKey)) {
                return;
            }
            if (newCollectionKeys.includes(key)) {
                return;
            }

            mutableCollection[key] = null;
        });

        return multiSet(mutableCollection);
    });
}

const Onyx = {
    METHOD: OnyxUtils.METHOD,
    connect,
    disconnect,
    set,
    multiSet,
    merge,
    mergeCollection,
    setCollection,
    update,
    clear,
    init,
    registerLogger: Logger.registerLogger,
};

function applyDecorators() {
    // We are reassigning the functions directly so that internal function calls are also decorated
    /* eslint-disable rulesdir/prefer-actions-set-data */
    // @ts-expect-error Reassign
    connect = decorateWithMetrics(connect, 'Onyx.connect');
    // @ts-expect-error Reassign
    set = decorateWithMetrics(set, 'Onyx.set');
    // @ts-expect-error Reassign
    multiSet = decorateWithMetrics(multiSet, 'Onyx.multiSet');
    // @ts-expect-error Reassign
    merge = decorateWithMetrics(merge, 'Onyx.merge');
    // @ts-expect-error Reassign
    mergeCollection = decorateWithMetrics(mergeCollection, 'Onyx.mergeCollection');
    // @ts-expect-error Reassign
    update = decorateWithMetrics(update, 'Onyx.update');
    // @ts-expect-error Reassign
    clear = decorateWithMetrics(clear, 'Onyx.clear');
    /* eslint-enable rulesdir/prefer-actions-set-data */
}

export default Onyx;
export type {OnyxUpdate, Mapping, ConnectOptions};<|MERGE_RESOLUTION|>--- conflicted
+++ resolved
@@ -43,11 +43,8 @@
     maxCachedKeysCount = 1000,
     shouldSyncMultipleInstances = Boolean(global.localStorage),
     debugSetState = false,
-<<<<<<< HEAD
+    enablePerformanceMetrics = false,
     skippableCollectionMemberIDs = [],
-=======
-    enablePerformanceMetrics = false,
->>>>>>> 5f4bf772
 }: InitOptions): void {
     if (enablePerformanceMetrics) {
         GlobalSettings.setPerformanceMetricsEnabled(true);
