/* eslint-disable no-continue */
import _ from 'underscore';
import * as Logger from './Logger';
import cache from './OnyxCache';
import createDeferredTask from './createDeferredTask';
import * as PerformanceUtils from './PerformanceUtils';
import Storage from './storage';
import utils from './utils';
import DevTools from './DevTools';
import type {
    Collection,
    CollectionKeyBase,
    ConnectOptions,
    InitOptions,
    KeyValueMapping,
    Mapping,
    NullableKeyValueMapping,
    NullishDeep,
    OnyxCollection,
    OnyxEntry,
    OnyxKey,
    OnyxUpdate,
    OnyxValue,
} from './types';
import OnyxUtils from './OnyxUtils';

// Keeps track of the last connectionID that was used so we can keep incrementing it
let lastConnectionID = 0;

// Connections can be made before `Onyx.init`. They would wait for this task before resolving
const deferredInitTask = createDeferredTask();

/** Initialize the store with actions and listening for storage events */
function init({
    keys = {},
    initialKeyStates = {},
    safeEvictionKeys = [],
    maxCachedKeysCount = 1000,
    shouldSyncMultipleInstances = Boolean(global.localStorage),
    debugSetState = false,
}: InitOptions): void {
    Storage.init();

    if (shouldSyncMultipleInstances) {
        Storage.keepInstancesSync?.((key, value) => {
            const prevValue = cache.getValue(key, false) as OnyxValue<typeof key>;
            cache.set(key, value);
            OnyxUtils.keyChanged(key, value, prevValue);
        });
    }

    if (debugSetState) {
        PerformanceUtils.setShouldDebugSetState(true);
    }

    if (maxCachedKeysCount > 0) {
        cache.setRecentKeysLimit(maxCachedKeysCount);
    }

    OnyxUtils.initStoreValues(keys, initialKeyStates, safeEvictionKeys);

    // Initialize all of our keys with data provided then give green light to any pending connections
    Promise.all([OnyxUtils.addAllSafeEvictionKeysToRecentlyAccessedList(), OnyxUtils.initializeWithDefaultKeyStates()]).then(deferredInitTask.resolve);
}

/**
 * Subscribes a react component's state directly to a store key
 *
 * @example
 * const connectionID = Onyx.connect({
 *     key: ONYXKEYS.SESSION,
 *     callback: onSessionChange,
 * });
 *
 * @param mapping the mapping information to connect Onyx to the components state
 * @param mapping.key ONYXKEY to subscribe to
 * @param [mapping.statePropertyName] the name of the property in the state to connect the data to
 * @param [mapping.withOnyxInstance] whose setState() method will be called with any changed data
 *      This is used by React components to connect to Onyx
 * @param [mapping.callback] a method that will be called with changed data
 *      This is used by any non-React code to connect to Onyx
 * @param [mapping.initWithStoredValues] If set to false, then no data will be prefilled into the
 *  component
 * @param [mapping.waitForCollectionCallback] If set to true, it will return the entire collection to the callback as a single object
 * @param [mapping.selector] THIS PARAM IS ONLY USED WITH withOnyx(). If included, this will be used to subscribe to a subset of an Onyx key's data.
 *       The sourceData and withOnyx state are passed to the selector and should return the simplified data. Using this setting on `withOnyx` can have very positive
 *       performance benefits because the component will only re-render when the subset of data changes. Otherwise, any change of data on any property would normally
 *       cause the component to re-render (and that can be expensive from a performance standpoint).
 * @param [mapping.initialValue] THIS PARAM IS ONLY USED WITH withOnyx().
 * If included, this will be passed to the component so that something can be rendered while data is being fetched from the DB.
 * Note that it will not cause the component to have the loading prop set to true.
 * @returns an ID to use when calling disconnect
 */
function connect<TKey extends OnyxKey>(connectOptions: ConnectOptions<TKey>): number {
    const mapping = connectOptions as Mapping<TKey>;
    const connectionID = lastConnectionID++;
    const callbackToStateMapping = OnyxUtils.getCallbackToStateMapping();
    callbackToStateMapping[connectionID] = mapping as Mapping<OnyxKey>;
    callbackToStateMapping[connectionID].connectionID = connectionID;

    if (mapping.initWithStoredValues === false) {
        return connectionID;
    }

    // Commit connection only after init passes
    deferredInitTask.promise
        .then(() => OnyxUtils.addKeyToRecentlyAccessedIfNeeded(mapping))
        .then(() => {
            // Performance improvement
            // If the mapping is connected to an onyx key that is not a collection
            // we can skip the call to getAllKeys() and return an array with a single item
            if (Boolean(mapping.key) && typeof mapping.key === 'string' && !mapping.key.endsWith('_') && cache.storageKeys.has(mapping.key)) {
                return new Set([mapping.key]);
            }
            return OnyxUtils.getAllKeys();
        })
        .then((keys) => {
            // We search all the keys in storage to see if any are a "match" for the subscriber we are connecting so that we
            // can send data back to the subscriber. Note that multiple keys can match as a subscriber could either be
            // subscribed to a "collection key" or a single key.
            const matchingKeys = Array.from(keys).filter((key) => OnyxUtils.isKeyMatch(mapping.key, key));

            // If the key being connected to does not exist we initialize the value with null. For subscribers that connected
            // directly via connect() they will simply get a null value sent to them without any information about which key matched
            // since there are none matched. In withOnyx() we wait for all connected keys to return a value before rendering the child
            // component. This null value will be filtered out so that the connected component can utilize defaultProps.
            if (matchingKeys.length === 0) {
                if (mapping.key && !OnyxUtils.isCollectionKey(mapping.key)) {
                    cache.set(mapping.key, null);
                }

                // Here we cannot use batching because the null value is expected to be set immediately for default props
                // or they will be undefined.
                OnyxUtils.sendDataToConnection(mapping, null, undefined, false);
                return;
            }

            // When using a callback subscriber we will either trigger the provided callback for each key we find or combine all values
            // into an object and just make a single call. The latter behavior is enabled by providing a waitForCollectionCallback key
            // combined with a subscription to a collection key.
            if (typeof mapping.callback === 'function') {
                if (OnyxUtils.isCollectionKey(mapping.key)) {
                    if (mapping.waitForCollectionCallback) {
                        OnyxUtils.getCollectionDataAndSendAsObject(matchingKeys, mapping);
                        return;
                    }

                    // We did not opt into using waitForCollectionCallback mode so the callback is called for every matching key.
                    // eslint-disable-next-line @typescript-eslint/prefer-for-of
                    for (let i = 0; i < matchingKeys.length; i++) {
                        OnyxUtils.get(matchingKeys[i]).then((val) => OnyxUtils.sendDataToConnection(mapping, val as OnyxValue<TKey>, matchingKeys[i] as TKey, true));
                    }
                    return;
                }

                // If we are not subscribed to a collection key then there's only a single key to send an update for.
                OnyxUtils.get(mapping.key).then((val) => OnyxUtils.sendDataToConnection(mapping, val as OnyxValue<TKey>, mapping.key, true));
                return;
            }

            // If we have a withOnyxInstance that means a React component has subscribed via the withOnyx() HOC and we need to
            // group collection key member data into an object.
            if ('withOnyxInstance' in mapping && mapping.withOnyxInstance) {
                if (OnyxUtils.isCollectionKey(mapping.key)) {
                    OnyxUtils.getCollectionDataAndSendAsObject(matchingKeys, mapping);
                    return;
                }

                // If the subscriber is not using a collection key then we just send a single value back to the subscriber
                OnyxUtils.get(mapping.key).then((val) => OnyxUtils.sendDataToConnection(mapping, val as OnyxValue<TKey>, mapping.key, true));
                return;
            }

            console.error('Warning: Onyx.connect() was found without a callback or withOnyxInstance');
        });

    // The connectionID is returned back to the caller so that it can be used to clean up the connection when it's no longer needed
    // by calling Onyx.disconnect(connectionID).
    return connectionID;
}

/**
 * Remove the listener for a react component
 * @example
 * Onyx.disconnect(connectionID);
 *
 * @param connectionID unique id returned by call to Onyx.connect()
 */
function disconnect(connectionID: number, keyToRemoveFromEvictionBlocklist?: OnyxKey): void {
    const callbackToStateMapping = OnyxUtils.getCallbackToStateMapping();
    if (!callbackToStateMapping[connectionID]) {
        return;
    }

    // Remove this key from the eviction block list as we are no longer
    // subscribing to it and it should be safe to delete again
    if (keyToRemoveFromEvictionBlocklist) {
        OnyxUtils.removeFromEvictionBlockList(keyToRemoveFromEvictionBlocklist, connectionID);
    }

    delete callbackToStateMapping[connectionID];
}

/**
 * Write a value to our store with the given key
 *
 * @param key ONYXKEY to set
 * @param value value to store
 */
function set<TKey extends OnyxKey>(key: TKey, value: OnyxEntry<KeyValueMapping[TKey]>): Promise<void> {
    // If the value is null, we remove the key from storage
    const {value: valueAfterRemoving, wasRemoved} = OnyxUtils.removeNullValues(key, value);
    const valueWithoutNullValues = valueAfterRemoving as OnyxValue<TKey>;

    if (OnyxUtils.hasPendingMergeForKey(key)) {
        delete OnyxUtils.getMergeQueue()[key];
    }

    const hasChanged = cache.hasValueChanged(key, valueWithoutNullValues);

    // Logging properties only since values could be sensitive things we don't want to log
    Logger.logInfo(`set called for key: ${key}${_.isObject(value) ? ` properties: ${_.keys(value).join(',')}` : ''} hasChanged: ${hasChanged}`);

    // This approach prioritizes fast UI changes without waiting for data to be stored in device storage.
    const updatePromise = OnyxUtils.broadcastUpdate(key, valueWithoutNullValues, hasChanged, wasRemoved);

    // If the value has not changed or the key got removed, calling Storage.setItem() would be redundant and a waste of performance, so return early instead.
    if (!hasChanged || wasRemoved) {
        return updatePromise;
    }

    return Storage.setItem(key, valueWithoutNullValues)
        .catch((error) => OnyxUtils.evictStorageAndRetry(error, set, key, valueWithoutNullValues))
        .then(() => {
            OnyxUtils.sendActionToDevTools(OnyxUtils.METHOD.SET, key, valueWithoutNullValues);
            return updatePromise;
        });
}

/**
 * Sets multiple keys and values
 *
 * @example Onyx.multiSet({'key1': 'a', 'key2': 'b'});
 *
 * @param data object keyed by ONYXKEYS and the values to set
 */
function multiSet(data: Partial<NullableKeyValueMapping>): Promise<void> {
    const keyValuePairs = OnyxUtils.prepareKeyValuePairsForStorage(data);

    const updatePromises = keyValuePairs.map(([key, value]) => {
        const prevValue = cache.getValue(key, false);

        // Update cache and optimistically inform subscribers on the next tick
        cache.set(key, value);
        return OnyxUtils.scheduleSubscriberUpdate(key, value, prevValue);
    });

    return Storage.multiSet(keyValuePairs)
        .catch((error) => OnyxUtils.evictStorageAndRetry(error, multiSet, data))
        .then(() => {
            OnyxUtils.sendActionToDevTools(OnyxUtils.METHOD.MULTI_SET, undefined, data);
            return Promise.all(updatePromises);
        })
        .then(() => undefined);
}

/**
 * Merge a new value into an existing value at a key.
 *
 * The types of values that can be merged are `Object` and `Array`. To set another type of value use `Onyx.set()`.
 * Values of type `Object` get merged with the old value, whilst for `Array`'s we simply replace the current value with the new one.
 *
 * Calls to `Onyx.merge()` are batched so that any calls performed in a single tick will stack in a queue and get
 * applied in the order they were called. Note: `Onyx.set()` calls do not work this way so use caution when mixing
 * `Onyx.merge()` and `Onyx.set()`.
 *
 * @example
 * Onyx.merge(ONYXKEYS.EMPLOYEE_LIST, ['Joe']); // -> ['Joe']
 * Onyx.merge(ONYXKEYS.EMPLOYEE_LIST, ['Jack']); // -> ['Joe', 'Jack']
 * Onyx.merge(ONYXKEYS.POLICY, {id: 1}); // -> {id: 1}
 * Onyx.merge(ONYXKEYS.POLICY, {name: 'My Workspace'}); // -> {id: 1, name: 'My Workspace'}
 */
function merge<TKey extends OnyxKey>(key: TKey, changes: OnyxEntry<NullishDeep<KeyValueMapping[TKey]>>): Promise<void> {
    const mergeQueue = OnyxUtils.getMergeQueue();
    const mergeQueuePromise = OnyxUtils.getMergeQueuePromise();

    // Top-level undefined values are ignored
    // Therefore we need to prevent adding them to the merge queue
    if (changes === undefined) {
        return mergeQueue[key] ? mergeQueuePromise[key] : Promise.resolve();
    }

    // Merge attempts are batched together. The delta should be applied after a single call to get() to prevent a race condition.
    // Using the initial value from storage in subsequent merge attempts will lead to an incorrect final merged value.
    if (mergeQueue[key]) {
        mergeQueue[key].push(changes);
        return mergeQueuePromise[key];
    }
    mergeQueue[key] = [changes];

    mergeQueuePromise[key] = OnyxUtils.get(key).then((existingValue) => {
        // Calls to Onyx.set after a merge will terminate the current merge process and clear the merge queue
        if (mergeQueue[key] == null) {
            return undefined;
        }

        try {
            // We first only merge the changes, so we can provide these to the native implementation (SQLite uses only delta changes in "JSON_PATCH" to merge)
            // We don't want to remove null values from the "batchedDeltaChanges", because SQLite uses them to remove keys from storage natively.
            const batchedDeltaChanges = OnyxUtils.applyMerge(undefined, mergeQueue[key], false);

            // Case (1): When there is no existing value in storage, we want to set the value instead of merge it.
            // Case (2): The presence of a top-level `null` in the merge queue instructs us to drop the whole existing value.
            // In this case, we can't simply merge the batched changes with the existing value, because then the null in the merge queue would have no effect
            const shouldSetValue = !existingValue || mergeQueue[key].includes(null);

            // Clean up the write queue, so we don't apply these changes again
            delete mergeQueue[key];
            delete mergeQueuePromise[key];

            // If the batched changes equal null, we want to remove the key from storage, to reduce storage size
            const {wasRemoved} = OnyxUtils.removeNullValues(key, batchedDeltaChanges);

            // For providers that can't handle delta changes, we need to merge the batched changes with the existing value beforehand.
            // The "preMergedValue" will be directly "set" in storage instead of being merged
            // Therefore we merge the batched changes with the existing value to get the final merged value that will be stored.
            // We can remove null values from the "preMergedValue", because "null" implicates that the user wants to remove a value from storage.
            const preMergedValue = OnyxUtils.applyMerge(shouldSetValue ? undefined : existingValue, [batchedDeltaChanges], true);

            // In cache, we don't want to remove the key if it's null to improve performance and speed up the next merge.
            const hasChanged = cache.hasValueChanged(key, preMergedValue);

            // Logging properties only since values could be sensitive things we don't want to log
            Logger.logInfo(`merge called for key: ${key}${_.isObject(batchedDeltaChanges) ? ` properties: ${_.keys(batchedDeltaChanges).join(',')}` : ''} hasChanged: ${hasChanged}`);

            // This approach prioritizes fast UI changes without waiting for data to be stored in device storage.
<<<<<<< HEAD
            const updatePromise = OnyxUtils.broadcastUpdate(key, modifiedData as OnyxValue<TKey>, hasChanged, wasRemoved);
=======
            const updatePromise = OnyxUtils.broadcastUpdate(key, preMergedValue, hasChanged, wasRemoved);
>>>>>>> 19d92603

            // If the value has not changed, calling Storage.setItem() would be redundant and a waste of performance, so return early instead.
            if (!hasChanged || wasRemoved) {
                return updatePromise;
            }

<<<<<<< HEAD
            return Storage.mergeItem(key, batchedChanges as OnyxValue<TKey>, modifiedData as OnyxValue<TKey>).then(() => {
                OnyxUtils.sendActionToDevTools(OnyxUtils.METHOD.MERGE, key, changes, modifiedData);
=======
            return Storage.mergeItem(key, batchedDeltaChanges, preMergedValue, shouldSetValue).then(() => {
                OnyxUtils.sendActionToDevTools(OnyxUtils.METHOD.MERGE, key, changes, preMergedValue);
>>>>>>> 19d92603
                return updatePromise;
            });
        } catch (error) {
            Logger.logAlert(`An error occurred while applying merge for key: ${key}, Error: ${error}`);
            return Promise.resolve();
        }
    });

    return mergeQueuePromise[key];
}

/**
 * Merges a collection based on their keys
 *
 * @example
 *
 * Onyx.mergeCollection(ONYXKEYS.COLLECTION.REPORT, {
 *     [`${ONYXKEYS.COLLECTION.REPORT}1`]: report1,
 *     [`${ONYXKEYS.COLLECTION.REPORT}2`]: report2,
 * });
 *
 * @param collectionKey e.g. `ONYXKEYS.COLLECTION.REPORT`
 * @param collection Object collection keyed by individual collection member keys and values
 */
function mergeCollection<TKey extends CollectionKeyBase, TMap>(collectionKey: TKey, collection: Collection<TKey, TMap, NullishDeep<KeyValueMapping[TKey]>>): Promise<void> {
    if (typeof collection !== 'object' || Array.isArray(collection) || utils.isEmptyObject(collection)) {
        Logger.logInfo('mergeCollection() called with invalid or empty value. Skipping this update.');
        return Promise.resolve();
    }
    const mergedCollection: NullableKeyValueMapping = collection;

    // Confirm all the collection keys belong to the same parent
    let hasCollectionKeyCheckFailed = false;
    Object.keys(mergedCollection).forEach((dataKey) => {
        if (OnyxUtils.isKeyMatch(collectionKey, dataKey)) {
            return;
        }

        if (process.env.NODE_ENV === 'development') {
            throw new Error(`Provided collection doesn't have all its data belonging to the same parent. CollectionKey: ${collectionKey}, DataKey: ${dataKey}`);
        }

        hasCollectionKeyCheckFailed = true;
        Logger.logAlert(`Provided collection doesn't have all its data belonging to the same parent. CollectionKey: ${collectionKey}, DataKey: ${dataKey}`);
    });

    // Gracefully handle bad mergeCollection updates so it doesn't block the merge queue
    if (hasCollectionKeyCheckFailed) {
        return Promise.resolve();
    }

    return OnyxUtils.getAllKeys()
        .then((persistedKeys) => {
            // Split to keys that exist in storage and keys that don't
            const keys = Object.keys(mergedCollection).filter((key) => {
                if (mergedCollection[key] === null) {
                    OnyxUtils.remove(key);
                    return false;
                }
                return true;
            });

            const existingKeys = keys.filter((key) => persistedKeys.has(key));
            const newKeys = keys.filter((key) => !persistedKeys.has(key));

            const existingKeyCollection = existingKeys.reduce((obj: NullableKeyValueMapping, key) => {
                // eslint-disable-next-line no-param-reassign
                obj[key] = mergedCollection[key];
                return obj;
            }, {});

            const newCollection = newKeys.reduce((obj: NullableKeyValueMapping, key) => {
                // eslint-disable-next-line no-param-reassign
                obj[key] = mergedCollection[key];
                return obj;
            }, {});
            const keyValuePairsForExistingCollection = OnyxUtils.prepareKeyValuePairsForStorage(existingKeyCollection);
            const keyValuePairsForNewCollection = OnyxUtils.prepareKeyValuePairsForStorage(newCollection);

            const promises = [];

            // New keys will be added via multiSet while existing keys will be updated using multiMerge
            // This is because setting a key that doesn't exist yet with multiMerge will throw errors
            if (keyValuePairsForExistingCollection.length > 0) {
                promises.push(Storage.multiMerge(keyValuePairsForExistingCollection));
            }

            if (keyValuePairsForNewCollection.length > 0) {
                promises.push(Storage.multiSet(keyValuePairsForNewCollection));
            }

            // Prefill cache if necessary by calling get() on any existing keys and then merge original data to cache
            // and update all subscribers
            const promiseUpdate = Promise.all(existingKeys.map(OnyxUtils.get)).then(() => {
                cache.merge(mergedCollection);
                return OnyxUtils.scheduleNotifyCollectionSubscribers(collectionKey, mergedCollection);
            });

            return Promise.all(promises)
                .catch((error) => OnyxUtils.evictStorageAndRetry(error, mergeCollection, collectionKey, mergedCollection))
                .then(() => {
                    OnyxUtils.sendActionToDevTools(OnyxUtils.METHOD.MERGE_COLLECTION, undefined, mergedCollection);
                    return promiseUpdate;
                });
        })
        .then(() => undefined);
}

/**
 * Clear out all the data in the store
 *
 * Note that calling Onyx.clear() and then Onyx.set() on a key with a default
 * key state may store an unexpected value in Storage.
 *
 * E.g.
 * Onyx.clear();
 * Onyx.set(ONYXKEYS.DEFAULT_KEY, 'default');
 * Storage.getItem(ONYXKEYS.DEFAULT_KEY)
 *     .then((storedValue) => console.log(storedValue));
 * null is logged instead of the expected 'default'
 *
 * Onyx.set() might call Storage.setItem() before Onyx.clear() calls
 * Storage.setItem(). Use Onyx.merge() instead if possible. Onyx.merge() calls
 * Onyx.get(key) before calling Storage.setItem() via Onyx.set().
 * Storage.setItem() from Onyx.clear() will have already finished and the merged
 * value will be saved to storage after the default value.
 *
 * @param keysToPreserve is a list of ONYXKEYS that should not be cleared with the rest of the data
 */
function clear(keysToPreserve: OnyxKey[] = []): Promise<void> {
    return OnyxUtils.getAllKeys()
        .then((keys) => {
            const keysToBeClearedFromStorage: OnyxKey[] = [];
            const keyValuesToResetAsCollection: Record<OnyxKey, OnyxCollection<OnyxValue<OnyxKey>>> = {};
            const keyValuesToResetIndividually: NullableKeyValueMapping = {};

            // The only keys that should not be cleared are:
            // 1. Anything specifically passed in keysToPreserve (because some keys like language preferences, offline
            //      status, or activeClients need to remain in Onyx even when signed out)
            // 2. Any keys with a default state (because they need to remain in Onyx as their default, and setting them
            //      to null would cause unknown behavior)
            keys.forEach((key) => {
                const isKeyToPreserve = keysToPreserve.includes(key);
                const defaultKeyStates = OnyxUtils.getDefaultKeyStates();
                const isDefaultKey = key in defaultKeyStates;

                // If the key is being removed or reset to default:
                // 1. Update it in the cache
                // 2. Figure out whether it is a collection key or not,
                //      since collection key subscribers need to be updated differently
                if (!isKeyToPreserve) {
                    const oldValue = cache.getValue(key);
                    const newValue = defaultKeyStates[key] ?? null;
                    if (newValue !== oldValue) {
                        cache.set(key, newValue);
                        const collectionKey = key.substring(0, key.indexOf('_') + 1);
                        if (collectionKey) {
                            if (!keyValuesToResetAsCollection[collectionKey]) {
                                keyValuesToResetAsCollection[collectionKey] = {};
                            }
                            keyValuesToResetAsCollection[collectionKey]![key] = newValue;
                        } else {
                            keyValuesToResetIndividually[key] = newValue;
                        }
                    }
                }

                if (isKeyToPreserve || isDefaultKey) {
                    return;
                }

                // If it isn't preserved and doesn't have a default, we'll remove it
                keysToBeClearedFromStorage.push(key);
            });

            const updatePromises: Array<Promise<void>> = [];

            // Notify the subscribers for each key/value group so they can receive the new values
            Object.entries(keyValuesToResetIndividually).forEach(([key, value]) => {
                updatePromises.push(OnyxUtils.scheduleSubscriberUpdate(key, value, cache.getValue(key, false)));
            });
            Object.entries(keyValuesToResetAsCollection).forEach(([key, value]) => {
                updatePromises.push(OnyxUtils.scheduleNotifyCollectionSubscribers(key, value));
            });

            const defaultKeyStates = OnyxUtils.getDefaultKeyStates();
            const defaultKeyValuePairs = Object.entries(
                Object.keys(defaultKeyStates)
                    .filter((key) => !keysToPreserve.includes(key))
                    .reduce((obj: NullableKeyValueMapping, key) => {
                        // eslint-disable-next-line no-param-reassign
                        obj[key] = defaultKeyStates[key];
                        return obj;
                    }, {}),
            );

            // Remove only the items that we want cleared from storage, and reset others to default
            keysToBeClearedFromStorage.forEach((key) => cache.drop(key));
            return Storage.removeItems(keysToBeClearedFromStorage)
                .then(() => Storage.multiSet(defaultKeyValuePairs))
                .then(() => {
                    DevTools.clearState(keysToPreserve);
                    return Promise.all(updatePromises);
                });
        })
        .then(() => undefined);
}

/**
 * Insert API responses and lifecycle data into Onyx
 *
 * @param data An array of objects with shape {onyxMethod: oneOf('set', 'merge', 'mergeCollection', 'multiSet', 'clear'), key: string, value: *}
 * @returns resolves when all operations are complete
 */
function update(data: OnyxUpdate[]): Promise<void> {
    // First, validate the Onyx object is in the format we expect
    data.forEach(({onyxMethod, key, value}) => {
        if (![OnyxUtils.METHOD.CLEAR, OnyxUtils.METHOD.SET, OnyxUtils.METHOD.MERGE, OnyxUtils.METHOD.MERGE_COLLECTION, OnyxUtils.METHOD.MULTI_SET].includes(onyxMethod)) {
            throw new Error(`Invalid onyxMethod ${onyxMethod} in Onyx update.`);
        }
        if (onyxMethod === OnyxUtils.METHOD.MULTI_SET) {
            // For multiset, we just expect the value to be an object
            if (typeof value !== 'object' || Array.isArray(value) || typeof value === 'function') {
                throw new Error('Invalid value provided in Onyx multiSet. Onyx multiSet value must be of type object.');
            }
        } else if (onyxMethod !== OnyxUtils.METHOD.CLEAR && typeof key !== 'string') {
            throw new Error(`Invalid ${typeof key} key provided in Onyx update. Onyx key must be of type string.`);
        }
    });

    const promises: Array<() => Promise<void>> = [];
    let clearPromise: Promise<void> = Promise.resolve();

    data.forEach(({onyxMethod, key, value}) => {
        switch (onyxMethod) {
            case OnyxUtils.METHOD.SET:
                promises.push(() => set(key, value));
                break;
            case OnyxUtils.METHOD.MERGE:
                promises.push(() => merge(key, value));
                break;
            case OnyxUtils.METHOD.MERGE_COLLECTION:
                // eslint-disable-next-line @typescript-eslint/no-explicit-any -- We validated that the value is a collection
                promises.push(() => mergeCollection(key, value as any));
                break;
            case OnyxUtils.METHOD.MULTI_SET:
                promises.push(() => multiSet(value));
                break;
            case OnyxUtils.METHOD.CLEAR:
                clearPromise = clear();
                break;
            default:
                break;
        }
    });

    return clearPromise.then(() => Promise.all(promises.map((p) => p()))).then(() => undefined);
}

const Onyx = {
    METHOD: OnyxUtils.METHOD,
    connect,
    disconnect,
    set,
    multiSet,
    merge,
    mergeCollection,
    update,
    clear,
    init,
    registerLogger: Logger.registerLogger,
} as const;

export default Onyx;
export type {OnyxUpdate, Mapping, ConnectOptions};<|MERGE_RESOLUTION|>--- conflicted
+++ resolved
@@ -334,24 +334,15 @@
             Logger.logInfo(`merge called for key: ${key}${_.isObject(batchedDeltaChanges) ? ` properties: ${_.keys(batchedDeltaChanges).join(',')}` : ''} hasChanged: ${hasChanged}`);
 
             // This approach prioritizes fast UI changes without waiting for data to be stored in device storage.
-<<<<<<< HEAD
-            const updatePromise = OnyxUtils.broadcastUpdate(key, modifiedData as OnyxValue<TKey>, hasChanged, wasRemoved);
-=======
-            const updatePromise = OnyxUtils.broadcastUpdate(key, preMergedValue, hasChanged, wasRemoved);
->>>>>>> 19d92603
+            const updatePromise = OnyxUtils.broadcastUpdate(key, preMergedValue as OnyxValue<TKey>, hasChanged, wasRemoved);
 
             // If the value has not changed, calling Storage.setItem() would be redundant and a waste of performance, so return early instead.
             if (!hasChanged || wasRemoved) {
                 return updatePromise;
             }
 
-<<<<<<< HEAD
-            return Storage.mergeItem(key, batchedChanges as OnyxValue<TKey>, modifiedData as OnyxValue<TKey>).then(() => {
-                OnyxUtils.sendActionToDevTools(OnyxUtils.METHOD.MERGE, key, changes, modifiedData);
-=======
-            return Storage.mergeItem(key, batchedDeltaChanges, preMergedValue, shouldSetValue).then(() => {
+            return Storage.mergeItem(key, batchedDeltaChanges as OnyxValue<TKey>, preMergedValue as OnyxValue<TKey>, shouldSetValue).then(() => {
                 OnyxUtils.sendActionToDevTools(OnyxUtils.METHOD.MERGE, key, changes, preMergedValue);
->>>>>>> 19d92603
                 return updatePromise;
             });
         } catch (error) {
