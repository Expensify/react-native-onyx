import * as Logger from './Logger';
import cache, {TASK} from './OnyxCache';
import * as PerformanceUtils from './PerformanceUtils';
import Storage from './storage';
import utils from './utils';
import DevTools from './DevTools';
import type {
    Collection,
    CollectionKey,
    CollectionKeyBase,
    ConnectOptions,
    InitOptions,
    KeyValueMapping,
    Mapping,
    OnyxInputKeyValueMapping,
    OnyxCollection,
    MixedOperationsQueue,
    OnyxKey,
    OnyxMergeCollectionInput,
    OnyxMergeInput,
    OnyxMultiSetInput,
    OnyxSetInput,
    OnyxUpdate,
    OnyxValue,
    OnyxInput,
    OnyxMethodMap,
    SetOptions,
} from './types';
import OnyxUtils from './OnyxUtils';
import logMessages from './logMessages';
import type {Connection} from './OnyxConnectionManager';
import connectionManager from './OnyxConnectionManager';
import * as GlobalSettings from './GlobalSettings';
import decorateWithMetrics from './metrics';
import OnyxMerge from './OnyxMerge';

/** Initialize the store with actions and listening for storage events */
function init({
    keys = {},
    initialKeyStates = {},
    evictableKeys = [],
    maxCachedKeysCount = 1000,
    shouldSyncMultipleInstances = !!global.localStorage,
    debugSetState = false,
    enablePerformanceMetrics = false,
    skippableCollectionMemberIDs = [],
}: InitOptions): void {
    if (enablePerformanceMetrics) {
        GlobalSettings.setPerformanceMetricsEnabled(true);
        applyDecorators();
    }

    Storage.init();

    OnyxUtils.setSkippableCollectionMemberIDs(new Set(skippableCollectionMemberIDs));

    if (shouldSyncMultipleInstances) {
        Storage.keepInstancesSync?.((key, value) => {
            const prevValue = cache.get(key, false) as OnyxValue<typeof key>;
            cache.set(key, value);
            OnyxUtils.keyChanged(key, value as OnyxValue<typeof key>, prevValue);
        });
    }

    if (debugSetState) {
        PerformanceUtils.setShouldDebugSetState(true);
    }

    if (maxCachedKeysCount > 0) {
        cache.setRecentKeysLimit(maxCachedKeysCount);
    }

    OnyxUtils.initStoreValues(keys, initialKeyStates, evictableKeys);

    // Initialize all of our keys with data provided then give green light to any pending connections
    Promise.all([cache.addEvictableKeysToRecentlyAccessedList(OnyxUtils.isCollectionKey, OnyxUtils.getAllKeys), OnyxUtils.initializeWithDefaultKeyStates()]).then(
        OnyxUtils.getDeferredInitTask().resolve,
    );
}

/**
 * Connects to an Onyx key given the options passed and listens to its changes.
 * This method will be deprecated soon. Please use `Onyx.connectWithoutView()` instead.
 *
 * @example
 * ```ts
 * const connection = Onyx.connectWithoutView({
 *     key: ONYXKEYS.SESSION,
 *     callback: onSessionChange,
 * });
 * ```
 *
 * @param connectOptions The options object that will define the behavior of the connection.
 * @param connectOptions.key The Onyx key to subscribe to.
 * @param connectOptions.callback A function that will be called when the Onyx data we are subscribed changes.
 * @param connectOptions.waitForCollectionCallback If set to `true`, it will return the entire collection to the callback as a single object.
 * @param connectOptions.withOnyxInstance The `withOnyx` class instance to be internally passed. **Only used inside `withOnyx()` HOC.**
 * @param connectOptions.statePropertyName The name of the component's prop that is connected to the Onyx key. **Only used inside `withOnyx()` HOC.**
 * @param connectOptions.displayName The component's display name. **Only used inside `withOnyx()` HOC.**
 * @param connectOptions.selector This will be used to subscribe to a subset of an Onyx key's data. **Only used inside `useOnyx()` hook or `withOnyx()` HOC.**
 *        Using this setting on `useOnyx()` or `withOnyx()` can have very positive performance benefits because the component will only re-render
 *        when the subset of data changes. Otherwise, any change of data on any property would normally
 *        cause the component to re-render (and that can be expensive from a performance standpoint).
 * @returns The connection object to use when calling `Onyx.disconnect()`.
 */
function connect<TKey extends OnyxKey>(connectOptions: ConnectOptions<TKey>): Connection {
    return connectionManager.connect(connectOptions);
}

/**
 * Connects to an Onyx key given the options passed and listens to its changes.
 *
 * @example
 * ```ts
 * const connection = Onyx.connectWithoutView({
 *     key: ONYXKEYS.SESSION,
 *     callback: onSessionChange,
 * });
 * ```
 *
 * @param connectOptions The options object that will define the behavior of the connection.
 * @param connectOptions.key The Onyx key to subscribe to.
 * @param connectOptions.callback A function that will be called when the Onyx data we are subscribed changes.
 * @param connectOptions.waitForCollectionCallback If set to `true`, it will return the entire collection to the callback as a single object.
 * @param connectOptions.withOnyxInstance The `withOnyx` class instance to be internally passed. **Only used inside `withOnyx()` HOC.**
 * @param connectOptions.statePropertyName The name of the component's prop that is connected to the Onyx key. **Only used inside `withOnyx()` HOC.**
 * @param connectOptions.displayName The component's display name. **Only used inside `withOnyx()` HOC.**
 * @param connectOptions.selector This will be used to subscribe to a subset of an Onyx key's data. **Only used inside `useOnyx()` hook or `withOnyx()` HOC.**
 *        Using this setting on `useOnyx()` or `withOnyx()` can have very positive performance benefits because the component will only re-render
 *        when the subset of data changes. Otherwise, any change of data on any property would normally
 *        cause the component to re-render (and that can be expensive from a performance standpoint).
 * @returns The connection object to use when calling `Onyx.disconnect()`.
 */
function connectWithoutView<TKey extends OnyxKey>(connectOptions: ConnectOptions<TKey>): Connection {
    return connectionManager.connect(connectOptions);
}

/**
 * Disconnects and removes the listener from the Onyx key.
 *
 * @example
 * ```ts
 * const connection = Onyx.connectWithoutView({
 *     key: ONYXKEYS.SESSION,
 *     callback: onSessionChange,
 * });
 *
 * Onyx.disconnect(connection);
 * ```
 *
 * @param connection Connection object returned by calling `Onyx.connect()` or `Onyx.connectWithoutView()`.
 */
function disconnect(connection: Connection): void {
    connectionManager.disconnect(connection);
}

/**
 * Write a value to our store with the given key
 *
 * @param key ONYXKEY to set
 * @param value value to store
 * @param options optional configuration object
 */
function set<TKey extends OnyxKey>(key: TKey, value: OnyxSetInput<TKey>, options?: SetOptions): Promise<void> {
    // When we use Onyx.set to set a key we want to clear the current delta changes from Onyx.merge that were queued
    // before the value was set. If Onyx.merge is currently reading the old value from storage, it will then not apply the changes.
    if (OnyxUtils.hasPendingMergeForKey(key)) {
        delete OnyxUtils.getMergeQueue()[key];
    }

    const skippableCollectionMemberIDs = OnyxUtils.getSkippableCollectionMemberIDs();
    if (skippableCollectionMemberIDs.size) {
        try {
            const [, collectionMemberID] = OnyxUtils.splitCollectionMemberKey(key);
            if (skippableCollectionMemberIDs.has(collectionMemberID)) {
                // The key is a skippable one, so we set the new value to null.
                // eslint-disable-next-line no-param-reassign
                value = null;
            }
        } catch (e) {
            // The key is not a collection one or something went wrong during split, so we proceed with the function's logic.
        }
    }

    // Onyx.set will ignore `undefined` values as inputs, therefore we can return early.
    if (value === undefined) {
        return Promise.resolve();
    }

    const existingValue = cache.get(key, false);
    // If the existing value as well as the new value are null, we can return early.
    if (existingValue === undefined && value === null) {
        return Promise.resolve();
    }

    // Check if the value is compatible with the existing value in the storage
    const {isCompatible, existingValueType, newValueType} = utils.checkCompatibilityWithExistingValue(value, existingValue);
    if (!isCompatible) {
        Logger.logAlert(logMessages.incompatibleUpdateAlert(key, 'set', existingValueType, newValueType));
        return Promise.resolve();
    }

    // If the change is null, we can just delete the key.
    // Therefore, we don't need to further broadcast and update the value so we can return early.
    if (value === null) {
        OnyxUtils.remove(key);
        OnyxUtils.logKeyRemoved(OnyxUtils.METHOD.SET, key);
        return Promise.resolve();
    }

    const valueWithoutNestedNullValues = utils.removeNestedNullValues(value) as OnyxValue<TKey>;
    const hasChanged = options?.skipCacheCheck ? true : cache.hasValueChanged(key, valueWithoutNestedNullValues);

    OnyxUtils.logKeyChanged(OnyxUtils.METHOD.SET, key, value, hasChanged);

    // This approach prioritizes fast UI changes without waiting for data to be stored in device storage.
    const updatePromise = OnyxUtils.broadcastUpdate(key, valueWithoutNestedNullValues, hasChanged);

    // If the value has not changed or the key got removed, calling Storage.setItem() would be redundant and a waste of performance, so return early instead.
    if (!hasChanged) {
        return updatePromise;
    }

    return Storage.setItem(key, valueWithoutNestedNullValues)
        .catch((error) => OnyxUtils.evictStorageAndRetry(error, set, key, valueWithoutNestedNullValues))
        .then(() => {
            OnyxUtils.sendActionToDevTools(OnyxUtils.METHOD.SET, key, valueWithoutNestedNullValues);
            return updatePromise;
        });
}

/**
 * Sets multiple keys and values
 *
 * @example Onyx.multiSet({'key1': 'a', 'key2': 'b'});
 *
 * @param data object keyed by ONYXKEYS and the values to set
 */
function multiSet(data: OnyxMultiSetInput): Promise<void> {
    let newData = data;

    const skippableCollectionMemberIDs = OnyxUtils.getSkippableCollectionMemberIDs();
    if (skippableCollectionMemberIDs.size) {
        newData = Object.keys(newData).reduce((result: OnyxMultiSetInput, key) => {
            try {
                const [, collectionMemberID] = OnyxUtils.splitCollectionMemberKey(key);
                // If the collection member key is a skippable one we set its value to null.
                // eslint-disable-next-line no-param-reassign
                result[key] = !skippableCollectionMemberIDs.has(collectionMemberID) ? newData[key] : null;
            } catch {
                // The key is not a collection one or something went wrong during split, so we assign the data to result anyway.
                // eslint-disable-next-line no-param-reassign
                result[key] = newData[key];
            }

            return result;
        }, {});
    }

    const keyValuePairsToSet = OnyxUtils.prepareKeyValuePairsForStorage(newData, true);

    const updatePromises = keyValuePairsToSet.map(([key, value]) => {
        const prevValue = cache.get(key, false);
        // When we use multiSet to set a key we want to clear the current delta changes from Onyx.merge that were queued
        // before the value was set. If Onyx.merge is currently reading the old value from storage, it will then not apply the changes.
        if (OnyxUtils.hasPendingMergeForKey(key)) {
            delete OnyxUtils.getMergeQueue()[key];
        }

        // Update cache and optimistically inform subscribers on the next tick
        cache.set(key, value);
        return OnyxUtils.scheduleSubscriberUpdate(key, value, prevValue);
    });

    return Storage.multiSet(keyValuePairsToSet)
        .catch((error) => OnyxUtils.evictStorageAndRetry(error, multiSet, newData))
        .then(() => {
            OnyxUtils.sendActionToDevTools(OnyxUtils.METHOD.MULTI_SET, undefined, newData);
            return Promise.all(updatePromises);
        })
        .then(() => undefined);
}

/**
 * Merge a new value into an existing value at a key.
 *
 * The types of values that can be merged are `Object` and `Array`. To set another type of value use `Onyx.set()`.
 * Values of type `Object` get merged with the old value, whilst for `Array`'s we simply replace the current value with the new one.
 *
 * Calls to `Onyx.merge()` are batched so that any calls performed in a single tick will stack in a queue and get
 * applied in the order they were called. Note: `Onyx.set()` calls do not work this way so use caution when mixing
 * `Onyx.merge()` and `Onyx.set()`.
 *
 * @example
 * Onyx.merge(ONYXKEYS.EMPLOYEE_LIST, ['Joe']); // -> ['Joe']
 * Onyx.merge(ONYXKEYS.EMPLOYEE_LIST, ['Jack']); // -> ['Joe', 'Jack']
 * Onyx.merge(ONYXKEYS.POLICY, {id: 1}); // -> {id: 1}
 * Onyx.merge(ONYXKEYS.POLICY, {name: 'My Workspace'}); // -> {id: 1, name: 'My Workspace'}
 */
function merge<TKey extends OnyxKey>(key: TKey, changes: OnyxMergeInput<TKey>): Promise<void> {
    const skippableCollectionMemberIDs = OnyxUtils.getSkippableCollectionMemberIDs();
    if (skippableCollectionMemberIDs.size) {
        try {
            const [, collectionMemberID] = OnyxUtils.splitCollectionMemberKey(key);
            if (skippableCollectionMemberIDs.has(collectionMemberID)) {
                // The key is a skippable one, so we set the new changes to undefined.
                // eslint-disable-next-line no-param-reassign
                changes = undefined;
            }
        } catch (e) {
            // The key is not a collection one or something went wrong during split, so we proceed with the function's logic.
        }
    }

    const mergeQueue = OnyxUtils.getMergeQueue();
    const mergeQueuePromise = OnyxUtils.getMergeQueuePromise();

    // Top-level undefined values are ignored
    // Therefore, we need to prevent adding them to the merge queue
    if (changes === undefined) {
        return mergeQueue[key] ? mergeQueuePromise[key] : Promise.resolve();
    }

    // Merge attempts are batched together. The delta should be applied after a single call to get() to prevent a race condition.
    // Using the initial value from storage in subsequent merge attempts will lead to an incorrect final merged value.
    if (mergeQueue[key]) {
        mergeQueue[key].push(changes);
        return mergeQueuePromise[key];
    }
    mergeQueue[key] = [changes];

    mergeQueuePromise[key] = OnyxUtils.get(key).then((existingValue) => {
        // Calls to Onyx.set after a merge will terminate the current merge process and clear the merge queue
        if (mergeQueue[key] == null) {
            return Promise.resolve();
        }

        try {
            const validChanges = mergeQueue[key].filter((change) => {
                const {isCompatible, existingValueType, newValueType} = utils.checkCompatibilityWithExistingValue(change, existingValue);
                if (!isCompatible) {
                    Logger.logAlert(logMessages.incompatibleUpdateAlert(key, 'merge', existingValueType, newValueType));
                }
                return isCompatible;
            }) as Array<OnyxInput<TKey>>;

            if (!validChanges.length) {
                return Promise.resolve();
            }

            // Clean up the write queue, so we don't apply these changes again.
            delete mergeQueue[key];
            delete mergeQueuePromise[key];

            // If the last change is null, we can just delete the key.
            // Therefore, we don't need to further broadcast and update the value so we can return early.
            if (validChanges.at(-1) === null) {
                OnyxUtils.remove(key);
                OnyxUtils.logKeyRemoved(OnyxUtils.METHOD.MERGE, key);
                return Promise.resolve();
            }

            return OnyxMerge.applyMerge(key, existingValue, validChanges).then(({mergedValue, updatePromise}) => {
                OnyxUtils.sendActionToDevTools(OnyxUtils.METHOD.MERGE, key, changes, mergedValue);
                return updatePromise;
            });
        } catch (error) {
            Logger.logAlert(`An error occurred while applying merge for key: ${key}, Error: ${error}`);
            return Promise.resolve();
        }
    });

    return mergeQueuePromise[key];
}

/**
 * Merges a collection based on their keys.
 *
 * @example
 *
 * Onyx.mergeCollection(ONYXKEYS.COLLECTION.REPORT, {
 *     [`${ONYXKEYS.COLLECTION.REPORT}1`]: report1,
 *     [`${ONYXKEYS.COLLECTION.REPORT}2`]: report2,
 * });
 *
 * @param collectionKey e.g. `ONYXKEYS.COLLECTION.REPORT`
 * @param collection Object collection keyed by individual collection member keys and values
 */
function mergeCollection<TKey extends CollectionKeyBase, TMap>(collectionKey: TKey, collection: OnyxMergeCollectionInput<TKey, TMap>): Promise<void> {
    return OnyxUtils.mergeCollectionWithPatches(collectionKey, collection);
}

/**
 * Clear out all the data in the store
 *
 * Note that calling Onyx.clear() and then Onyx.set() on a key with a default
 * key state may store an unexpected value in Storage.
 *
 * E.g.
 * Onyx.clear();
 * Onyx.set(ONYXKEYS.DEFAULT_KEY, 'default');
 * Storage.getItem(ONYXKEYS.DEFAULT_KEY)
 *     .then((storedValue) => console.log(storedValue));
 * null is logged instead of the expected 'default'
 *
 * Onyx.set() might call Storage.setItem() before Onyx.clear() calls
 * Storage.setItem(). Use Onyx.merge() instead if possible. Onyx.merge() calls
 * Onyx.get(key) before calling Storage.setItem() via Onyx.set().
 * Storage.setItem() from Onyx.clear() will have already finished and the merged
 * value will be saved to storage after the default value.
 *
 * @param keysToPreserve is a list of ONYXKEYS that should not be cleared with the rest of the data
 */
function clear(keysToPreserve: OnyxKey[] = []): Promise<void> {
    const defaultKeyStates = OnyxUtils.getDefaultKeyStates();
    const initialKeys = Object.keys(defaultKeyStates);

    const promise = OnyxUtils.getAllKeys()
        .then((cachedKeys) => {
            cache.clearNullishStorageKeys();

            const keysToBeClearedFromStorage: OnyxKey[] = [];
            const keyValuesToResetAsCollection: Record<OnyxKey, OnyxCollection<KeyValueMapping[OnyxKey]>> = {};
            const keyValuesToResetIndividually: KeyValueMapping = {};

            const allKeys = new Set([...cachedKeys, ...initialKeys]);

            // The only keys that should not be cleared are:
            // 1. Anything specifically passed in keysToPreserve (because some keys like language preferences, offline
            //      status, or activeClients need to remain in Onyx even when signed out)
            // 2. Any keys with a default state (because they need to remain in Onyx as their default, and setting them
            //      to null would cause unknown behavior)
            //   2.1 However, if a default key was explicitly set to null, we need to reset it to the default value
            allKeys.forEach((key) => {
                const isKeyToPreserve = keysToPreserve.includes(key);
                const isDefaultKey = key in defaultKeyStates;

                // If the key is being removed or reset to default:
                // 1. Update it in the cache
                // 2. Figure out whether it is a collection key or not,
                //      since collection key subscribers need to be updated differently
                if (!isKeyToPreserve) {
                    const oldValue = cache.get(key);
                    const newValue = defaultKeyStates[key] ?? null;
                    if (newValue !== oldValue) {
                        cache.set(key, newValue);

                        let collectionKey: string | undefined;
                        try {
                            collectionKey = OnyxUtils.getCollectionKey(key);
                        } catch (e) {
                            // If getCollectionKey() throws an error it means the key is not a collection key.
                            collectionKey = undefined;
                        }

                        if (collectionKey) {
                            if (!keyValuesToResetAsCollection[collectionKey]) {
                                keyValuesToResetAsCollection[collectionKey] = {};
                            }
                            keyValuesToResetAsCollection[collectionKey]![key] = newValue ?? undefined;
                        } else {
                            keyValuesToResetIndividually[key] = newValue ?? undefined;
                        }
                    }
                }

                if (isKeyToPreserve || isDefaultKey) {
                    return;
                }

                // If it isn't preserved and doesn't have a default, we'll remove it
                keysToBeClearedFromStorage.push(key);
            });

            const updatePromises: Array<Promise<void>> = [];

            // Notify the subscribers for each key/value group so they can receive the new values
            Object.entries(keyValuesToResetIndividually).forEach(([key, value]) => {
                updatePromises.push(OnyxUtils.scheduleSubscriberUpdate(key, value, cache.get(key, false)));
            });
            Object.entries(keyValuesToResetAsCollection).forEach(([key, value]) => {
                updatePromises.push(OnyxUtils.scheduleNotifyCollectionSubscribers(key, value));
            });

            const defaultKeyValuePairs = Object.entries(
                Object.keys(defaultKeyStates)
                    .filter((key) => !keysToPreserve.includes(key))
                    .reduce((obj: KeyValueMapping, key) => {
                        // eslint-disable-next-line no-param-reassign
                        obj[key] = defaultKeyStates[key];
                        return obj;
                    }, {}),
            );

            // Remove only the items that we want cleared from storage, and reset others to default
            keysToBeClearedFromStorage.forEach((key) => cache.drop(key));
            return Storage.removeItems(keysToBeClearedFromStorage)
                .then(() => connectionManager.refreshSessionID())
                .then(() => Storage.multiSet(defaultKeyValuePairs))
                .then(() => {
                    DevTools.clearState(keysToPreserve);
                    return Promise.all(updatePromises);
                });
        })
        .then(() => undefined);

    return cache.captureTask(TASK.CLEAR, promise) as Promise<void>;
}

/**
 * Insert API responses and lifecycle data into Onyx
 *
 * @param data An array of objects with update expressions
 * @returns resolves when all operations are complete
 */
function update(data: OnyxUpdate[]): Promise<void> {
    // First, validate the Onyx object is in the format we expect
    data.forEach(({onyxMethod, key, value}) => {
        if (!Object.values(OnyxUtils.METHOD).includes(onyxMethod)) {
            throw new Error(`Invalid onyxMethod ${onyxMethod} in Onyx update.`);
        }
        if (onyxMethod === OnyxUtils.METHOD.MULTI_SET) {
            // For multiset, we just expect the value to be an object
            if (typeof value !== 'object' || Array.isArray(value) || typeof value === 'function') {
                throw new Error('Invalid value provided in Onyx multiSet. Onyx multiSet value must be of type object.');
            }
        } else if (onyxMethod !== OnyxUtils.METHOD.CLEAR && typeof key !== 'string') {
            throw new Error(`Invalid ${typeof key} key provided in Onyx update. Onyx key must be of type string.`);
        }
    });

    // The queue of operations within a single `update` call in the format of <item key - list of operations updating the item>.
    // This allows us to batch the operations per item and merge them into one operation in the order they were requested.
    const updateQueue: Record<OnyxKey, Array<OnyxValue<OnyxKey>>> = {};
    const enqueueSetOperation = (key: OnyxKey, value: OnyxValue<OnyxKey>) => {
        // If a `set` operation is enqueued, we should clear the whole queue.
        // Since the `set` operation replaces the value entirely, there's no need to perform any previous operations.
        // To do this, we first put `null` in the queue, which removes the existing value, and then merge the new value.
        updateQueue[key] = [null, value];
    };
    const enqueueMergeOperation = (key: OnyxKey, value: OnyxValue<OnyxKey>) => {
        if (value === null) {
            // If we merge `null`, the value is removed and all the previous operations are discarded.
            updateQueue[key] = [null];
        } else if (!updateQueue[key]) {
            updateQueue[key] = [value];
        } else {
            updateQueue[key].push(value);
        }
    };

    const promises: Array<() => Promise<void>> = [];
    let clearPromise: Promise<void> = Promise.resolve();

    data.forEach(({onyxMethod, key, value}) => {
        const handlers: Record<OnyxMethodMap[keyof OnyxMethodMap], (k: typeof key, v: typeof value) => void> = {
            [OnyxUtils.METHOD.SET]: enqueueSetOperation,
            [OnyxUtils.METHOD.MERGE]: enqueueMergeOperation,
            [OnyxUtils.METHOD.MERGE_COLLECTION]: () => {
                const collection = value as Collection<CollectionKey, unknown, unknown>;
                if (!OnyxUtils.isValidNonEmptyCollectionForMerge(collection)) {
                    Logger.logInfo('mergeCollection enqueued within update() with invalid or empty value. Skipping this operation.');
                    return;
                }

                // Confirm all the collection keys belong to the same parent
                const collectionKeys = Object.keys(collection);
                if (OnyxUtils.doAllCollectionItemsBelongToSameParent(key, collectionKeys)) {
                    const mergedCollection: OnyxInputKeyValueMapping = collection;
                    collectionKeys.forEach((collectionKey) => enqueueMergeOperation(collectionKey, mergedCollection[collectionKey]));
                }
            },
            [OnyxUtils.METHOD.SET_COLLECTION]: (k, v) => promises.push(() => setCollection(k, v as Collection<CollectionKey, unknown, unknown>)),
            [OnyxUtils.METHOD.MULTI_SET]: (k, v) => Object.entries(v as Partial<OnyxInputKeyValueMapping>).forEach(([entryKey, entryValue]) => enqueueSetOperation(entryKey, entryValue)),
            [OnyxUtils.METHOD.CLEAR]: () => {
                clearPromise = clear();
            },
        };

        handlers[onyxMethod](key, value);
    });

    // Group all the collection-related keys and update each collection in a single `mergeCollection` call.
    // This is needed to prevent multiple `mergeCollection` calls for the same collection and `merge` calls for the individual items of the said collection.
    // This way, we ensure there is no race condition in the queued updates of the same key.
    OnyxUtils.getCollectionKeys().forEach((collectionKey) => {
        const collectionItemKeys = Object.keys(updateQueue).filter((key) => OnyxUtils.isKeyMatch(collectionKey, key));
        if (collectionItemKeys.length <= 1) {
            // If there are no items of this collection in the updateQueue, we should skip it.
            // If there is only one item, we should update it individually, therefore retain it in the updateQueue.
            return;
        }

        const batchedCollectionUpdates = collectionItemKeys.reduce(
            (queue: MixedOperationsQueue, key: string) => {
                const operations = updateQueue[key];

                // Remove the collection-related key from the updateQueue so that it won't be processed individually.
                delete updateQueue[key];

                const batchedChanges = OnyxUtils.mergeAndMarkChanges(operations);
                if (operations[0] === null) {
                    // eslint-disable-next-line no-param-reassign
                    queue.set[key] = batchedChanges.result;
                } else {
                    // eslint-disable-next-line no-param-reassign
                    queue.merge[key] = batchedChanges.result;
                    if (batchedChanges.replaceNullPatches.length > 0) {
                        // eslint-disable-next-line no-param-reassign
                        queue.mergeReplaceNullPatches[key] = batchedChanges.replaceNullPatches;
                    }
                }
                return queue;
            },
            {
                merge: {},
                mergeReplaceNullPatches: {},
                set: {},
            },
        );

        if (!utils.isEmptyObject(batchedCollectionUpdates.merge)) {
            promises.push(() =>
                OnyxUtils.mergeCollectionWithPatches(
                    collectionKey,
                    batchedCollectionUpdates.merge as Collection<CollectionKey, unknown, unknown>,
                    batchedCollectionUpdates.mergeReplaceNullPatches,
                ),
            );
        }
        if (!utils.isEmptyObject(batchedCollectionUpdates.set)) {
<<<<<<< HEAD
            promises.push(() => OnyxUtils.partialSetCollection(collectionKey, batchedCollectionUpdates.set as Collection<CollectionKey, unknown, unknown>, true));
=======
            promises.push(() => multiSet(batchedCollectionUpdates.set));
>>>>>>> 6978c020
        }
    });

    Object.entries(updateQueue).forEach(([key, operations]) => {
        if (operations[0] === null) {
            const batchedChanges = OnyxUtils.mergeChanges(operations).result;
            promises.push(() => set(key, batchedChanges));
            return;
        }

        operations.forEach((operation) => {
            promises.push(() => merge(key, operation));
        });
    });

    const snapshotPromises = OnyxUtils.updateSnapshots(data, merge);

    // We need to run the snapshot updates before the other updates so the snapshot data can be updated before the loading state in the snapshot
    const finalPromises = snapshotPromises.concat(promises);

    return clearPromise.then(() => Promise.all(finalPromises.map((p) => p()))).then(() => undefined);
}

/**
 * Sets a collection by replacing all existing collection members with new values.
 * Any existing collection members not included in the new data will be removed.
 *
 * @example
 * Onyx.setCollection(ONYXKEYS.COLLECTION.REPORT, {
 *     [`${ONYXKEYS.COLLECTION.REPORT}1`]: report1,
 *     [`${ONYXKEYS.COLLECTION.REPORT}2`]: report2,
 * });
 *
 * @param collectionKey e.g. `ONYXKEYS.COLLECTION.REPORT`
 * @param collection Object collection keyed by individual collection member keys and values
 */
function setCollection<TKey extends CollectionKeyBase, TMap>(collectionKey: TKey, collection: OnyxMergeCollectionInput<TKey, TMap>): Promise<void> {
    let resultCollection: OnyxInputKeyValueMapping = collection;
    let resultCollectionKeys = Object.keys(resultCollection);

    // Confirm all the collection keys belong to the same parent
    if (!OnyxUtils.doAllCollectionItemsBelongToSameParent(collectionKey, resultCollectionKeys)) {
        Logger.logAlert(`setCollection called with keys that do not belong to the same parent ${collectionKey}. Skipping this update.`);
        return Promise.resolve();
    }

    const skippableCollectionMemberIDs = OnyxUtils.getSkippableCollectionMemberIDs();
    if (skippableCollectionMemberIDs.size) {
        resultCollection = resultCollectionKeys.reduce((result: OnyxInputKeyValueMapping, key) => {
            try {
                const [, collectionMemberID] = OnyxUtils.splitCollectionMemberKey(key, collectionKey);
                // If the collection member key is a skippable one we set its value to null.
                // eslint-disable-next-line no-param-reassign
                result[key] = !skippableCollectionMemberIDs.has(collectionMemberID) ? resultCollection[key] : null;
            } catch {
                // Something went wrong during split, so we assign the data to result anyway.
                // eslint-disable-next-line no-param-reassign
                result[key] = resultCollection[key];
            }

            return result;
        }, {});
    }
    resultCollectionKeys = Object.keys(resultCollection);

    return OnyxUtils.getAllKeys().then((persistedKeys) => {
        const mutableCollection: OnyxInputKeyValueMapping = {...resultCollection};

        persistedKeys.forEach((key) => {
            if (!key.startsWith(collectionKey)) {
                return;
            }
            if (resultCollectionKeys.includes(key)) {
                return;
            }

            mutableCollection[key] = null;
        });

        const keyValuePairs = OnyxUtils.prepareKeyValuePairsForStorage(mutableCollection, true);
        const previousCollection = OnyxUtils.getCachedCollection(collectionKey);

        keyValuePairs.forEach(([key, value]) => cache.set(key, value));

        const updatePromise = OnyxUtils.scheduleNotifyCollectionSubscribers(collectionKey, mutableCollection, previousCollection);

        return Storage.multiSet(keyValuePairs)
            .catch((error) => OnyxUtils.evictStorageAndRetry(error, setCollection, collectionKey, collection))
            .then(() => {
                OnyxUtils.sendActionToDevTools(OnyxUtils.METHOD.SET_COLLECTION, undefined, mutableCollection);
                return updatePromise;
            });
    });
}

const Onyx = {
    METHOD: OnyxUtils.METHOD,
    connect,
    connectWithoutView,
    disconnect,
    set,
    multiSet,
    merge,
    mergeCollection,
    setCollection,
    update,
    clear,
    init,
    registerLogger: Logger.registerLogger,
};

function applyDecorators() {
    // We are reassigning the functions directly so that internal function calls are also decorated
    /* eslint-disable rulesdir/prefer-actions-set-data */
    // @ts-expect-error Reassign
    connect = decorateWithMetrics(connect, 'Onyx.connect');
    // @ts-expect-error Reassign
    connectWithoutView = decorateWithMetrics(connectWithoutView, 'Onyx.connectWithoutView');
    // @ts-expect-error Reassign
    set = decorateWithMetrics(set, 'Onyx.set');
    // @ts-expect-error Reassign
    multiSet = decorateWithMetrics(multiSet, 'Onyx.multiSet');
    // @ts-expect-error Reassign
    merge = decorateWithMetrics(merge, 'Onyx.merge');
    // @ts-expect-error Reassign
    mergeCollection = decorateWithMetrics(mergeCollection, 'Onyx.mergeCollection');
    // @ts-expect-error Reassign
    update = decorateWithMetrics(update, 'Onyx.update');
    // @ts-expect-error Reassign
    clear = decorateWithMetrics(clear, 'Onyx.clear');
    /* eslint-enable rulesdir/prefer-actions-set-data */
}

export default Onyx;
export type {OnyxUpdate, Mapping, ConnectOptions, SetOptions};<|MERGE_RESOLUTION|>--- conflicted
+++ resolved
@@ -629,11 +629,7 @@
             );
         }
         if (!utils.isEmptyObject(batchedCollectionUpdates.set)) {
-<<<<<<< HEAD
-            promises.push(() => OnyxUtils.partialSetCollection(collectionKey, batchedCollectionUpdates.set as Collection<CollectionKey, unknown, unknown>, true));
-=======
-            promises.push(() => multiSet(batchedCollectionUpdates.set));
->>>>>>> 6978c020
+            promises.push(() => OnyxUtils.partialSetCollection(collectionKey, batchedCollectionUpdates.set as Collection<CollectionKey, unknown, unknown>));
         }
     });
 
