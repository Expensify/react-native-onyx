/* eslint-disable no-continue */
import _ from 'underscore';
import * as Logger from './Logger';
import cache from './OnyxCache';
import createDeferredTask from './createDeferredTask';
import * as PerformanceUtils from './PerformanceUtils';
import Storage from './storage';
import utils from './utils';
import DevTools from './DevTools';
import type {
    Collection,
    CollectionKeyBase,
    ConnectOptions,
    InitOptions,
    KeyValueMapping,
    Mapping,
    NullableKeyValueMapping,
    NullishDeep,
    OnyxCollection,
    OnyxEntry,
    OnyxKey,
    OnyxUpdate,
    OnyxValue,
} from './types';
import OnyxUtils from './OnyxUtils';

// Keeps track of the last connectionID that was used so we can keep incrementing it
let lastConnectionID = 0;

// Connections can be made before `Onyx.init`. They would wait for this task before resolving
const deferredInitTask = createDeferredTask();

/** Initialize the store with actions and listening for storage events */
function init({
    keys = {},
    initialKeyStates = {},
    safeEvictionKeys = [],
    maxCachedKeysCount = 1000,
    shouldSyncMultipleInstances = Boolean(global.localStorage),
    debugSetState = false,
}: InitOptions): void {
    Storage.init();

    if (shouldSyncMultipleInstances) {
        Storage.keepInstancesSync?.((key, value) => {
            const prevValue = cache.getValue(key, false) as OnyxValue<typeof key>;
            cache.set(key, value);
            OnyxUtils.keyChanged(key, value as OnyxValue<typeof key>, prevValue);
        });
    }

    if (debugSetState) {
        PerformanceUtils.setShouldDebugSetState(true);
    }

    if (maxCachedKeysCount > 0) {
        cache.setRecentKeysLimit(maxCachedKeysCount);
    }

    OnyxUtils.initStoreValues(keys, initialKeyStates, safeEvictionKeys);

    // Initialize all of our keys with data provided then give green light to any pending connections
    Promise.all([OnyxUtils.addAllSafeEvictionKeysToRecentlyAccessedList(), OnyxUtils.initializeWithDefaultKeyStates()]).then(deferredInitTask.resolve);
}

/**
 * Subscribes a react component's state directly to a store key
 *
 * @example
 * const connectionID = Onyx.connect({
 *     key: ONYXKEYS.SESSION,
 *     callback: onSessionChange,
 * });
 *
 * @param mapping the mapping information to connect Onyx to the components state
 * @param mapping.key ONYXKEY to subscribe to
 * @param [mapping.statePropertyName] the name of the property in the state to connect the data to
 * @param [mapping.withOnyxInstance] whose setState() method will be called with any changed data
 *      This is used by React components to connect to Onyx
 * @param [mapping.callback] a method that will be called with changed data
 *      This is used by any non-React code to connect to Onyx
 * @param [mapping.initWithStoredValues] If set to false, then no data will be prefilled into the
 *  component
 * @param [mapping.waitForCollectionCallback] If set to true, it will return the entire collection to the callback as a single object
 * @param [mapping.selector] THIS PARAM IS ONLY USED WITH withOnyx(). If included, this will be used to subscribe to a subset of an Onyx key's data.
 *       The sourceData and withOnyx state are passed to the selector and should return the simplified data. Using this setting on `withOnyx` can have very positive
 *       performance benefits because the component will only re-render when the subset of data changes. Otherwise, any change of data on any property would normally
 *       cause the component to re-render (and that can be expensive from a performance standpoint).
 * @param [mapping.initialValue] THIS PARAM IS ONLY USED WITH withOnyx().
 * If included, this will be passed to the component so that something can be rendered while data is being fetched from the DB.
 * Note that it will not cause the component to have the loading prop set to true.
 * @returns an ID to use when calling disconnect
 */
function connect<TKey extends OnyxKey>(connectOptions: ConnectOptions<TKey>): number {
    const mapping = connectOptions as Mapping<TKey>;
    const connectionID = lastConnectionID++;
    const callbackToStateMapping = OnyxUtils.getCallbackToStateMapping();
    callbackToStateMapping[connectionID] = mapping as Mapping<OnyxKey>;
    callbackToStateMapping[connectionID].connectionID = connectionID;

    if (mapping.initWithStoredValues === false) {
        return connectionID;
    }

    // Commit connection only after init passes
    deferredInitTask.promise
        .then(() => OnyxUtils.addKeyToRecentlyAccessedIfNeeded(mapping))
        .then(() => {
            // Performance improvement
            // If the mapping is connected to an onyx key that is not a collection
            // we can skip the call to getAllKeys() and return an array with a single item
            if (Boolean(mapping.key) && typeof mapping.key === 'string' && !mapping.key.endsWith('_') && cache.storageKeys.has(mapping.key)) {
                return new Set([mapping.key]);
            }
            return OnyxUtils.getAllKeys();
        })
        .then((keys) => {
            // We search all the keys in storage to see if any are a "match" for the subscriber we are connecting so that we
            // can send data back to the subscriber. Note that multiple keys can match as a subscriber could either be
            // subscribed to a "collection key" or a single key.
            const matchingKeys = Array.from(keys).filter((key) => OnyxUtils.isKeyMatch(mapping.key, key));

            // If the key being connected to does not exist we initialize the value with null. For subscribers that connected
            // directly via connect() they will simply get a null value sent to them without any information about which key matched
            // since there are none matched. In withOnyx() we wait for all connected keys to return a value before rendering the child
            // component. This null value will be filtered out so that the connected component can utilize defaultProps.
            if (matchingKeys.length === 0) {
                if (mapping.key && !OnyxUtils.isCollectionKey(mapping.key)) {
                    cache.set(mapping.key, null);
                }

                // Here we cannot use batching because the null value is expected to be set immediately for default props
                // or they will be undefined.
                OnyxUtils.sendDataToConnection(mapping, null as OnyxValue<TKey>, undefined, false);
                return;
            }

            // When using a callback subscriber we will either trigger the provided callback for each key we find or combine all values
            // into an object and just make a single call. The latter behavior is enabled by providing a waitForCollectionCallback key
            // combined with a subscription to a collection key.
            if (typeof mapping.callback === 'function') {
                if (OnyxUtils.isCollectionKey(mapping.key)) {
                    if (mapping.waitForCollectionCallback) {
                        OnyxUtils.getCollectionDataAndSendAsObject(matchingKeys, mapping);
                        return;
                    }

                    // We did not opt into using waitForCollectionCallback mode so the callback is called for every matching key.
                    // eslint-disable-next-line @typescript-eslint/prefer-for-of
                    for (let i = 0; i < matchingKeys.length; i++) {
                        OnyxUtils.get(matchingKeys[i]).then((val) => OnyxUtils.sendDataToConnection(mapping, val as OnyxValue<TKey>, matchingKeys[i] as TKey, true));
                    }
                    return;
                }

                // If we are not subscribed to a collection key then there's only a single key to send an update for.
                OnyxUtils.get(mapping.key).then((val) => OnyxUtils.sendDataToConnection(mapping, val as OnyxValue<TKey>, mapping.key, true));
                return;
            }

            // If we have a withOnyxInstance that means a React component has subscribed via the withOnyx() HOC and we need to
            // group collection key member data into an object.
            if ('withOnyxInstance' in mapping && mapping.withOnyxInstance) {
                if (OnyxUtils.isCollectionKey(mapping.key)) {
                    OnyxUtils.getCollectionDataAndSendAsObject(matchingKeys, mapping);
                    return;
                }

                // If the subscriber is not using a collection key then we just send a single value back to the subscriber
                OnyxUtils.get(mapping.key).then((val) => OnyxUtils.sendDataToConnection(mapping, val as OnyxValue<TKey>, mapping.key, true));
                return;
            }

            console.error('Warning: Onyx.connect() was found without a callback or withOnyxInstance');
        });

    // The connectionID is returned back to the caller so that it can be used to clean up the connection when it's no longer needed
    // by calling Onyx.disconnect(connectionID).
    return connectionID;
}

/**
 * Remove the listener for a react component
 * @example
 * Onyx.disconnect(connectionID);
 *
 * @param connectionID unique id returned by call to Onyx.connect()
 */
function disconnect(connectionID: number, keyToRemoveFromEvictionBlocklist?: OnyxKey): void {
    const callbackToStateMapping = OnyxUtils.getCallbackToStateMapping();
    if (!callbackToStateMapping[connectionID]) {
        return;
    }

    // Remove this key from the eviction block list as we are no longer
    // subscribing to it and it should be safe to delete again
    if (keyToRemoveFromEvictionBlocklist) {
        OnyxUtils.removeFromEvictionBlockList(keyToRemoveFromEvictionBlocklist, connectionID);
    }

    delete callbackToStateMapping[connectionID];
}

/**
 * Write a value to our store with the given key
 *
 * @param key ONYXKEY to set
 * @param value value to store
 */
function set<TKey extends OnyxKey>(key: TKey, value: OnyxEntry<KeyValueMapping[TKey]>): Promise<void> {
    // If the value is null, we remove the key from storage
    const {value: valueAfterRemoving, wasRemoved} = OnyxUtils.removeNullValues(key, value);
    const valueWithoutNullValues = valueAfterRemoving as OnyxValue<TKey>;

    if (OnyxUtils.hasPendingMergeForKey(key)) {
        delete OnyxUtils.getMergeQueue()[key];
    }

    const hasChanged = cache.hasValueChanged(key, valueWithoutNullValues);

    // Logging properties only since values could be sensitive things we don't want to log
    Logger.logInfo(`set called for key: ${key}${_.isObject(value) ? ` properties: ${_.keys(value).join(',')}` : ''} hasChanged: ${hasChanged}`);

    // This approach prioritizes fast UI changes without waiting for data to be stored in device storage.
    const updatePromise = OnyxUtils.broadcastUpdate(key, valueWithoutNullValues, hasChanged, wasRemoved);

    // If the value has not changed or the key got removed, calling Storage.setItem() would be redundant and a waste of performance, so return early instead.
    if (!hasChanged || wasRemoved) {
        return updatePromise;
    }

    return Storage.setItem(key, valueWithoutNullValues)
        .catch((error) => OnyxUtils.evictStorageAndRetry(error, set, key, valueWithoutNullValues))
        .then(() => {
            OnyxUtils.sendActionToDevTools(OnyxUtils.METHOD.SET, key, valueWithoutNullValues);
            return updatePromise;
        });
}

/**
 * Sets multiple keys and values
 *
 * @example Onyx.multiSet({'key1': 'a', 'key2': 'b'});
 *
 * @param data object keyed by ONYXKEYS and the values to set
 */
<<<<<<< HEAD
function multiSet(data: Partial<NullableKeyValueMapping>): Promise<void[]> {
    const keyValuePairs = OnyxUtils.prepareKeyValuePairsForStorage(data, true);
=======
function multiSet(data: Partial<NullableKeyValueMapping>): Promise<void> {
    const keyValuePairs = OnyxUtils.prepareKeyValuePairsForStorage(data);
>>>>>>> 5c73146a

    const updatePromises = keyValuePairs.map(([key, value]) => {
        const prevValue = cache.getValue(key, false);

        // Update cache and optimistically inform subscribers on the next tick
        cache.set(key, value);
        return OnyxUtils.scheduleSubscriberUpdate(key, value, prevValue);
    });

    return Storage.multiSet(keyValuePairs)
        .catch((error) => OnyxUtils.evictStorageAndRetry(error, multiSet, data))
        .then(() => {
            OnyxUtils.sendActionToDevTools(OnyxUtils.METHOD.MULTI_SET, undefined, data);
            return Promise.all(updatePromises);
        })
        .then(() => undefined);
}

/**
 * Merge a new value into an existing value at a key.
 *
 * The types of values that can be merged are `Object` and `Array`. To set another type of value use `Onyx.set()`.
 * Values of type `Object` get merged with the old value, whilst for `Array`'s we simply replace the current value with the new one.
 *
 * Calls to `Onyx.merge()` are batched so that any calls performed in a single tick will stack in a queue and get
 * applied in the order they were called. Note: `Onyx.set()` calls do not work this way so use caution when mixing
 * `Onyx.merge()` and `Onyx.set()`.
 *
 * @example
 * Onyx.merge(ONYXKEYS.EMPLOYEE_LIST, ['Joe']); // -> ['Joe']
 * Onyx.merge(ONYXKEYS.EMPLOYEE_LIST, ['Jack']); // -> ['Joe', 'Jack']
 * Onyx.merge(ONYXKEYS.POLICY, {id: 1}); // -> {id: 1}
 * Onyx.merge(ONYXKEYS.POLICY, {name: 'My Workspace'}); // -> {id: 1, name: 'My Workspace'}
 */
function merge<TKey extends OnyxKey>(key: TKey, changes: OnyxEntry<NullishDeep<KeyValueMapping[TKey]>>): Promise<void> {
    const mergeQueue = OnyxUtils.getMergeQueue();
    const mergeQueuePromise = OnyxUtils.getMergeQueuePromise();

    // Top-level undefined values are ignored
    // Therefore, we need to prevent adding them to the merge queue
    if (changes === undefined) {
        return mergeQueue[key] ? mergeQueuePromise[key] : Promise.resolve();
    }

    // Merge attempts are batched together. The delta should be applied after a single call to get() to prevent a race condition.
    // Using the initial value from storage in subsequent merge attempts will lead to an incorrect final merged value.
    if (mergeQueue[key]) {
        mergeQueue[key].push(changes);
        return mergeQueuePromise[key];
    }
    mergeQueue[key] = [changes];

    mergeQueuePromise[key] = OnyxUtils.get(key).then((existingValue) => {
        // Calls to Onyx.set after a merge will terminate the current merge process and clear the merge queue
        if (mergeQueue[key] == null) {
            return undefined;
        }

        try {
            // We first only merge the changes, so we can provide these to the native implementation (SQLite uses only delta changes in "JSON_PATCH" to merge)
            // We don't want to remove null values from the "batchedDeltaChanges", because SQLite uses them to remove keys from storage natively.
            const batchedDeltaChanges = OnyxUtils.applyMerge(undefined, mergeQueue[key], false);

            // Case (1): When there is no existing value in storage, we want to set the value instead of merge it.
            // Case (2): The presence of a top-level `null` in the merge queue instructs us to drop the whole existing value.
            // In this case, we can't simply merge the batched changes with the existing value, because then the null in the merge queue would have no effect
            const shouldSetValue = !existingValue || mergeQueue[key].includes(null);

            // Clean up the write queue, so we don't apply these changes again
            delete mergeQueue[key];
            delete mergeQueuePromise[key];

            // If the batched changes equal null, we want to remove the key from storage, to reduce storage size
            const {wasRemoved} = OnyxUtils.removeNullValues(key, batchedDeltaChanges);

            // For providers that can't handle delta changes, we need to merge the batched changes with the existing value beforehand.
            // The "preMergedValue" will be directly "set" in storage instead of being merged
            // Therefore we merge the batched changes with the existing value to get the final merged value that will be stored.
            // We can remove null values from the "preMergedValue", because "null" implicates that the user wants to remove a value from storage.
            const preMergedValue = OnyxUtils.applyMerge(shouldSetValue ? undefined : existingValue, [batchedDeltaChanges], true);

            // In cache, we don't want to remove the key if it's null to improve performance and speed up the next merge.
            const hasChanged = cache.hasValueChanged(key, preMergedValue);

            // Logging properties only since values could be sensitive things we don't want to log
            Logger.logInfo(`merge called for key: ${key}${_.isObject(batchedDeltaChanges) ? ` properties: ${_.keys(batchedDeltaChanges).join(',')}` : ''} hasChanged: ${hasChanged}`);

            // This approach prioritizes fast UI changes without waiting for data to be stored in device storage.
            const updatePromise = OnyxUtils.broadcastUpdate(key, preMergedValue as OnyxValue<TKey>, hasChanged, wasRemoved);

            // If the value has not changed, calling Storage.setItem() would be redundant and a waste of performance, so return early instead.
            if (!hasChanged || wasRemoved) {
                return updatePromise;
            }

            return Storage.mergeItem(key, batchedDeltaChanges as OnyxValue<TKey>, preMergedValue as OnyxValue<TKey>, shouldSetValue).then(() => {
                OnyxUtils.sendActionToDevTools(OnyxUtils.METHOD.MERGE, key, changes, preMergedValue);
                return updatePromise;
            });
        } catch (error) {
            Logger.logAlert(`An error occurred while applying merge for key: ${key}, Error: ${error}`);
            return Promise.resolve();
        }
    });

    return mergeQueuePromise[key];
}

/**
 * Merges a collection based on their keys
 *
 * @example
 *
 * Onyx.mergeCollection(ONYXKEYS.COLLECTION.REPORT, {
 *     [`${ONYXKEYS.COLLECTION.REPORT}1`]: report1,
 *     [`${ONYXKEYS.COLLECTION.REPORT}2`]: report2,
 * });
 *
 * @param collectionKey e.g. `ONYXKEYS.COLLECTION.REPORT`
 * @param collection Object collection keyed by individual collection member keys and values
 */
function mergeCollection<TKey extends CollectionKeyBase, TMap>(collectionKey: TKey, collection: Collection<TKey, TMap, NullishDeep<KeyValueMapping[TKey]>>): Promise<void> {
    if (typeof collection !== 'object' || Array.isArray(collection) || utils.isEmptyObject(collection)) {
        Logger.logInfo('mergeCollection() called with invalid or empty value. Skipping this update.');
        return Promise.resolve();
    }
    const mergedCollection: NullableKeyValueMapping = collection;

    // Confirm all the collection keys belong to the same parent
    let hasCollectionKeyCheckFailed = false;
    Object.keys(mergedCollection).forEach((dataKey) => {
        if (OnyxUtils.isKeyMatch(collectionKey, dataKey)) {
            return;
        }

        if (process.env.NODE_ENV === 'development') {
            throw new Error(`Provided collection doesn't have all its data belonging to the same parent. CollectionKey: ${collectionKey}, DataKey: ${dataKey}`);
        }

        hasCollectionKeyCheckFailed = true;
        Logger.logAlert(`Provided collection doesn't have all its data belonging to the same parent. CollectionKey: ${collectionKey}, DataKey: ${dataKey}`);
    });

    // Gracefully handle bad mergeCollection updates so it doesn't block the merge queue
    if (hasCollectionKeyCheckFailed) {
        return Promise.resolve();
    }

<<<<<<< HEAD
    return OnyxUtils.getAllKeys().then((persistedKeys) => {
        // Split to keys that exist in storage and keys that don't
        const keys = Object.keys(mergedCollection).filter((key) => {
            if (mergedCollection[key] === null) {
                OnyxUtils.remove(key);
                return false;
            }
            return true;
        });

        const existingKeys = keys.filter((key) => persistedKeys.has(key));
        const newKeys = keys.filter((key) => !persistedKeys.has(key));

        const existingKeyCollection = existingKeys.reduce((obj: NullableKeyValueMapping, key) => {
            // eslint-disable-next-line no-param-reassign
            obj[key] = mergedCollection[key];
            return obj;
        }, {});

        const newCollection = newKeys.reduce((obj: NullableKeyValueMapping, key) => {
            // eslint-disable-next-line no-param-reassign
            obj[key] = mergedCollection[key];
            return obj;
        }, {});

        // When (multi-)merging the values with the existing values in storage,
        // we don't want to remove nested null values from the data that we pass to the storage layer,
        // because the storage layer uses them to remove nested keys from storage natively.
        const keyValuePairsForExistingCollection = OnyxUtils.prepareKeyValuePairsForStorage(existingKeyCollection, false);

        // We can safely remove nested null values when using (multi-)set,
        // because we will simply overwrite the existing values in storage.
        const keyValuePairsForNewCollection = OnyxUtils.prepareKeyValuePairsForStorage(newCollection, true);

        const promises = [];

        // New keys will be added via multiSet while existing keys will be updated using multiMerge
        // This is because setting a key that doesn't exist yet with multiMerge will throw errors
        if (keyValuePairsForExistingCollection.length > 0) {
            promises.push(Storage.multiMerge(keyValuePairsForExistingCollection));
        }
=======
    return OnyxUtils.getAllKeys()
        .then((persistedKeys) => {
            // Split to keys that exist in storage and keys that don't
            const keys = Object.keys(mergedCollection).filter((key) => {
                if (mergedCollection[key] === null) {
                    OnyxUtils.remove(key);
                    return false;
                }
                return true;
            });
>>>>>>> 5c73146a

            const existingKeys = keys.filter((key) => persistedKeys.has(key));
            const newKeys = keys.filter((key) => !persistedKeys.has(key));

            const existingKeyCollection = existingKeys.reduce((obj: NullableKeyValueMapping, key) => {
                // eslint-disable-next-line no-param-reassign
                obj[key] = mergedCollection[key];
                return obj;
            }, {});

            const newCollection = newKeys.reduce((obj: NullableKeyValueMapping, key) => {
                // eslint-disable-next-line no-param-reassign
                obj[key] = mergedCollection[key];
                return obj;
            }, {});
            const keyValuePairsForExistingCollection = OnyxUtils.prepareKeyValuePairsForStorage(existingKeyCollection);
            const keyValuePairsForNewCollection = OnyxUtils.prepareKeyValuePairsForStorage(newCollection);

            const promises = [];

            // New keys will be added via multiSet while existing keys will be updated using multiMerge
            // This is because setting a key that doesn't exist yet with multiMerge will throw errors
            if (keyValuePairsForExistingCollection.length > 0) {
                promises.push(Storage.multiMerge(keyValuePairsForExistingCollection));
            }

            if (keyValuePairsForNewCollection.length > 0) {
                promises.push(Storage.multiSet(keyValuePairsForNewCollection));
            }

            // Prefill cache if necessary by calling get() on any existing keys and then merge original data to cache
            // and update all subscribers
            const promiseUpdate = Promise.all(existingKeys.map(OnyxUtils.get)).then(() => {
                cache.merge(mergedCollection);
                return OnyxUtils.scheduleNotifyCollectionSubscribers(collectionKey, mergedCollection);
            });

            return Promise.all(promises)
                .catch((error) => OnyxUtils.evictStorageAndRetry(error, mergeCollection, collectionKey, mergedCollection))
                .then(() => {
                    OnyxUtils.sendActionToDevTools(OnyxUtils.METHOD.MERGE_COLLECTION, undefined, mergedCollection);
                    return promiseUpdate;
                });
        })
        .then(() => undefined);
}

/**
 * Clear out all the data in the store
 *
 * Note that calling Onyx.clear() and then Onyx.set() on a key with a default
 * key state may store an unexpected value in Storage.
 *
 * E.g.
 * Onyx.clear();
 * Onyx.set(ONYXKEYS.DEFAULT_KEY, 'default');
 * Storage.getItem(ONYXKEYS.DEFAULT_KEY)
 *     .then((storedValue) => console.log(storedValue));
 * null is logged instead of the expected 'default'
 *
 * Onyx.set() might call Storage.setItem() before Onyx.clear() calls
 * Storage.setItem(). Use Onyx.merge() instead if possible. Onyx.merge() calls
 * Onyx.get(key) before calling Storage.setItem() via Onyx.set().
 * Storage.setItem() from Onyx.clear() will have already finished and the merged
 * value will be saved to storage after the default value.
 *
 * @param keysToPreserve is a list of ONYXKEYS that should not be cleared with the rest of the data
 */
function clear(keysToPreserve: OnyxKey[] = []): Promise<void> {
    return OnyxUtils.getAllKeys()
        .then((keys) => {
            const keysToBeClearedFromStorage: OnyxKey[] = [];
            const keyValuesToResetAsCollection: Record<OnyxKey, OnyxCollection<KeyValueMapping[OnyxKey]>> = {};
            const keyValuesToResetIndividually: NullableKeyValueMapping = {};

            // The only keys that should not be cleared are:
            // 1. Anything specifically passed in keysToPreserve (because some keys like language preferences, offline
            //      status, or activeClients need to remain in Onyx even when signed out)
            // 2. Any keys with a default state (because they need to remain in Onyx as their default, and setting them
            //      to null would cause unknown behavior)
            keys.forEach((key) => {
                const isKeyToPreserve = keysToPreserve.includes(key);
                const defaultKeyStates = OnyxUtils.getDefaultKeyStates();
                const isDefaultKey = key in defaultKeyStates;

                // If the key is being removed or reset to default:
                // 1. Update it in the cache
                // 2. Figure out whether it is a collection key or not,
                //      since collection key subscribers need to be updated differently
                if (!isKeyToPreserve) {
                    const oldValue = cache.getValue(key);
                    const newValue = defaultKeyStates[key] ?? null;
                    if (newValue !== oldValue) {
                        cache.set(key, newValue);
                        const collectionKey = key.substring(0, key.indexOf('_') + 1);
                        if (collectionKey) {
                            if (!keyValuesToResetAsCollection[collectionKey]) {
                                keyValuesToResetAsCollection[collectionKey] = {};
                            }
                            keyValuesToResetAsCollection[collectionKey]![key] = newValue;
                        } else {
                            keyValuesToResetIndividually[key] = newValue;
                        }
                    }
                }

                if (isKeyToPreserve || isDefaultKey) {
                    return;
                }

                // If it isn't preserved and doesn't have a default, we'll remove it
                keysToBeClearedFromStorage.push(key);
            });

            const updatePromises: Array<Promise<void>> = [];

            // Notify the subscribers for each key/value group so they can receive the new values
            Object.entries(keyValuesToResetIndividually).forEach(([key, value]) => {
                updatePromises.push(OnyxUtils.scheduleSubscriberUpdate(key, value, cache.getValue(key, false)));
            });
            Object.entries(keyValuesToResetAsCollection).forEach(([key, value]) => {
                updatePromises.push(OnyxUtils.scheduleNotifyCollectionSubscribers(key, value));
            });

            const defaultKeyStates = OnyxUtils.getDefaultKeyStates();
            const defaultKeyValuePairs = Object.entries(
                Object.keys(defaultKeyStates)
                    .filter((key) => !keysToPreserve.includes(key))
                    .reduce((obj: NullableKeyValueMapping, key) => {
                        // eslint-disable-next-line no-param-reassign
                        obj[key] = defaultKeyStates[key];
                        return obj;
                    }, {}),
            );

            // Remove only the items that we want cleared from storage, and reset others to default
            keysToBeClearedFromStorage.forEach((key) => cache.drop(key));
            return Storage.removeItems(keysToBeClearedFromStorage)
                .then(() => Storage.multiSet(defaultKeyValuePairs))
                .then(() => {
                    DevTools.clearState(keysToPreserve);
                    return Promise.all(updatePromises);
                });
        })
        .then(() => undefined);
}

/**
 * Insert API responses and lifecycle data into Onyx
 *
 * @param data An array of objects with update expressions
 * @returns resolves when all operations are complete
 */
function update(data: OnyxUpdate[]): Promise<void> {
    // First, validate the Onyx object is in the format we expect
    data.forEach(({onyxMethod, key, value}) => {
        if (![OnyxUtils.METHOD.CLEAR, OnyxUtils.METHOD.SET, OnyxUtils.METHOD.MERGE, OnyxUtils.METHOD.MERGE_COLLECTION, OnyxUtils.METHOD.MULTI_SET].includes(onyxMethod)) {
            throw new Error(`Invalid onyxMethod ${onyxMethod} in Onyx update.`);
        }
        if (onyxMethod === OnyxUtils.METHOD.MULTI_SET) {
            // For multiset, we just expect the value to be an object
            if (typeof value !== 'object' || Array.isArray(value) || typeof value === 'function') {
                throw new Error('Invalid value provided in Onyx multiSet. Onyx multiSet value must be of type object.');
            }
        } else if (onyxMethod !== OnyxUtils.METHOD.CLEAR && typeof key !== 'string') {
            throw new Error(`Invalid ${typeof key} key provided in Onyx update. Onyx key must be of type string.`);
        }
    });

    const promises: Array<() => Promise<void>> = [];
    let clearPromise: Promise<void> = Promise.resolve();

    data.forEach(({onyxMethod, key, value}) => {
        switch (onyxMethod) {
            case OnyxUtils.METHOD.SET:
                promises.push(() => set(key, value));
                break;
            case OnyxUtils.METHOD.MERGE:
                promises.push(() => merge(key, value));
                break;
            case OnyxUtils.METHOD.MERGE_COLLECTION:
                // eslint-disable-next-line @typescript-eslint/no-explicit-any -- We validated that the value is a collection
                promises.push(() => mergeCollection(key, value as any));
                break;
            case OnyxUtils.METHOD.MULTI_SET:
                promises.push(() => multiSet(value));
                break;
            case OnyxUtils.METHOD.CLEAR:
                clearPromise = clear();
                break;
            default:
                break;
        }
    });

    return clearPromise.then(() => Promise.all(promises.map((p) => p()))).then(() => undefined);
}

const Onyx = {
    METHOD: OnyxUtils.METHOD,
    connect,
    disconnect,
    set,
    multiSet,
    merge,
    mergeCollection,
    update,
    clear,
    init,
    registerLogger: Logger.registerLogger,
} as const;

export default Onyx;
export type {OnyxUpdate, Mapping, ConnectOptions};<|MERGE_RESOLUTION|>--- conflicted
+++ resolved
@@ -244,13 +244,8 @@
  *
  * @param data object keyed by ONYXKEYS and the values to set
  */
-<<<<<<< HEAD
-function multiSet(data: Partial<NullableKeyValueMapping>): Promise<void[]> {
+function multiSet(data: Partial<NullableKeyValueMapping>): Promise<void> {
     const keyValuePairs = OnyxUtils.prepareKeyValuePairsForStorage(data, true);
-=======
-function multiSet(data: Partial<NullableKeyValueMapping>): Promise<void> {
-    const keyValuePairs = OnyxUtils.prepareKeyValuePairsForStorage(data);
->>>>>>> 5c73146a
 
     const updatePromises = keyValuePairs.map(([key, value]) => {
         const prevValue = cache.getValue(key, false);
@@ -399,49 +394,6 @@
         return Promise.resolve();
     }
 
-<<<<<<< HEAD
-    return OnyxUtils.getAllKeys().then((persistedKeys) => {
-        // Split to keys that exist in storage and keys that don't
-        const keys = Object.keys(mergedCollection).filter((key) => {
-            if (mergedCollection[key] === null) {
-                OnyxUtils.remove(key);
-                return false;
-            }
-            return true;
-        });
-
-        const existingKeys = keys.filter((key) => persistedKeys.has(key));
-        const newKeys = keys.filter((key) => !persistedKeys.has(key));
-
-        const existingKeyCollection = existingKeys.reduce((obj: NullableKeyValueMapping, key) => {
-            // eslint-disable-next-line no-param-reassign
-            obj[key] = mergedCollection[key];
-            return obj;
-        }, {});
-
-        const newCollection = newKeys.reduce((obj: NullableKeyValueMapping, key) => {
-            // eslint-disable-next-line no-param-reassign
-            obj[key] = mergedCollection[key];
-            return obj;
-        }, {});
-
-        // When (multi-)merging the values with the existing values in storage,
-        // we don't want to remove nested null values from the data that we pass to the storage layer,
-        // because the storage layer uses them to remove nested keys from storage natively.
-        const keyValuePairsForExistingCollection = OnyxUtils.prepareKeyValuePairsForStorage(existingKeyCollection, false);
-
-        // We can safely remove nested null values when using (multi-)set,
-        // because we will simply overwrite the existing values in storage.
-        const keyValuePairsForNewCollection = OnyxUtils.prepareKeyValuePairsForStorage(newCollection, true);
-
-        const promises = [];
-
-        // New keys will be added via multiSet while existing keys will be updated using multiMerge
-        // This is because setting a key that doesn't exist yet with multiMerge will throw errors
-        if (keyValuePairsForExistingCollection.length > 0) {
-            promises.push(Storage.multiMerge(keyValuePairsForExistingCollection));
-        }
-=======
     return OnyxUtils.getAllKeys()
         .then((persistedKeys) => {
             // Split to keys that exist in storage and keys that don't
@@ -452,7 +404,6 @@
                 }
                 return true;
             });
->>>>>>> 5c73146a
 
             const existingKeys = keys.filter((key) => persistedKeys.has(key));
             const newKeys = keys.filter((key) => !persistedKeys.has(key));
@@ -468,8 +419,15 @@
                 obj[key] = mergedCollection[key];
                 return obj;
             }, {});
-            const keyValuePairsForExistingCollection = OnyxUtils.prepareKeyValuePairsForStorage(existingKeyCollection);
-            const keyValuePairsForNewCollection = OnyxUtils.prepareKeyValuePairsForStorage(newCollection);
+
+            // When (multi-)merging the values with the existing values in storage,
+            // we don't want to remove nested null values from the data that we pass to the storage layer,
+            // because the storage layer uses them to remove nested keys from storage natively.
+            const keyValuePairsForExistingCollection = OnyxUtils.prepareKeyValuePairsForStorage(existingKeyCollection, false);
+
+            // We can safely remove nested null values when using (multi-)set,
+            // because we will simply overwrite the existing values in storage.
+            const keyValuePairsForNewCollection = OnyxUtils.prepareKeyValuePairsForStorage(newCollection, true);
 
             const promises = [];
 
