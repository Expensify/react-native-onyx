/* eslint-disable no-continue */
import _ from 'underscore';
import * as Logger from './Logger';
import cache from './OnyxCache';
import createDeferredTask from './createDeferredTask';
import * as PerformanceUtils from './PerformanceUtils';
import Storage from './storage';
import utils from './utils';
import DevTools from './DevTools';
import type {
    Collection,
    CollectionKey,
    CollectionKeyBase,
    ConnectOptions,
    InitOptions,
    KeyValueMapping,
    Mapping,
<<<<<<< HEAD
    MixedOperationsQueue,
=======
    NonUndefined,
>>>>>>> b6a108d9
    NullableKeyValueMapping,
    NullishDeep,
    OnyxCollection,
    OnyxEntry,
    OnyxKey,
    OnyxUpdate,
    OnyxValue,
} from './types';
import OnyxUtils from './OnyxUtils';
import logMessages from './logMessages';

// Keeps track of the last connectionID that was used so we can keep incrementing it
let lastConnectionID = 0;

// Connections can be made before `Onyx.init`. They would wait for this task before resolving
const deferredInitTask = createDeferredTask();

/** Initialize the store with actions and listening for storage events */
function init({
    keys = {},
    initialKeyStates = {},
    safeEvictionKeys = [],
    maxCachedKeysCount = 1000,
    shouldSyncMultipleInstances = Boolean(global.localStorage),
    debugSetState = false,
}: InitOptions): void {
    Storage.init();

    if (shouldSyncMultipleInstances) {
        Storage.keepInstancesSync?.((key, value) => {
            const prevValue = cache.getValue(key, false) as OnyxValue<typeof key>;
            cache.set(key, value);
            OnyxUtils.keyChanged(key, value as OnyxValue<typeof key>, prevValue);
        });
    }

    if (debugSetState) {
        PerformanceUtils.setShouldDebugSetState(true);
    }

    if (maxCachedKeysCount > 0) {
        cache.setRecentKeysLimit(maxCachedKeysCount);
    }

    OnyxUtils.initStoreValues(keys, initialKeyStates, safeEvictionKeys);

    // Initialize all of our keys with data provided then give green light to any pending connections
    Promise.all([OnyxUtils.addAllSafeEvictionKeysToRecentlyAccessedList(), OnyxUtils.initializeWithDefaultKeyStates()]).then(deferredInitTask.resolve);
}

/**
 * Subscribes a react component's state directly to a store key
 *
 * @example
 * const connectionID = Onyx.connect({
 *     key: ONYXKEYS.SESSION,
 *     callback: onSessionChange,
 * });
 *
 * @param connectOptions the mapping information to connect Onyx to the components state
 * @param connectOptions.key ONYXKEY to subscribe to
 * @param [connectOptions.statePropertyName] the name of the property in the state to connect the data to
 * @param [connectOptions.withOnyxInstance] whose setState() method will be called with any changed data
 *      This is used by React components to connect to Onyx
 * @param [connectOptions.callback] a method that will be called with changed data
 *      This is used by any non-React code to connect to Onyx
 * @param [connectOptions.initWithStoredValues] If set to false, then no data will be prefilled into the
 *  component
 * @param [connectOptions.waitForCollectionCallback] If set to true, it will return the entire collection to the callback as a single object
 * @param [connectOptions.selector] THIS PARAM IS ONLY USED WITH withOnyx(). If included, this will be used to subscribe to a subset of an Onyx key's data.
 *       The sourceData and withOnyx state are passed to the selector and should return the simplified data. Using this setting on `withOnyx` can have very positive
 *       performance benefits because the component will only re-render when the subset of data changes. Otherwise, any change of data on any property would normally
 *       cause the component to re-render (and that can be expensive from a performance standpoint).
 * @param [connectOptions.initialValue] THIS PARAM IS ONLY USED WITH withOnyx().
 * If included, this will be passed to the component so that something can be rendered while data is being fetched from the DB.
 * Note that it will not cause the component to have the loading prop set to true.
 * @returns an ID to use when calling disconnect
 */
function connect<TKey extends OnyxKey>(connectOptions: ConnectOptions<TKey>): number {
    const mapping = connectOptions as Mapping<TKey>;
    const connectionID = lastConnectionID++;
    const callbackToStateMapping = OnyxUtils.getCallbackToStateMapping();
    callbackToStateMapping[connectionID] = mapping as Mapping<OnyxKey>;
    callbackToStateMapping[connectionID].connectionID = connectionID;

    if (mapping.initWithStoredValues === false) {
        return connectionID;
    }

    // Commit connection only after init passes
    deferredInitTask.promise
        .then(() => OnyxUtils.addKeyToRecentlyAccessedIfNeeded(mapping))
        .then(() => {
            // Performance improvement
            // If the mapping is connected to an onyx key that is not a collection
            // we can skip the call to getAllKeys() and return an array with a single item
            if (Boolean(mapping.key) && typeof mapping.key === 'string' && !mapping.key.endsWith('_') && cache.storageKeys.has(mapping.key)) {
                return new Set([mapping.key]);
            }
            return OnyxUtils.getAllKeys();
        })
        .then((keys) => {
            // We search all the keys in storage to see if any are a "match" for the subscriber we are connecting so that we
            // can send data back to the subscriber. Note that multiple keys can match as a subscriber could either be
            // subscribed to a "collection key" or a single key.
            const matchingKeys = Array.from(keys).filter((key) => OnyxUtils.isKeyMatch(mapping.key, key));

            // If the key being connected to does not exist we initialize the value with null. For subscribers that connected
            // directly via connect() they will simply get a null value sent to them without any information about which key matched
            // since there are none matched. In withOnyx() we wait for all connected keys to return a value before rendering the child
            // component. This null value will be filtered out so that the connected component can utilize defaultProps.
            if (matchingKeys.length === 0) {
                if (mapping.key && !OnyxUtils.isCollectionKey(mapping.key)) {
                    cache.set(mapping.key, null);
                }

                // Here we cannot use batching because the null value is expected to be set immediately for default props
                // or they will be undefined.
                OnyxUtils.sendDataToConnection(mapping, null as OnyxValue<TKey>, undefined, false);
                return;
            }

            // When using a callback subscriber we will either trigger the provided callback for each key we find or combine all values
            // into an object and just make a single call. The latter behavior is enabled by providing a waitForCollectionCallback key
            // combined with a subscription to a collection key.
            if (typeof mapping.callback === 'function') {
                if (OnyxUtils.isCollectionKey(mapping.key)) {
                    if (mapping.waitForCollectionCallback) {
                        OnyxUtils.getCollectionDataAndSendAsObject(matchingKeys, mapping);
                        return;
                    }

                    // We did not opt into using waitForCollectionCallback mode so the callback is called for every matching key.
                    // eslint-disable-next-line @typescript-eslint/prefer-for-of
                    for (let i = 0; i < matchingKeys.length; i++) {
                        OnyxUtils.get(matchingKeys[i]).then((val) => OnyxUtils.sendDataToConnection(mapping, val as OnyxValue<TKey>, matchingKeys[i] as TKey, true));
                    }
                    return;
                }

                // If we are not subscribed to a collection key then there's only a single key to send an update for.
                OnyxUtils.get(mapping.key).then((val) => OnyxUtils.sendDataToConnection(mapping, val as OnyxValue<TKey>, mapping.key, true));
                return;
            }

            // If we have a withOnyxInstance that means a React component has subscribed via the withOnyx() HOC and we need to
            // group collection key member data into an object.
            if ('withOnyxInstance' in mapping && mapping.withOnyxInstance) {
                if (OnyxUtils.isCollectionKey(mapping.key)) {
                    OnyxUtils.getCollectionDataAndSendAsObject(matchingKeys, mapping);
                    return;
                }

                // If the subscriber is not using a collection key then we just send a single value back to the subscriber
                OnyxUtils.get(mapping.key).then((val) => OnyxUtils.sendDataToConnection(mapping, val as OnyxValue<TKey>, mapping.key, true));
                return;
            }

            console.error('Warning: Onyx.connect() was found without a callback or withOnyxInstance');
        });

    // The connectionID is returned back to the caller so that it can be used to clean up the connection when it's no longer needed
    // by calling Onyx.disconnect(connectionID).
    return connectionID;
}

/**
 * Remove the listener for a React component
 * @example
 * Onyx.disconnect(connectionID);
 *
 * @param connectionID unique id returned by call to Onyx.connect()
 */
function disconnect(connectionID: number, keyToRemoveFromEvictionBlocklist?: OnyxKey): void {
    const callbackToStateMapping = OnyxUtils.getCallbackToStateMapping();
    if (!callbackToStateMapping[connectionID]) {
        return;
    }

    // Remove this key from the eviction block list as we are no longer
    // subscribing to it and it should be safe to delete again
    if (keyToRemoveFromEvictionBlocklist) {
        OnyxUtils.removeFromEvictionBlockList(keyToRemoveFromEvictionBlocklist, connectionID);
    }

    delete callbackToStateMapping[connectionID];
}

/**
 * Write a value to our store with the given key
 *
 * @param key ONYXKEY to set
 * @param value value to store
 */
function set<TKey extends OnyxKey>(key: TKey, value: NonUndefined<OnyxEntry<KeyValueMapping[TKey]>>): Promise<void> {
    // check if the value is compatible with the existing value in the storage
    const existingValue = cache.getValue(key, false);
    const {isCompatible, existingValueType, newValueType} = utils.checkCompatibilityWithExistingValue(value, existingValue);
    if (!isCompatible) {
        Logger.logAlert(logMessages.incompatibleUpdateAlert(key, 'set', existingValueType, newValueType));
        return Promise.resolve();
    }

    // If the value is null, we remove the key from storage
    const {value: valueAfterRemoving, wasRemoved} = OnyxUtils.removeNullValues(key, value);
    const valueWithoutNullValues = valueAfterRemoving as OnyxValue<TKey>;

    if (OnyxUtils.hasPendingMergeForKey(key)) {
        delete OnyxUtils.getMergeQueue()[key];
    }

    const hasChanged = cache.hasValueChanged(key, valueWithoutNullValues);

    // Logging properties only since values could be sensitive things we don't want to log
    Logger.logInfo(`set called for key: ${key}${_.isObject(value) ? ` properties: ${_.keys(value).join(',')}` : ''} hasChanged: ${hasChanged}`);

    // This approach prioritizes fast UI changes without waiting for data to be stored in device storage.
    const updatePromise = OnyxUtils.broadcastUpdate(key, valueWithoutNullValues, hasChanged, wasRemoved);

    // If the value has not changed or the key got removed, calling Storage.setItem() would be redundant and a waste of performance, so return early instead.
    if (!hasChanged || wasRemoved) {
        return updatePromise;
    }

    return Storage.setItem(key, valueWithoutNullValues)
        .catch((error) => OnyxUtils.evictStorageAndRetry(error, set, key, valueWithoutNullValues))
        .then(() => {
            OnyxUtils.sendActionToDevTools(OnyxUtils.METHOD.SET, key, valueWithoutNullValues);
            return updatePromise;
        });
}

/**
 * Sets multiple keys and values
 *
 * @example Onyx.multiSet({'key1': 'a', 'key2': 'b'});
 *
 * @param data object keyed by ONYXKEYS and the values to set
 */
function multiSet(data: Partial<NullableKeyValueMapping>): Promise<void> {
    const keyValuePairs = OnyxUtils.prepareKeyValuePairsForStorage(data, true);

    const updatePromises = keyValuePairs.map(([key, value]) => {
        const prevValue = cache.getValue(key, false);

        // Update cache and optimistically inform subscribers on the next tick
        cache.set(key, value);
        return OnyxUtils.scheduleSubscriberUpdate(key, value, prevValue);
    });

    return Storage.multiSet(keyValuePairs)
        .catch((error) => OnyxUtils.evictStorageAndRetry(error, multiSet, data))
        .then(() => {
            OnyxUtils.sendActionToDevTools(OnyxUtils.METHOD.MULTI_SET, undefined, data);
            return Promise.all(updatePromises);
        })
        .then(() => undefined);
}

/**
 * Merge a new value into an existing value at a key.
 *
 * The types of values that can be merged are `Object` and `Array`. To set another type of value use `Onyx.set()`.
 * Values of type `Object` get merged with the old value, whilst for `Array`'s we simply replace the current value with the new one.
 *
 * Calls to `Onyx.merge()` are batched so that any calls performed in a single tick will stack in a queue and get
 * applied in the order they were called. Note: `Onyx.set()` calls do not work this way so use caution when mixing
 * `Onyx.merge()` and `Onyx.set()`.
 *
 * @example
 * Onyx.merge(ONYXKEYS.EMPLOYEE_LIST, ['Joe']); // -> ['Joe']
 * Onyx.merge(ONYXKEYS.EMPLOYEE_LIST, ['Jack']); // -> ['Joe', 'Jack']
 * Onyx.merge(ONYXKEYS.POLICY, {id: 1}); // -> {id: 1}
 * Onyx.merge(ONYXKEYS.POLICY, {name: 'My Workspace'}); // -> {id: 1, name: 'My Workspace'}
 */
function merge<TKey extends OnyxKey>(key: TKey, changes: NonUndefined<OnyxEntry<NullishDeep<KeyValueMapping[TKey]>>>): Promise<void> {
    const mergeQueue = OnyxUtils.getMergeQueue();
    const mergeQueuePromise = OnyxUtils.getMergeQueuePromise();

    // Top-level undefined values are ignored
    // Therefore, we need to prevent adding them to the merge queue
    if (changes === undefined) {
        return mergeQueue[key] ? mergeQueuePromise[key] : Promise.resolve();
    }

    // Merge attempts are batched together. The delta should be applied after a single call to get() to prevent a race condition.
    // Using the initial value from storage in subsequent merge attempts will lead to an incorrect final merged value.
    if (mergeQueue[key]) {
        mergeQueue[key].push(changes);
        return mergeQueuePromise[key];
    }
    mergeQueue[key] = [changes];

    mergeQueuePromise[key] = OnyxUtils.get(key).then((existingValue) => {
        // Calls to Onyx.set after a merge will terminate the current merge process and clear the merge queue
        if (mergeQueue[key] == null) {
            return undefined;
        }

        try {
            // We first only merge the changes, so we can provide these to the native implementation (SQLite uses only delta changes in "JSON_PATCH" to merge)
            // We don't want to remove null values from the "batchedDeltaChanges", because SQLite uses them to remove keys from storage natively.
            const validChanges = mergeQueue[key].filter((change) => {
                const {isCompatible, existingValueType, newValueType} = utils.checkCompatibilityWithExistingValue(change, existingValue);
                if (!isCompatible) {
                    Logger.logAlert(logMessages.incompatibleUpdateAlert(key, 'merge', existingValueType, newValueType));
                }
                return isCompatible;
            });

            if (!validChanges.length) {
                return undefined;
            }
            const batchedDeltaChanges = OnyxUtils.applyMerge(undefined, validChanges, false);

            // Case (1): When there is no existing value in storage, we want to set the value instead of merge it.
            // Case (2): The presence of a top-level `null` in the merge queue instructs us to drop the whole existing value.
            // In this case, we can't simply merge the batched changes with the existing value, because then the null in the merge queue would have no effect
            const shouldSetValue = !existingValue || mergeQueue[key].includes(null);

            // Clean up the write queue, so we don't apply these changes again
            delete mergeQueue[key];
            delete mergeQueuePromise[key];

            // If the batched changes equal null, we want to remove the key from storage, to reduce storage size
            const {wasRemoved} = OnyxUtils.removeNullValues(key, batchedDeltaChanges);

            // For providers that can't handle delta changes, we need to merge the batched changes with the existing value beforehand.
            // The "preMergedValue" will be directly "set" in storage instead of being merged
            // Therefore we merge the batched changes with the existing value to get the final merged value that will be stored.
            // We can remove null values from the "preMergedValue", because "null" implicates that the user wants to remove a value from storage.
            const preMergedValue = OnyxUtils.applyMerge(shouldSetValue ? undefined : existingValue, [batchedDeltaChanges], true);

            // In cache, we don't want to remove the key if it's null to improve performance and speed up the next merge.
            const hasChanged = cache.hasValueChanged(key, preMergedValue);

            // Logging properties only since values could be sensitive things we don't want to log
            Logger.logInfo(`merge called for key: ${key}${_.isObject(batchedDeltaChanges) ? ` properties: ${_.keys(batchedDeltaChanges).join(',')}` : ''} hasChanged: ${hasChanged}`);

            // This approach prioritizes fast UI changes without waiting for data to be stored in device storage.
            const updatePromise = OnyxUtils.broadcastUpdate(key, preMergedValue as OnyxValue<TKey>, hasChanged, wasRemoved);

            // If the value has not changed, calling Storage.setItem() would be redundant and a waste of performance, so return early instead.
            if (!hasChanged || wasRemoved) {
                return updatePromise;
            }

            return Storage.mergeItem(key, batchedDeltaChanges as OnyxValue<TKey>, preMergedValue as OnyxValue<TKey>, shouldSetValue).then(() => {
                OnyxUtils.sendActionToDevTools(OnyxUtils.METHOD.MERGE, key, changes, preMergedValue);
                return updatePromise;
            });
        } catch (error) {
            Logger.logAlert(`An error occurred while applying merge for key: ${key}, Error: ${error}`);
            return Promise.resolve();
        }
    });

    return mergeQueuePromise[key];
}

/**
 * Merges a collection based on their keys
 *
 * @example
 *
 * Onyx.mergeCollection(ONYXKEYS.COLLECTION.REPORT, {
 *     [`${ONYXKEYS.COLLECTION.REPORT}1`]: report1,
 *     [`${ONYXKEYS.COLLECTION.REPORT}2`]: report2,
 * });
 *
 * @param collectionKey e.g. `ONYXKEYS.COLLECTION.REPORT`
 * @param collection Object collection keyed by individual collection member keys and values
 */
function mergeCollection<TKey extends CollectionKeyBase, TMap>(collectionKey: TKey, collection: Collection<TKey, TMap, NullishDeep<KeyValueMapping[TKey]>>): Promise<void> {
    // Gracefully handle bad mergeCollection updates so it doesn't block the merge queue
    if (!OnyxUtils.isValidMergeCollection(collectionKey, collection)) {
        return Promise.resolve();
    }

    const mergedCollection: NullableKeyValueMapping = collection;

    return OnyxUtils.getAllKeys()
        .then((persistedKeys) => {
            // Split to keys that exist in storage and keys that don't
            const keys = Object.keys(mergedCollection).filter((key) => {
                if (mergedCollection[key] === null) {
                    OnyxUtils.remove(key);
                    return false;
                }
                return true;
            });

            const existingKeys = keys.filter((key) => persistedKeys.has(key));

            const cachedCollectionForExistingKeys = OnyxUtils.getCachedCollection(collectionKey, existingKeys);

            const newKeys = keys.filter((key) => !persistedKeys.has(key));

            const existingKeyCollection = existingKeys.reduce((obj: NullableKeyValueMapping, key) => {
                const {isCompatible, existingValueType, newValueType} = utils.checkCompatibilityWithExistingValue(mergedCollection[key], cachedCollectionForExistingKeys[key]);
                if (!isCompatible) {
                    Logger.logAlert(logMessages.incompatibleUpdateAlert(key, 'mergeCollection', existingValueType, newValueType));
                    return obj;
                }
                // eslint-disable-next-line no-param-reassign
                obj[key] = mergedCollection[key];
                return obj;
            }, {});

            const newCollection = newKeys.reduce((obj: NullableKeyValueMapping, key) => {
                // eslint-disable-next-line no-param-reassign
                obj[key] = mergedCollection[key];
                return obj;
            }, {});

            // When (multi-)merging the values with the existing values in storage,
            // we don't want to remove nested null values from the data that we pass to the storage layer,
            // because the storage layer uses them to remove nested keys from storage natively.
            const keyValuePairsForExistingCollection = OnyxUtils.prepareKeyValuePairsForStorage(existingKeyCollection, false);

            // We can safely remove nested null values when using (multi-)set,
            // because we will simply overwrite the existing values in storage.
            const keyValuePairsForNewCollection = OnyxUtils.prepareKeyValuePairsForStorage(newCollection, true);

            const promises = [];

            // We need to get the previously existing values so we can compare the new ones
            // against them, to avoid unnecessary subscriber updates.
            const previousCollectionPromise = Promise.all(existingKeys.map((key) => OnyxUtils.get(key).then((value) => [key, value]))).then(Object.fromEntries);

            // New keys will be added via multiSet while existing keys will be updated using multiMerge
            // This is because setting a key that doesn't exist yet with multiMerge will throw errors
            if (keyValuePairsForExistingCollection.length > 0) {
                promises.push(Storage.multiMerge(keyValuePairsForExistingCollection));
            }

            if (keyValuePairsForNewCollection.length > 0) {
                promises.push(Storage.multiSet(keyValuePairsForNewCollection));
            }

            // finalMergedCollection contains all the keys that were merged, without the keys of incompatible updates
            const finalMergedCollection = {...existingKeyCollection, ...newCollection};

            // Prefill cache if necessary by calling get() on any existing keys and then merge original data to cache
            // and update all subscribers
            const promiseUpdate = previousCollectionPromise.then((previousCollection) => {
                cache.merge(finalMergedCollection);
                return OnyxUtils.scheduleNotifyCollectionSubscribers(collectionKey, finalMergedCollection, previousCollection);
            });

            return Promise.all(promises)
                .catch((error) => OnyxUtils.evictStorageAndRetry(error, mergeCollection, collectionKey, mergedCollection))
                .then(() => {
                    OnyxUtils.sendActionToDevTools(OnyxUtils.METHOD.MERGE_COLLECTION, undefined, mergedCollection);
                    return promiseUpdate;
                });
        })
        .then(() => undefined);
}

/**
 * Clear out all the data in the store
 *
 * Note that calling Onyx.clear() and then Onyx.set() on a key with a default
 * key state may store an unexpected value in Storage.
 *
 * E.g.
 * Onyx.clear();
 * Onyx.set(ONYXKEYS.DEFAULT_KEY, 'default');
 * Storage.getItem(ONYXKEYS.DEFAULT_KEY)
 *     .then((storedValue) => console.log(storedValue));
 * null is logged instead of the expected 'default'
 *
 * Onyx.set() might call Storage.setItem() before Onyx.clear() calls
 * Storage.setItem(). Use Onyx.merge() instead if possible. Onyx.merge() calls
 * Onyx.get(key) before calling Storage.setItem() via Onyx.set().
 * Storage.setItem() from Onyx.clear() will have already finished and the merged
 * value will be saved to storage after the default value.
 *
 * @param keysToPreserve is a list of ONYXKEYS that should not be cleared with the rest of the data
 */
function clear(keysToPreserve: OnyxKey[] = []): Promise<void> {
    return OnyxUtils.getAllKeys()
        .then((keys) => {
            const keysToBeClearedFromStorage: OnyxKey[] = [];
            const keyValuesToResetAsCollection: Record<OnyxKey, OnyxCollection<KeyValueMapping[OnyxKey]>> = {};
            const keyValuesToResetIndividually: NullableKeyValueMapping = {};

            // The only keys that should not be cleared are:
            // 1. Anything specifically passed in keysToPreserve (because some keys like language preferences, offline
            //      status, or activeClients need to remain in Onyx even when signed out)
            // 2. Any keys with a default state (because they need to remain in Onyx as their default, and setting them
            //      to null would cause unknown behavior)
            keys.forEach((key) => {
                const isKeyToPreserve = keysToPreserve.includes(key);
                const defaultKeyStates = OnyxUtils.getDefaultKeyStates();
                const isDefaultKey = key in defaultKeyStates;

                // If the key is being removed or reset to default:
                // 1. Update it in the cache
                // 2. Figure out whether it is a collection key or not,
                //      since collection key subscribers need to be updated differently
                if (!isKeyToPreserve) {
                    const oldValue = cache.getValue(key);
                    const newValue = defaultKeyStates[key] ?? null;
                    if (newValue !== oldValue) {
                        cache.set(key, newValue);
                        const collectionKey = key.substring(0, key.indexOf('_') + 1);
                        if (collectionKey) {
                            if (!keyValuesToResetAsCollection[collectionKey]) {
                                keyValuesToResetAsCollection[collectionKey] = {};
                            }
                            keyValuesToResetAsCollection[collectionKey]![key] = newValue;
                        } else {
                            keyValuesToResetIndividually[key] = newValue;
                        }
                    }
                }

                if (isKeyToPreserve || isDefaultKey) {
                    return;
                }

                // If it isn't preserved and doesn't have a default, we'll remove it
                keysToBeClearedFromStorage.push(key);
            });

            const updatePromises: Array<Promise<void>> = [];

            // Notify the subscribers for each key/value group so they can receive the new values
            Object.entries(keyValuesToResetIndividually).forEach(([key, value]) => {
                updatePromises.push(OnyxUtils.scheduleSubscriberUpdate(key, value, cache.getValue(key, false)));
            });
            Object.entries(keyValuesToResetAsCollection).forEach(([key, value]) => {
                updatePromises.push(OnyxUtils.scheduleNotifyCollectionSubscribers(key, value));
            });

            const defaultKeyStates = OnyxUtils.getDefaultKeyStates();
            const defaultKeyValuePairs = Object.entries(
                Object.keys(defaultKeyStates)
                    .filter((key) => !keysToPreserve.includes(key))
                    .reduce((obj: NullableKeyValueMapping, key) => {
                        // eslint-disable-next-line no-param-reassign
                        obj[key] = defaultKeyStates[key];
                        return obj;
                    }, {}),
            );

            // Remove only the items that we want cleared from storage, and reset others to default
            keysToBeClearedFromStorage.forEach((key) => cache.drop(key));
            return Storage.removeItems(keysToBeClearedFromStorage)
                .then(() => Storage.multiSet(defaultKeyValuePairs))
                .then(() => {
                    DevTools.clearState(keysToPreserve);
                    return Promise.all(updatePromises);
                });
        })
        .then(() => undefined);
}

/**
 * Insert API responses and lifecycle data into Onyx
 *
 * @param data An array of objects with update expressions
 * @returns resolves when all operations are complete
 */
function update(data: OnyxUpdate[]): Promise<void> {
    // First, validate the Onyx object is in the format we expect
    data.forEach(({onyxMethod, key, value}) => {
        if (![OnyxUtils.METHOD.CLEAR, OnyxUtils.METHOD.SET, OnyxUtils.METHOD.MERGE, OnyxUtils.METHOD.MERGE_COLLECTION, OnyxUtils.METHOD.MULTI_SET].includes(onyxMethod)) {
            throw new Error(`Invalid onyxMethod ${onyxMethod} in Onyx update.`);
        }
        if (onyxMethod === OnyxUtils.METHOD.MULTI_SET) {
            // For multiset, we just expect the value to be an object
            if (typeof value !== 'object' || Array.isArray(value) || typeof value === 'function') {
                throw new Error('Invalid value provided in Onyx multiSet. Onyx multiSet value must be of type object.');
            }
        } else if (onyxMethod !== OnyxUtils.METHOD.CLEAR && typeof key !== 'string') {
            throw new Error(`Invalid ${typeof key} key provided in Onyx update. Onyx key must be of type string.`);
        }
    });

    const updateQueue: Record<OnyxKey, Array<OnyxValue<OnyxKey>>> = {};
    const enqueueSetOperation = (key: OnyxKey, value: OnyxValue<OnyxKey>) => {
        // If a `set` operation is enqueued, we should clear the whole queue.
        // Since the `set` operation replaces the value entirely, there's no need to perform any previous operations.
        // To do this, we first put `null` in the queue, which removes the existing value, and then merge the new value.
        updateQueue[key] = [null, value];
    };
    const enqueueMergeOperation = (key: OnyxKey, value: OnyxValue<OnyxKey>) => {
        if (value === null) {
            // If we merge `null`, the value is removed and all the previous operations are discarded.
            updateQueue[key] = [null];
        } else if (!updateQueue[key]) {
            updateQueue[key] = [value];
        } else {
            updateQueue[key].push(value);
        }
    };

    const promises: Array<() => Promise<void>> = [];
    let clearPromise: Promise<void> = Promise.resolve();

    data.forEach(({onyxMethod, key, value}) => {
        switch (onyxMethod) {
            case OnyxUtils.METHOD.SET:
                enqueueSetOperation(key, value);
                break;
            case OnyxUtils.METHOD.MERGE:
                enqueueMergeOperation(key, value);
                break;
            case OnyxUtils.METHOD.MERGE_COLLECTION:
                if (OnyxUtils.isValidMergeCollection(key, value as Collection<CollectionKey, unknown, unknown>)) {
                    Object.entries(value).forEach(([entryKey, entryValue]) => enqueueMergeOperation(entryKey, entryValue));
                }
                break;
            case OnyxUtils.METHOD.MULTI_SET:
                Object.entries(value).forEach(([entryKey, entryValue]) => enqueueSetOperation(entryKey, entryValue));
                break;
            case OnyxUtils.METHOD.CLEAR:
                clearPromise = clear();
                break;
            default:
                break;
        }
    });

    // Group all the collection-related keys and update each collection in a single `mergeCollection` call
    OnyxUtils.getCollectionKeys().forEach((collectionKey) => {
        const collectionItemKeys = Object.keys(updateQueue).filter((key) => OnyxUtils.isKeyMatch(collectionKey, key));
        if (collectionItemKeys.length <= 1) {
            // If there are no items of this collection in the updateQueue, we should skip it.
            // If there is only one item, we should update it individually, therefore retain it in the updateQueue.
            return;
        }

        const batchedCollectionUpdates = collectionItemKeys.reduce(
            (acc: MixedOperationsQueue, key: string) => {
                const operations = updateQueue[key];

                // Remove the collection-related key from the updateQueue so that it won't be processed individually later.
                delete updateQueue[key];

                const updatedValue = OnyxUtils.applyMerge(undefined, operations, false);
                if (operations[0] === null) {
                    acc.set[key] = updatedValue;
                } else {
                    acc.merge[key] = updatedValue;
                }
                return acc;
            },
            {
                merge: {},
                set: {},
            },
        );

        if (!utils.isEmptyObject(batchedCollectionUpdates.merge)) {
            promises.push(() => mergeCollection(collectionKey, batchedCollectionUpdates.merge as Collection<CollectionKey, unknown, unknown>));
        }
        if (!utils.isEmptyObject(batchedCollectionUpdates.set)) {
            promises.push(() => multiSet(batchedCollectionUpdates.set));
        }
    });

    Object.entries(updateQueue).forEach(([key, operations]) => {
        const batchedChanges = OnyxUtils.applyMerge(undefined, operations, false);

        if (operations[0] === null) {
            promises.push(() => set(key, batchedChanges));
        } else {
            promises.push(() => merge(key, batchedChanges));
        }
    });

    return clearPromise.then(() => Promise.all(promises.map((p) => p()))).then(() => undefined);
}

const Onyx = {
    METHOD: OnyxUtils.METHOD,
    connect,
    disconnect,
    set,
    multiSet,
    merge,
    mergeCollection,
    update,
    clear,
    init,
    registerLogger: Logger.registerLogger,
} as const;

export default Onyx;
export type {OnyxUpdate, Mapping, ConnectOptions};<|MERGE_RESOLUTION|>--- conflicted
+++ resolved
@@ -15,11 +15,8 @@
     InitOptions,
     KeyValueMapping,
     Mapping,
-<<<<<<< HEAD
     MixedOperationsQueue,
-=======
     NonUndefined,
->>>>>>> b6a108d9
     NullableKeyValueMapping,
     NullishDeep,
     OnyxCollection,
