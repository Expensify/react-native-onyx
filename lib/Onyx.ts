import * as Logger from './Logger';
import cache, {TASK} from './OnyxCache';
import Storage from './storage';
import utils from './utils';
import DevTools, {initDevTools} from './DevTools';
import type {
    CollectionKeyBase,
    ConnectOptions,
    InitOptions,
    KeyValueMapping,
    OnyxInputKeyValueMapping,
    OnyxCollection,
    MixedOperationsQueue,
    OnyxKey,
    OnyxMergeCollectionInput,
    OnyxSetCollectionInput,
    OnyxMergeInput,
    OnyxMultiSetInput,
    OnyxSetInput,
    OnyxUpdate,
    OnyxValue,
    OnyxInput,
    OnyxMethodMap,
    SetOptions,
} from './types';
import OnyxUtils from './OnyxUtils';
import logMessages from './logMessages';
import type {Connection} from './OnyxConnectionManager';
import connectionManager from './OnyxConnectionManager';
import * as GlobalSettings from './GlobalSettings';
import decorateWithMetrics from './metrics';
import OnyxMerge from './OnyxMerge';

/** Initialize the store with actions and listening for storage events */
function init({
    keys = {},
    initialKeyStates = {},
    evictableKeys = [],
    maxCachedKeysCount = 1000,
    shouldSyncMultipleInstances = !!global.localStorage,
    enablePerformanceMetrics = false,
    enableDevTools = true,
    skippableCollectionMemberIDs = [],
}: InitOptions): void {
    if (enablePerformanceMetrics) {
        GlobalSettings.setPerformanceMetricsEnabled(true);
        applyDecorators();
    }

    initDevTools(enableDevTools);

    Storage.init();

    OnyxUtils.setSkippableCollectionMemberIDs(new Set(skippableCollectionMemberIDs));

    if (shouldSyncMultipleInstances) {
        Storage.keepInstancesSync?.((key, value) => {
            cache.set(key, value);
            OnyxUtils.keyChanged(key, value as OnyxValue<typeof key>);
        });
    }

    if (maxCachedKeysCount > 0) {
        cache.setRecentKeysLimit(maxCachedKeysCount);
    }

    OnyxUtils.initStoreValues(keys, initialKeyStates, evictableKeys);

    // Initialize all of our keys with data provided then give green light to any pending connections
    Promise.all([cache.addEvictableKeysToRecentlyAccessedList(OnyxUtils.isCollectionKey, OnyxUtils.getAllKeys), OnyxUtils.initializeWithDefaultKeyStates()]).then(
        OnyxUtils.getDeferredInitTask().resolve,
    );
}

/**
 * Connects to an Onyx key given the options passed and listens to its changes.
 * This method will be deprecated soon. Please use `Onyx.connectWithoutView()` instead.
 *
 * @example
 * ```ts
 * const connection = Onyx.connectWithoutView({
 *     key: ONYXKEYS.SESSION,
 *     callback: onSessionChange,
 * });
 * ```
 *
 * @param connectOptions The options object that will define the behavior of the connection.
 * @param connectOptions.key The Onyx key to subscribe to.
 * @param connectOptions.callback A function that will be called when the Onyx data we are subscribed changes.
 * @param connectOptions.waitForCollectionCallback If set to `true`, it will return the entire collection to the callback as a single object.
 * @param connectOptions.selector This will be used to subscribe to a subset of an Onyx key's data. **Only used inside `useOnyx()` hook.**
 *        Using this setting on `useOnyx()` can have very positive performance benefits because the component will only re-render
 *        when the subset of data changes. Otherwise, any change of data on any property would normally
 *        cause the component to re-render (and that can be expensive from a performance standpoint).
 * @returns The connection object to use when calling `Onyx.disconnect()`.
 */
function connect<TKey extends OnyxKey>(connectOptions: ConnectOptions<TKey>): Connection {
    return connectionManager.connect(connectOptions);
}

/**
 * Connects to an Onyx key given the options passed and listens to its changes.
 *
 * @example
 * ```ts
 * const connection = Onyx.connectWithoutView({
 *     key: ONYXKEYS.SESSION,
 *     callback: onSessionChange,
 * });
 * ```
 *
 * @param connectOptions The options object that will define the behavior of the connection.
 * @param connectOptions.key The Onyx key to subscribe to.
 * @param connectOptions.callback A function that will be called when the Onyx data we are subscribed changes.
 * @param connectOptions.waitForCollectionCallback If set to `true`, it will return the entire collection to the callback as a single object.
 * @param connectOptions.selector This will be used to subscribe to a subset of an Onyx key's data. **Only used inside `useOnyx()` hook.**
 *        Using this setting on `useOnyx()` can have very positive performance benefits because the component will only re-render
 *        when the subset of data changes. Otherwise, any change of data on any property would normally
 *        cause the component to re-render (and that can be expensive from a performance standpoint).
 * @returns The connection object to use when calling `Onyx.disconnect()`.
 */
function connectWithoutView<TKey extends OnyxKey>(connectOptions: ConnectOptions<TKey>): Connection {
    return connectionManager.connect(connectOptions);
}

/**
 * Disconnects and removes the listener from the Onyx key.
 *
 * @example
 * ```ts
 * const connection = Onyx.connectWithoutView({
 *     key: ONYXKEYS.SESSION,
 *     callback: onSessionChange,
 * });
 *
 * Onyx.disconnect(connection);
 * ```
 *
 * @param connection Connection object returned by calling `Onyx.connect()` or `Onyx.connectWithoutView()`.
 */
function disconnect(connection: Connection): void {
    connectionManager.disconnect(connection);
}

/**
 * Write a value to our store with the given key
 *
 * @param key ONYXKEY to set
 * @param value value to store
 * @param options optional configuration object
 */
function set<TKey extends OnyxKey>(key: TKey, value: OnyxSetInput<TKey>, options?: SetOptions): Promise<void> {
    return OnyxUtils.setWithRetry({key, value, options});
}

/**
 * Sets multiple keys and values
 *
 * @example Onyx.multiSet({'key1': 'a', 'key2': 'b'});
 *
 * @param data object keyed by ONYXKEYS and the values to set
 */
function multiSet(data: OnyxMultiSetInput): Promise<void> {
    return OnyxUtils.multiSetWithRetry(data);
}

/**
 * Merge a new value into an existing value at a key.
 *
 * The types of values that can be merged are `Object` and `Array`. To set another type of value use `Onyx.set()`.
 * Values of type `Object` get merged with the old value, whilst for `Array`'s we simply replace the current value with the new one.
 *
 * Calls to `Onyx.merge()` are batched so that any calls performed in a single tick will stack in a queue and get
 * applied in the order they were called. Note: `Onyx.set()` calls do not work this way so use caution when mixing
 * `Onyx.merge()` and `Onyx.set()`.
 *
 * @example
 * Onyx.merge(ONYXKEYS.EMPLOYEE_LIST, ['Joe']); // -> ['Joe']
 * Onyx.merge(ONYXKEYS.EMPLOYEE_LIST, ['Jack']); // -> ['Joe', 'Jack']
 * Onyx.merge(ONYXKEYS.POLICY, {id: 1}); // -> {id: 1}
 * Onyx.merge(ONYXKEYS.POLICY, {name: 'My Workspace'}); // -> {id: 1, name: 'My Workspace'}
 */
function merge<TKey extends OnyxKey>(key: TKey, changes: OnyxMergeInput<TKey>): Promise<void> {
    const skippableCollectionMemberIDs = OnyxUtils.getSkippableCollectionMemberIDs();
    if (skippableCollectionMemberIDs.size) {
        try {
            const [, collectionMemberID] = OnyxUtils.splitCollectionMemberKey(key);
            if (skippableCollectionMemberIDs.has(collectionMemberID)) {
                // The key is a skippable one, so we set the new changes to undefined.
                // eslint-disable-next-line no-param-reassign
                changes = undefined;
            }
        } catch (e) {
            // The key is not a collection one or something went wrong during split, so we proceed with the function's logic.
        }
    }

    const mergeQueue = OnyxUtils.getMergeQueue();
    const mergeQueuePromise = OnyxUtils.getMergeQueuePromise();

    // Top-level undefined values are ignored
    // Therefore, we need to prevent adding them to the merge queue
    if (changes === undefined) {
        return mergeQueue[key] ? mergeQueuePromise[key] : Promise.resolve();
    }

    // Merge attempts are batched together. The delta should be applied after a single call to get() to prevent a race condition.
    // Using the initial value from storage in subsequent merge attempts will lead to an incorrect final merged value.
    if (mergeQueue[key]) {
        mergeQueue[key].push(changes);
        return mergeQueuePromise[key];
    }
    mergeQueue[key] = [changes];

    mergeQueuePromise[key] = OnyxUtils.get(key).then((existingValue) => {
        // Calls to Onyx.set after a merge will terminate the current merge process and clear the merge queue
        if (mergeQueue[key] == null) {
            return Promise.resolve();
        }

        try {
            const validChanges = mergeQueue[key].filter((change) => {
                const {isCompatible, existingValueType, newValueType} = utils.checkCompatibilityWithExistingValue(change, existingValue);
                if (!isCompatible) {
                    Logger.logAlert(logMessages.incompatibleUpdateAlert(key, 'merge', existingValueType, newValueType));
                }
                return isCompatible;
            }) as Array<OnyxInput<TKey>>;

            // Clean up the write queue, so we don't apply these changes again.
            delete mergeQueue[key];
            delete mergeQueuePromise[key];

            if (!validChanges.length) {
                return Promise.resolve();
            }

            // If the last change is null, we can just delete the key.
            // Therefore, we don't need to further broadcast and update the value so we can return early.
            if (validChanges.at(-1) === null) {
                OnyxUtils.remove(key);
                OnyxUtils.logKeyRemoved(OnyxUtils.METHOD.MERGE, key);
                return Promise.resolve();
            }

            return OnyxMerge.applyMerge(key, existingValue, validChanges).then(({mergedValue, updatePromise}) => {
                OnyxUtils.sendActionToDevTools(OnyxUtils.METHOD.MERGE, key, changes, mergedValue);
                return updatePromise;
            });
        } catch (error) {
            Logger.logAlert(`An error occurred while applying merge for key: ${key}, Error: ${error}`);
            return Promise.resolve();
        }
    });

    return mergeQueuePromise[key];
}

/**
 * Merges a collection based on their keys.
 *
 * @example
 *
 * Onyx.mergeCollection(ONYXKEYS.COLLECTION.REPORT, {
 *     [`${ONYXKEYS.COLLECTION.REPORT}1`]: report1,
 *     [`${ONYXKEYS.COLLECTION.REPORT}2`]: report2,
 * });
 *
 * @param collectionKey e.g. `ONYXKEYS.COLLECTION.REPORT`
 * @param collection Object collection keyed by individual collection member keys and values
 */
<<<<<<< HEAD
function mergeCollection<TKey extends CollectionKeyBase, TMap>(collectionKey: TKey, collection: OnyxMergeCollectionInput<TKey, TMap>): Promise<void> {
    return OnyxUtils.mergeCollectionWithPatches({collectionKey, collection, isProcessingCollectionUpdate: true});
=======
function mergeCollection<TKey extends CollectionKeyBase>(collectionKey: TKey, collection: OnyxMergeCollectionInput<TKey>): Promise<void> {
    return OnyxUtils.mergeCollectionWithPatches(collectionKey, collection, undefined, true);
>>>>>>> cc0f68ea
}

/**
 * Clear out all the data in the store
 *
 * Note that calling Onyx.clear() and then Onyx.set() on a key with a default
 * key state may store an unexpected value in Storage.
 *
 * E.g.
 * Onyx.clear();
 * Onyx.set(ONYXKEYS.DEFAULT_KEY, 'default');
 * Storage.getItem(ONYXKEYS.DEFAULT_KEY)
 *     .then((storedValue) => console.log(storedValue));
 * null is logged instead of the expected 'default'
 *
 * Onyx.set() might call Storage.setItem() before Onyx.clear() calls
 * Storage.setItem(). Use Onyx.merge() instead if possible. Onyx.merge() calls
 * Onyx.get(key) before calling Storage.setItem() via Onyx.set().
 * Storage.setItem() from Onyx.clear() will have already finished and the merged
 * value will be saved to storage after the default value.
 *
 * @param keysToPreserve is a list of ONYXKEYS that should not be cleared with the rest of the data
 */
function clear(keysToPreserve: OnyxKey[] = []): Promise<void> {
    const defaultKeyStates = OnyxUtils.getDefaultKeyStates();
    const initialKeys = Object.keys(defaultKeyStates);

    const promise = OnyxUtils.getAllKeys()
        .then((cachedKeys) => {
            cache.clearNullishStorageKeys();

            const keysToBeClearedFromStorage: OnyxKey[] = [];
            const keyValuesToResetAsCollection: Record<OnyxKey, OnyxCollection<KeyValueMapping[OnyxKey]>> = {};
            const keyValuesToResetIndividually: KeyValueMapping = {};

            const allKeys = new Set([...cachedKeys, ...initialKeys]);

            // The only keys that should not be cleared are:
            // 1. Anything specifically passed in keysToPreserve (because some keys like language preferences, offline
            //      status, or activeClients need to remain in Onyx even when signed out)
            // 2. Any keys with a default state (because they need to remain in Onyx as their default, and setting them
            //      to null would cause unknown behavior)
            //   2.1 However, if a default key was explicitly set to null, we need to reset it to the default value
            allKeys.forEach((key) => {
                const isKeyToPreserve = keysToPreserve.includes(key);
                const isDefaultKey = key in defaultKeyStates;

                // If the key is being removed or reset to default:
                // 1. Update it in the cache
                // 2. Figure out whether it is a collection key or not,
                //      since collection key subscribers need to be updated differently
                if (!isKeyToPreserve) {
                    const oldValue = cache.get(key);
                    const newValue = defaultKeyStates[key] ?? null;
                    if (newValue !== oldValue) {
                        cache.set(key, newValue);

                        let collectionKey: string | undefined;
                        try {
                            collectionKey = OnyxUtils.getCollectionKey(key);
                        } catch (e) {
                            // If getCollectionKey() throws an error it means the key is not a collection key.
                            collectionKey = undefined;
                        }

                        if (collectionKey) {
                            if (!keyValuesToResetAsCollection[collectionKey]) {
                                keyValuesToResetAsCollection[collectionKey] = {};
                            }
                            keyValuesToResetAsCollection[collectionKey]![key] = newValue ?? undefined;
                        } else {
                            keyValuesToResetIndividually[key] = newValue ?? undefined;
                        }
                    }
                }

                if (isKeyToPreserve || isDefaultKey) {
                    return;
                }

                // If it isn't preserved and doesn't have a default, we'll remove it
                keysToBeClearedFromStorage.push(key);
            });

            const updatePromises: Array<Promise<void>> = [];

            // Notify the subscribers for each key/value group so they can receive the new values
            Object.entries(keyValuesToResetIndividually).forEach(([key, value]) => {
                updatePromises.push(OnyxUtils.scheduleSubscriberUpdate(key, value));
            });
            Object.entries(keyValuesToResetAsCollection).forEach(([key, value]) => {
                updatePromises.push(OnyxUtils.scheduleNotifyCollectionSubscribers(key, value));
            });

            const defaultKeyValuePairs = Object.entries(
                Object.keys(defaultKeyStates)
                    .filter((key) => !keysToPreserve.includes(key))
                    .reduce((obj: KeyValueMapping, key) => {
                        // eslint-disable-next-line no-param-reassign
                        obj[key] = defaultKeyStates[key];
                        return obj;
                    }, {}),
            );

            // Remove only the items that we want cleared from storage, and reset others to default
            keysToBeClearedFromStorage.forEach((key) => cache.drop(key));
            return Storage.removeItems(keysToBeClearedFromStorage)
                .then(() => connectionManager.refreshSessionID())
                .then(() => Storage.multiSet(defaultKeyValuePairs))
                .then(() => {
                    DevTools.clearState(keysToPreserve);
                    return Promise.all(updatePromises);
                });
        })
        .then(() => undefined);

    return cache.captureTask(TASK.CLEAR, promise) as Promise<void>;
}

/**
 * Insert API responses and lifecycle data into Onyx
 *
 * @param data An array of objects with update expressions
 * @returns resolves when all operations are complete
 */
function update(data: OnyxUpdate[]): Promise<void> {
    // First, validate the Onyx object is in the format we expect
    data.forEach(({onyxMethod, key, value}) => {
        if (!Object.values(OnyxUtils.METHOD).includes(onyxMethod)) {
            throw new Error(`Invalid onyxMethod ${onyxMethod} in Onyx update.`);
        }
        if (onyxMethod === OnyxUtils.METHOD.MULTI_SET) {
            // For multiset, we just expect the value to be an object
            if (typeof value !== 'object' || Array.isArray(value) || typeof value === 'function') {
                throw new Error('Invalid value provided in Onyx multiSet. Onyx multiSet value must be of type object.');
            }
        } else if (onyxMethod !== OnyxUtils.METHOD.CLEAR && typeof key !== 'string') {
            throw new Error(`Invalid ${typeof key} key provided in Onyx update. Onyx key must be of type string.`);
        }
    });

    // The queue of operations within a single `update` call in the format of <item key - list of operations updating the item>.
    // This allows us to batch the operations per item and merge them into one operation in the order they were requested.
    const updateQueue: Record<OnyxKey, Array<OnyxValue<OnyxKey>>> = {};
    const enqueueSetOperation = (key: OnyxKey, value: OnyxValue<OnyxKey>) => {
        // If a `set` operation is enqueued, we should clear the whole queue.
        // Since the `set` operation replaces the value entirely, there's no need to perform any previous operations.
        // To do this, we first put `null` in the queue, which removes the existing value, and then merge the new value.
        updateQueue[key] = [null, value];
    };
    const enqueueMergeOperation = (key: OnyxKey, value: OnyxValue<OnyxKey>) => {
        if (value === null) {
            // If we merge `null`, the value is removed and all the previous operations are discarded.
            updateQueue[key] = [null];
        } else if (!updateQueue[key]) {
            updateQueue[key] = [value];
        } else {
            updateQueue[key].push(value);
        }
    };

    const promises: Array<() => Promise<void>> = [];
    let clearPromise: Promise<void> = Promise.resolve();

    data.forEach(({onyxMethod, key, value}) => {
        const handlers: Record<OnyxMethodMap[keyof OnyxMethodMap], (k: typeof key, v: typeof value) => void> = {
            [OnyxUtils.METHOD.SET]: enqueueSetOperation,
            [OnyxUtils.METHOD.MERGE]: enqueueMergeOperation,
            [OnyxUtils.METHOD.MERGE_COLLECTION]: () => {
                const collection = value as OnyxMergeCollectionInput<OnyxKey>;
                if (!OnyxUtils.isValidNonEmptyCollectionForMerge(collection)) {
                    Logger.logInfo('mergeCollection enqueued within update() with invalid or empty value. Skipping this operation.');
                    return;
                }

                // Confirm all the collection keys belong to the same parent
                const collectionKeys = Object.keys(collection);
                if (OnyxUtils.doAllCollectionItemsBelongToSameParent(key, collectionKeys)) {
                    const mergedCollection: OnyxInputKeyValueMapping = collection;
                    collectionKeys.forEach((collectionKey) => enqueueMergeOperation(collectionKey, mergedCollection[collectionKey]));
                }
            },
            [OnyxUtils.METHOD.SET_COLLECTION]: (k, v) => promises.push(() => setCollection(k, v as OnyxSetCollectionInput<OnyxKey>)),
            [OnyxUtils.METHOD.MULTI_SET]: (k, v) => Object.entries(v as Partial<OnyxInputKeyValueMapping>).forEach(([entryKey, entryValue]) => enqueueSetOperation(entryKey, entryValue)),
            [OnyxUtils.METHOD.CLEAR]: () => {
                clearPromise = clear();
            },
        };

        handlers[onyxMethod](key, value);
    });

    // Group all the collection-related keys and update each collection in a single `mergeCollection` call.
    // This is needed to prevent multiple `mergeCollection` calls for the same collection and `merge` calls for the individual items of the said collection.
    // This way, we ensure there is no race condition in the queued updates of the same key.
    OnyxUtils.getCollectionKeys().forEach((collectionKey) => {
        const collectionItemKeys = Object.keys(updateQueue).filter((key) => OnyxUtils.isKeyMatch(collectionKey, key));
        if (collectionItemKeys.length <= 1) {
            // If there are no items of this collection in the updateQueue, we should skip it.
            // If there is only one item, we should update it individually, therefore retain it in the updateQueue.
            return;
        }

        const batchedCollectionUpdates = collectionItemKeys.reduce(
            (queue: MixedOperationsQueue, key: string) => {
                const operations = updateQueue[key];

                // Remove the collection-related key from the updateQueue so that it won't be processed individually.
                delete updateQueue[key];

                const batchedChanges = OnyxUtils.mergeAndMarkChanges(operations);
                if (operations[0] === null) {
                    // eslint-disable-next-line no-param-reassign
                    queue.set[key] = batchedChanges.result;
                } else {
                    // eslint-disable-next-line no-param-reassign
                    queue.merge[key] = batchedChanges.result;
                    if (batchedChanges.replaceNullPatches.length > 0) {
                        // eslint-disable-next-line no-param-reassign
                        queue.mergeReplaceNullPatches[key] = batchedChanges.replaceNullPatches;
                    }
                }
                return queue;
            },
            {
                merge: {},
                mergeReplaceNullPatches: {},
                set: {},
            },
        );

        if (!utils.isEmptyObject(batchedCollectionUpdates.merge)) {
            promises.push(() =>
                OnyxUtils.mergeCollectionWithPatches({
                    collectionKey,
<<<<<<< HEAD
                    collection: batchedCollectionUpdates.merge as Collection<CollectionKey, unknown, unknown>,
                    mergeReplaceNullPatches: batchedCollectionUpdates.mergeReplaceNullPatches,
                    isProcessingCollectionUpdate: true,
                }),
            );
        }
        if (!utils.isEmptyObject(batchedCollectionUpdates.set)) {
            promises.push(() => OnyxUtils.partialSetCollection({collectionKey, collection: batchedCollectionUpdates.set as Collection<CollectionKey, unknown, unknown>}));
=======
                    batchedCollectionUpdates.merge as OnyxMergeCollectionInput<OnyxKey>,
                    batchedCollectionUpdates.mergeReplaceNullPatches,
                    true,
                ),
            );
        }
        if (!utils.isEmptyObject(batchedCollectionUpdates.set)) {
            promises.push(() => OnyxUtils.partialSetCollection(collectionKey, batchedCollectionUpdates.set as OnyxSetCollectionInput<OnyxKey>));
>>>>>>> cc0f68ea
        }
    });

    Object.entries(updateQueue).forEach(([key, operations]) => {
        if (operations[0] === null) {
            const batchedChanges = OnyxUtils.mergeChanges(operations).result;
            promises.push(() => set(key, batchedChanges));
            return;
        }

        operations.forEach((operation) => {
            promises.push(() => merge(key, operation));
        });
    });

    const snapshotPromises = OnyxUtils.updateSnapshots(data, merge);

    // We need to run the snapshot updates before the other updates so the snapshot data can be updated before the loading state in the snapshot
    const finalPromises = snapshotPromises.concat(promises);

    return clearPromise.then(() => Promise.all(finalPromises.map((p) => p()))).then(() => undefined);
}

/**
 * Sets a collection by replacing all existing collection members with new values.
 * Any existing collection members not included in the new data will be removed.
 *
 * @example
 * Onyx.setCollection(ONYXKEYS.COLLECTION.REPORT, {
 *     [`${ONYXKEYS.COLLECTION.REPORT}1`]: report1,
 *     [`${ONYXKEYS.COLLECTION.REPORT}2`]: report2,
 * });
 *
 * @param collectionKey e.g. `ONYXKEYS.COLLECTION.REPORT`
 * @param collection Object collection keyed by individual collection member keys and values
 */
<<<<<<< HEAD
function setCollection<TKey extends CollectionKeyBase, TMap>(collectionKey: TKey, collection: OnyxMergeCollectionInput<TKey, TMap>): Promise<void> {
    return OnyxUtils.setCollectionWithRetry({collectionKey, collection});
=======
function setCollection<TKey extends CollectionKeyBase>(collectionKey: TKey, collection: OnyxSetCollectionInput<TKey>): Promise<void> {
    let resultCollection: OnyxInputKeyValueMapping = collection;
    let resultCollectionKeys = Object.keys(resultCollection);

    // Confirm all the collection keys belong to the same parent
    if (!OnyxUtils.doAllCollectionItemsBelongToSameParent(collectionKey, resultCollectionKeys)) {
        Logger.logAlert(`setCollection called with keys that do not belong to the same parent ${collectionKey}. Skipping this update.`);
        return Promise.resolve();
    }

    const skippableCollectionMemberIDs = OnyxUtils.getSkippableCollectionMemberIDs();
    if (skippableCollectionMemberIDs.size) {
        resultCollection = resultCollectionKeys.reduce((result: OnyxInputKeyValueMapping, key) => {
            try {
                const [, collectionMemberID] = OnyxUtils.splitCollectionMemberKey(key, collectionKey);
                // If the collection member key is a skippable one we set its value to null.
                // eslint-disable-next-line no-param-reassign
                result[key] = !skippableCollectionMemberIDs.has(collectionMemberID) ? resultCollection[key] : null;
            } catch {
                // Something went wrong during split, so we assign the data to result anyway.
                // eslint-disable-next-line no-param-reassign
                result[key] = resultCollection[key];
            }

            return result;
        }, {});
    }
    resultCollectionKeys = Object.keys(resultCollection);

    return OnyxUtils.getAllKeys().then((persistedKeys) => {
        const mutableCollection: OnyxInputKeyValueMapping = {...resultCollection};

        persistedKeys.forEach((key) => {
            if (!key.startsWith(collectionKey)) {
                return;
            }
            if (resultCollectionKeys.includes(key)) {
                return;
            }

            mutableCollection[key] = null;
        });

        const keyValuePairs = OnyxUtils.prepareKeyValuePairsForStorage(mutableCollection, true, undefined, true);
        const previousCollection = OnyxUtils.getCachedCollection(collectionKey);

        // Preserve references for unchanged items in setCollection
        const preservedCollection = OnyxUtils.preserveCollectionReferences(keyValuePairs);

        const updatePromise = OnyxUtils.scheduleNotifyCollectionSubscribers(collectionKey, preservedCollection, previousCollection);

        return Storage.multiSet(keyValuePairs)
            .catch((error) => OnyxUtils.evictStorageAndRetry(error, setCollection, collectionKey, collection))
            .then(() => {
                OnyxUtils.sendActionToDevTools(OnyxUtils.METHOD.SET_COLLECTION, undefined, mutableCollection);
                return updatePromise;
            });
    });
>>>>>>> cc0f68ea
}

const Onyx = {
    METHOD: OnyxUtils.METHOD,
    connect,
    connectWithoutView,
    disconnect,
    set,
    multiSet,
    merge,
    mergeCollection,
    setCollection,
    update,
    clear,
    init,
    registerLogger: Logger.registerLogger,
};

function applyDecorators() {
    // We are reassigning the functions directly so that internal function calls are also decorated
    /* eslint-disable rulesdir/prefer-actions-set-data */
    // @ts-expect-error Reassign
    connect = decorateWithMetrics(connect, 'Onyx.connect');
    // @ts-expect-error Reassign
    connectWithoutView = decorateWithMetrics(connectWithoutView, 'Onyx.connectWithoutView');
    // @ts-expect-error Reassign
    set = decorateWithMetrics(set, 'Onyx.set');
    // @ts-expect-error Reassign
    multiSet = decorateWithMetrics(multiSet, 'Onyx.multiSet');
    // @ts-expect-error Reassign
    merge = decorateWithMetrics(merge, 'Onyx.merge');
    // @ts-expect-error Reassign
    mergeCollection = decorateWithMetrics(mergeCollection, 'Onyx.mergeCollection');
    // @ts-expect-error Reassign
    update = decorateWithMetrics(update, 'Onyx.update');
    // @ts-expect-error Reassign
    clear = decorateWithMetrics(clear, 'Onyx.clear');
    /* eslint-enable rulesdir/prefer-actions-set-data */
}

export default Onyx;
export type {OnyxUpdate, ConnectOptions, SetOptions};<|MERGE_RESOLUTION|>--- conflicted
+++ resolved
@@ -269,13 +269,8 @@
  * @param collectionKey e.g. `ONYXKEYS.COLLECTION.REPORT`
  * @param collection Object collection keyed by individual collection member keys and values
  */
-<<<<<<< HEAD
-function mergeCollection<TKey extends CollectionKeyBase, TMap>(collectionKey: TKey, collection: OnyxMergeCollectionInput<TKey, TMap>): Promise<void> {
+function mergeCollection<TKey extends CollectionKeyBase>(collectionKey: TKey, collection: OnyxMergeCollectionInput<TKey>): Promise<void> {
     return OnyxUtils.mergeCollectionWithPatches({collectionKey, collection, isProcessingCollectionUpdate: true});
-=======
-function mergeCollection<TKey extends CollectionKeyBase>(collectionKey: TKey, collection: OnyxMergeCollectionInput<TKey>): Promise<void> {
-    return OnyxUtils.mergeCollectionWithPatches(collectionKey, collection, undefined, true);
->>>>>>> cc0f68ea
 }
 
 /**
@@ -511,25 +506,14 @@
             promises.push(() =>
                 OnyxUtils.mergeCollectionWithPatches({
                     collectionKey,
-<<<<<<< HEAD
-                    collection: batchedCollectionUpdates.merge as Collection<CollectionKey, unknown, unknown>,
+                    collection: batchedCollectionUpdates.merge as OnyxMergeCollectionInput<OnyxKey>,
                     mergeReplaceNullPatches: batchedCollectionUpdates.mergeReplaceNullPatches,
                     isProcessingCollectionUpdate: true,
                 }),
             );
         }
         if (!utils.isEmptyObject(batchedCollectionUpdates.set)) {
-            promises.push(() => OnyxUtils.partialSetCollection({collectionKey, collection: batchedCollectionUpdates.set as Collection<CollectionKey, unknown, unknown>}));
-=======
-                    batchedCollectionUpdates.merge as OnyxMergeCollectionInput<OnyxKey>,
-                    batchedCollectionUpdates.mergeReplaceNullPatches,
-                    true,
-                ),
-            );
-        }
-        if (!utils.isEmptyObject(batchedCollectionUpdates.set)) {
-            promises.push(() => OnyxUtils.partialSetCollection(collectionKey, batchedCollectionUpdates.set as OnyxSetCollectionInput<OnyxKey>));
->>>>>>> cc0f68ea
+            promises.push(() => OnyxUtils.partialSetCollection({collectionKey, collection: batchedCollectionUpdates.set as OnyxSetCollectionInput<OnyxKey>}));
         }
     });
 
@@ -566,69 +550,8 @@
  * @param collectionKey e.g. `ONYXKEYS.COLLECTION.REPORT`
  * @param collection Object collection keyed by individual collection member keys and values
  */
-<<<<<<< HEAD
-function setCollection<TKey extends CollectionKeyBase, TMap>(collectionKey: TKey, collection: OnyxMergeCollectionInput<TKey, TMap>): Promise<void> {
+function setCollection<TKey extends CollectionKeyBase>(collectionKey: TKey, collection: OnyxSetCollectionInput<TKey>): Promise<void> {
     return OnyxUtils.setCollectionWithRetry({collectionKey, collection});
-=======
-function setCollection<TKey extends CollectionKeyBase>(collectionKey: TKey, collection: OnyxSetCollectionInput<TKey>): Promise<void> {
-    let resultCollection: OnyxInputKeyValueMapping = collection;
-    let resultCollectionKeys = Object.keys(resultCollection);
-
-    // Confirm all the collection keys belong to the same parent
-    if (!OnyxUtils.doAllCollectionItemsBelongToSameParent(collectionKey, resultCollectionKeys)) {
-        Logger.logAlert(`setCollection called with keys that do not belong to the same parent ${collectionKey}. Skipping this update.`);
-        return Promise.resolve();
-    }
-
-    const skippableCollectionMemberIDs = OnyxUtils.getSkippableCollectionMemberIDs();
-    if (skippableCollectionMemberIDs.size) {
-        resultCollection = resultCollectionKeys.reduce((result: OnyxInputKeyValueMapping, key) => {
-            try {
-                const [, collectionMemberID] = OnyxUtils.splitCollectionMemberKey(key, collectionKey);
-                // If the collection member key is a skippable one we set its value to null.
-                // eslint-disable-next-line no-param-reassign
-                result[key] = !skippableCollectionMemberIDs.has(collectionMemberID) ? resultCollection[key] : null;
-            } catch {
-                // Something went wrong during split, so we assign the data to result anyway.
-                // eslint-disable-next-line no-param-reassign
-                result[key] = resultCollection[key];
-            }
-
-            return result;
-        }, {});
-    }
-    resultCollectionKeys = Object.keys(resultCollection);
-
-    return OnyxUtils.getAllKeys().then((persistedKeys) => {
-        const mutableCollection: OnyxInputKeyValueMapping = {...resultCollection};
-
-        persistedKeys.forEach((key) => {
-            if (!key.startsWith(collectionKey)) {
-                return;
-            }
-            if (resultCollectionKeys.includes(key)) {
-                return;
-            }
-
-            mutableCollection[key] = null;
-        });
-
-        const keyValuePairs = OnyxUtils.prepareKeyValuePairsForStorage(mutableCollection, true, undefined, true);
-        const previousCollection = OnyxUtils.getCachedCollection(collectionKey);
-
-        // Preserve references for unchanged items in setCollection
-        const preservedCollection = OnyxUtils.preserveCollectionReferences(keyValuePairs);
-
-        const updatePromise = OnyxUtils.scheduleNotifyCollectionSubscribers(collectionKey, preservedCollection, previousCollection);
-
-        return Storage.multiSet(keyValuePairs)
-            .catch((error) => OnyxUtils.evictStorageAndRetry(error, setCollection, collectionKey, collection))
-            .then(() => {
-                OnyxUtils.sendActionToDevTools(OnyxUtils.METHOD.SET_COLLECTION, undefined, mutableCollection);
-                return updatePromise;
-            });
-    });
->>>>>>> cc0f68ea
 }
 
 const Onyx = {
