--- conflicted
+++ resolved
@@ -76,29 +76,8 @@
  * });
  * ```
  *
-<<<<<<< HEAD
  * @param connectOptions The options object that will define the behavior of the connection.
  * @returns The connection object to use when calling `Onyx.disconnect()`.
-=======
- * @param mapping the mapping information to connect Onyx to the components state
- * @param mapping.key ONYXKEY to subscribe to
- * @param [mapping.statePropertyName] the name of the property in the state to connect the data to
- * @param [mapping.withOnyxInstance] whose setState() method will be called with any changed data
- *      This is used by React components to connect to Onyx
- * @param [mapping.callback] a method that will be called with changed data
- *      This is used by any non-React code to connect to Onyx
- * @param [mapping.initWithStoredValues] If set to false, then no data will be prefilled into the
- *  component. Default is true.
- * @param [mapping.waitForCollectionCallback] If set to true, it will return the entire collection to the callback as a single object
- * @param [mapping.selector] THIS PARAM IS ONLY USED WITH withOnyx(). If included, this will be used to subscribe to a subset of an Onyx key's data.
- *       The sourceData and withOnyx state are passed to the selector and should return the simplified data. Using this setting on `withOnyx` can have very positive
- *       performance benefits because the component will only re-render when the subset of data changes. Otherwise, any change of data on any property would normally
- *       cause the component to re-render (and that can be expensive from a performance standpoint).
- * @param [mapping.initialValue] THIS PARAM IS ONLY USED WITH withOnyx().
- * If included, this will be passed to the component so that something can be rendered while data is being fetched from the DB.
- * Note that it will not cause the component to have the loading prop set to true.
- * @returns an ID to use when calling disconnect
->>>>>>> 115542b6
  */
 function connect<TKey extends OnyxKey>(connectOptions: ConnectOptions<TKey>): Connection {
     return connectionManager.connect(connectOptions);
