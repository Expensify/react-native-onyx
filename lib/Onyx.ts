/* eslint-disable no-continue */
import _ from 'underscore';
import lodashPick from 'lodash/pick';
import * as Logger from './Logger';
import cache from './OnyxCache';
import createDeferredTask from './createDeferredTask';
import * as PerformanceUtils from './PerformanceUtils';
import Storage from './storage';
import utils from './utils';
import DevTools from './DevTools';
import type {
    Collection,
    CollectionKey,
    CollectionKeyBase,
    ConnectOptions,
    InitOptions,
    KeyValueMapping,
    Mapping,
    OnyxInputKeyValueMapping,
    OnyxCollection,
    MixedOperationsQueue,
    OnyxKey,
    OnyxMergeCollectionInput,
    OnyxMergeInput,
    OnyxMultiSetInput,
    OnyxSetInput,
    OnyxUpdate,
    OnyxValue,
    OnyxInput,
} from './types';
import OnyxUtils from './OnyxUtils';
import logMessages from './logMessages';

// Keeps track of the last connectionID that was used so we can keep incrementing it
let lastConnectionID = 0;

// Connections can be made before `Onyx.init`. They would wait for this task before resolving
const deferredInitTask = createDeferredTask();

/** Initialize the store with actions and listening for storage events */
function init({
    keys = {},
    initialKeyStates = {},
    safeEvictionKeys = [],
    maxCachedKeysCount = 1000,
    shouldSyncMultipleInstances = Boolean(global.localStorage),
    debugSetState = false,
}: InitOptions): void {
    Storage.init();

    if (shouldSyncMultipleInstances) {
        Storage.keepInstancesSync?.((key, value) => {
            const prevValue = cache.get(key, false) as OnyxValue<typeof key>;
            cache.set(key, value);
            OnyxUtils.keyChanged(key, value as OnyxValue<typeof key>, prevValue);
        });
    }

    if (debugSetState) {
        PerformanceUtils.setShouldDebugSetState(true);
    }

    if (maxCachedKeysCount > 0) {
        cache.setRecentKeysLimit(maxCachedKeysCount);
    }

    OnyxUtils.initStoreValues(keys, initialKeyStates, safeEvictionKeys);

    // Initialize all of our keys with data provided then give green light to any pending connections
    Promise.all([OnyxUtils.addAllSafeEvictionKeysToRecentlyAccessedList(), OnyxUtils.initializeWithDefaultKeyStates()]).then(deferredInitTask.resolve);
}

/**
 * Subscribes a react component's state directly to a store key
 *
 * @example
 * const connectionID = Onyx.connect({
 *     key: ONYXKEYS.SESSION,
 *     callback: onSessionChange,
 * });
 *
 * @param connectOptions the mapping information to connect Onyx to the components state
 * @param connectOptions.key ONYXKEY to subscribe to
 * @param [connectOptions.statePropertyName] the name of the property in the state to connect the data to
 * @param [connectOptions.withOnyxInstance] whose setState() method will be called with any changed data
 *      This is used by React components to connect to Onyx
 * @param [connectOptions.callback] a method that will be called with changed data
 *      This is used by any non-React code to connect to Onyx
 * @param [connectOptions.initWithStoredValues] If set to false, then no data will be prefilled into the
 *  component
 * @param [connectOptions.waitForCollectionCallback] If set to true, it will return the entire collection to the callback as a single object
 * @param [connectOptions.selector] THIS PARAM IS ONLY USED WITH withOnyx(). If included, this will be used to subscribe to a subset of an Onyx key's data.
 *       The sourceData and withOnyx state are passed to the selector and should return the simplified data. Using this setting on `withOnyx` can have very positive
 *       performance benefits because the component will only re-render when the subset of data changes. Otherwise, any change of data on any property would normally
 *       cause the component to re-render (and that can be expensive from a performance standpoint).
 * @param [connectOptions.initialValue] THIS PARAM IS ONLY USED WITH withOnyx().
 * If included, this will be passed to the component so that something can be rendered while data is being fetched from the DB.
 * Note that it will not cause the component to have the loading prop set to true.
 * @returns an ID to use when calling disconnect
 */
function connect<TKey extends OnyxKey>(connectOptions: ConnectOptions<TKey>): number {
    const mapping = connectOptions as Mapping<TKey>;
    const connectionID = lastConnectionID++;
    const callbackToStateMapping = OnyxUtils.getCallbackToStateMapping();
    callbackToStateMapping[connectionID] = mapping as Mapping<OnyxKey>;
    callbackToStateMapping[connectionID].connectionID = connectionID;

    if (mapping.initWithStoredValues === false) {
        return connectionID;
    }

    // Commit connection only after init passes
    deferredInitTask.promise
        .then(() => OnyxUtils.addKeyToRecentlyAccessedIfNeeded(mapping))
        .then(() => {
            // Performance improvement
            // If the mapping is connected to an onyx key that is not a collection
            // we can skip the call to getAllKeys() and return an array with a single item
            if (Boolean(mapping.key) && typeof mapping.key === 'string' && !mapping.key.endsWith('_') && cache.getAllKeys().has(mapping.key)) {
                return new Set([mapping.key]);
            }
            return OnyxUtils.getAllKeys();
        })
        .then((keys) => {
            // We search all the keys in storage to see if any are a "match" for the subscriber we are connecting so that we
            // can send data back to the subscriber. Note that multiple keys can match as a subscriber could either be
            // subscribed to a "collection key" or a single key.
            const matchingKeys = Array.from(keys).filter((key) => OnyxUtils.isKeyMatch(mapping.key, key));

            // If the key being connected to does not exist we initialize the value with null. For subscribers that connected
            // directly via connect() they will simply get a null value sent to them without any information about which key matched
            // since there are none matched. In withOnyx() we wait for all connected keys to return a value before rendering the child
            // component. This null value will be filtered out so that the connected component can utilize defaultProps.
            if (matchingKeys.length === 0) {
                if (mapping.key && !OnyxUtils.isCollectionKey(mapping.key)) {
                    cache.addNullishStorageKey(mapping.key);
                }

                // Here we cannot use batching because the nullish value is expected to be set immediately for default props
                // or they will be undefined.
                OnyxUtils.sendDataToConnection(mapping, null, undefined, false);
                return;
            }

            // When using a callback subscriber we will either trigger the provided callback for each key we find or combine all values
            // into an object and just make a single call. The latter behavior is enabled by providing a waitForCollectionCallback key
            // combined with a subscription to a collection key.
            if (typeof mapping.callback === 'function') {
                if (OnyxUtils.isCollectionKey(mapping.key)) {
                    if (mapping.waitForCollectionCallback) {
                        OnyxUtils.getCollectionDataAndSendAsObject(matchingKeys, mapping);
                        return;
                    }

                    // We did not opt into using waitForCollectionCallback mode so the callback is called for every matching key.
                    // eslint-disable-next-line @typescript-eslint/prefer-for-of
                    for (let i = 0; i < matchingKeys.length; i++) {
                        OnyxUtils.get(matchingKeys[i]).then((val) => OnyxUtils.sendDataToConnection(mapping, val as OnyxValue<TKey>, matchingKeys[i] as TKey, true));
                    }
                    return;
                }

                // If we are not subscribed to a collection key then there's only a single key to send an update for.
                OnyxUtils.get(mapping.key).then((val) => OnyxUtils.sendDataToConnection(mapping, val as OnyxValue<TKey>, mapping.key, true));
                return;
            }

            // If we have a withOnyxInstance that means a React component has subscribed via the withOnyx() HOC and we need to
            // group collection key member data into an object.
            if ('withOnyxInstance' in mapping && mapping.withOnyxInstance) {
                if (OnyxUtils.isCollectionKey(mapping.key)) {
                    OnyxUtils.getCollectionDataAndSendAsObject(matchingKeys, mapping);
                    return;
                }

                // If the subscriber is not using a collection key then we just send a single value back to the subscriber
                OnyxUtils.get(mapping.key).then((val) => OnyxUtils.sendDataToConnection(mapping, val as OnyxValue<TKey>, mapping.key, true));
                return;
            }

            console.error('Warning: Onyx.connect() was found without a callback or withOnyxInstance');
        });

    // The connectionID is returned back to the caller so that it can be used to clean up the connection when it's no longer needed
    // by calling Onyx.disconnect(connectionID).
    return connectionID;
}

/**
 * Remove the listener for a React component
 * @example
 * Onyx.disconnect(connectionID);
 *
 * @param connectionID unique id returned by call to Onyx.connect()
 */
function disconnect(connectionID: number, keyToRemoveFromEvictionBlocklist?: OnyxKey): void {
    const callbackToStateMapping = OnyxUtils.getCallbackToStateMapping();
    if (!callbackToStateMapping[connectionID]) {
        return;
    }

    // Remove this key from the eviction block list as we are no longer
    // subscribing to it and it should be safe to delete again
    if (keyToRemoveFromEvictionBlocklist) {
        OnyxUtils.removeFromEvictionBlockList(keyToRemoveFromEvictionBlocklist, connectionID);
    }

    delete callbackToStateMapping[connectionID];
}

/**
 * Write a value to our store with the given key
 *
 * @param key ONYXKEY to set
 * @param value value to store
 */
function set<TKey extends OnyxKey>(key: TKey, value: OnyxSetInput<TKey>): Promise<void> {
    // When we use Onyx.set to set a key we want to clear the current delta changes from Onyx.merge that were queued
    // before the value was set. If Onyx.merge is currently reading the old value from storage, it will then not apply the changes.
    if (OnyxUtils.hasPendingMergeForKey(key)) {
        delete OnyxUtils.getMergeQueue()[key];
    }

    // Onyx.set will ignore `undefined` values as inputs, therefore we can return early.
    if (value === undefined) {
        return Promise.resolve();
    }

    const existingValue = cache.get(key, false);
    // If the existing value as well as the new value are null, we can return early.
    if (existingValue === undefined && value === null) {
        return Promise.resolve();
    }

    // Check if the value is compatible with the existing value in the storage
    const {isCompatible, existingValueType, newValueType} = utils.checkCompatibilityWithExistingValue(value, existingValue);
    if (!isCompatible) {
        Logger.logAlert(logMessages.incompatibleUpdateAlert(key, 'set', existingValueType, newValueType));
        return Promise.resolve();
    }

    // If the value is null, we remove the key from storage
    const {value: valueAfterRemoving, wasRemoved} = OnyxUtils.removeNullValues(key, value);

    const logSetCall = (hasChanged = true) => {
        // Logging properties only since values could be sensitive things we don't want to log
        Logger.logInfo(`set called for key: ${key}${_.isObject(value) ? ` properties: ${_.keys(value).join(',')}` : ''} hasChanged: ${hasChanged}`);
    };

    // Calling "OnyxUtils.removeNullValues" removes the key from storage and cache and updates the subscriber.
    // Therefore, we don't need to further broadcast and update the value so we can return early.
    if (wasRemoved) {
        logSetCall();
        return Promise.resolve();
    }

    const valueWithoutNullValues = valueAfterRemoving as OnyxValue<TKey>;
    const hasChanged = cache.hasValueChanged(key, valueWithoutNullValues);

    logSetCall(hasChanged);

    // This approach prioritizes fast UI changes without waiting for data to be stored in device storage.
    const updatePromise = OnyxUtils.broadcastUpdate(key, valueWithoutNullValues, hasChanged);

    // If the value has not changed or the key got removed, calling Storage.setItem() would be redundant and a waste of performance, so return early instead.
    if (!hasChanged) {
        return updatePromise;
    }

    return Storage.setItem(key, valueWithoutNullValues)
        .catch((error) => OnyxUtils.evictStorageAndRetry(error, set, key, valueWithoutNullValues))
        .then(() => {
            OnyxUtils.sendActionToDevTools(OnyxUtils.METHOD.SET, key, valueWithoutNullValues);
            return updatePromise;
        });
}

/**
 * Sets multiple keys and values
 *
 * @example Onyx.multiSet({'key1': 'a', 'key2': 'b'});
 *
 * @param data object keyed by ONYXKEYS and the values to set
 */
function multiSet(data: OnyxMultiSetInput): Promise<void> {
    const keyValuePairsToSet = OnyxUtils.prepareKeyValuePairsForStorage(data, true);

    const updatePromises = keyValuePairsToSet.map(([key, value]) => {
        const prevValue = cache.get(key, false);

        // Update cache and optimistically inform subscribers on the next tick
        cache.set(key, value);
        return OnyxUtils.scheduleSubscriberUpdate(key, value, prevValue);
    });

    return Storage.multiSet(keyValuePairsToSet)
        .catch((error) => OnyxUtils.evictStorageAndRetry(error, multiSet, data))
        .then(() => {
            OnyxUtils.sendActionToDevTools(OnyxUtils.METHOD.MULTI_SET, undefined, data);
            return Promise.all(updatePromises);
        })
        .then(() => undefined);
}

/**
 * Merge a new value into an existing value at a key.
 *
 * The types of values that can be merged are `Object` and `Array`. To set another type of value use `Onyx.set()`.
 * Values of type `Object` get merged with the old value, whilst for `Array`'s we simply replace the current value with the new one.
 *
 * Calls to `Onyx.merge()` are batched so that any calls performed in a single tick will stack in a queue and get
 * applied in the order they were called. Note: `Onyx.set()` calls do not work this way so use caution when mixing
 * `Onyx.merge()` and `Onyx.set()`.
 *
 * @example
 * Onyx.merge(ONYXKEYS.EMPLOYEE_LIST, ['Joe']); // -> ['Joe']
 * Onyx.merge(ONYXKEYS.EMPLOYEE_LIST, ['Jack']); // -> ['Joe', 'Jack']
 * Onyx.merge(ONYXKEYS.POLICY, {id: 1}); // -> {id: 1}
 * Onyx.merge(ONYXKEYS.POLICY, {name: 'My Workspace'}); // -> {id: 1, name: 'My Workspace'}
 */
function merge<TKey extends OnyxKey>(key: TKey, changes: OnyxMergeInput<TKey>): Promise<void> {
    const mergeQueue = OnyxUtils.getMergeQueue();
    const mergeQueuePromise = OnyxUtils.getMergeQueuePromise();

    // Top-level undefined values are ignored
    // Therefore, we need to prevent adding them to the merge queue
    if (changes === undefined) {
        return mergeQueue[key] ? mergeQueuePromise[key] : Promise.resolve();
    }

    // Merge attempts are batched together. The delta should be applied after a single call to get() to prevent a race condition.
    // Using the initial value from storage in subsequent merge attempts will lead to an incorrect final merged value.
    if (mergeQueue[key]) {
        mergeQueue[key].push(changes);
        return mergeQueuePromise[key];
    }
    mergeQueue[key] = [changes];

    mergeQueuePromise[key] = OnyxUtils.get(key).then((existingValue) => {
        // Calls to Onyx.set after a merge will terminate the current merge process and clear the merge queue
        if (mergeQueue[key] == null) {
            return Promise.resolve();
        }

        try {
            // We first only merge the changes, so we can provide these to the native implementation (SQLite uses only delta changes in "JSON_PATCH" to merge)
            // We don't want to remove null values from the "batchedDeltaChanges", because SQLite uses them to remove keys from storage natively.
            const validChanges = mergeQueue[key].filter((change) => {
                const {isCompatible, existingValueType, newValueType} = utils.checkCompatibilityWithExistingValue(change, existingValue);
                if (!isCompatible) {
                    Logger.logAlert(logMessages.incompatibleUpdateAlert(key, 'merge', existingValueType, newValueType));
                }
                return isCompatible;
            }) as Array<OnyxInput<TKey>>;

            if (!validChanges.length) {
                return Promise.resolve();
            }
            const batchedDeltaChanges = OnyxUtils.applyMerge(undefined, validChanges, false);

            // Case (1): When there is no existing value in storage, we want to set the value instead of merge it.
            // Case (2): The presence of a top-level `null` in the merge queue instructs us to drop the whole existing value.
            // In this case, we can't simply merge the batched changes with the existing value, because then the null in the merge queue would have no effect
            const shouldSetValue = !existingValue || mergeQueue[key].includes(null);

            // Clean up the write queue, so we don't apply these changes again
            delete mergeQueue[key];
            delete mergeQueuePromise[key];

            const logMergeCall = (hasChanged = true) => {
                // Logging properties only since values could be sensitive things we don't want to log
                Logger.logInfo(`merge called for key: ${key}${_.isObject(batchedDeltaChanges) ? ` properties: ${_.keys(batchedDeltaChanges).join(',')}` : ''} hasChanged: ${hasChanged}`);
            };

            // If the batched changes equal null, we want to remove the key from storage, to reduce storage size
            const {wasRemoved} = OnyxUtils.removeNullValues(key, batchedDeltaChanges);

            // Calling "OnyxUtils.removeNullValues" removes the key from storage and cache and updates the subscriber.
            // Therefore, we don't need to further broadcast and update the value so we can return early.
            if (wasRemoved) {
                logMergeCall();
                return Promise.resolve();
            }

            // For providers that can't handle delta changes, we need to merge the batched changes with the existing value beforehand.
            // The "preMergedValue" will be directly "set" in storage instead of being merged
            // Therefore we merge the batched changes with the existing value to get the final merged value that will be stored.
            // We can remove null values from the "preMergedValue", because "null" implicates that the user wants to remove a value from storage.
            const preMergedValue = OnyxUtils.applyMerge(shouldSetValue ? undefined : existingValue, [batchedDeltaChanges], true);

            // In cache, we don't want to remove the key if it's null to improve performance and speed up the next merge.
            const hasChanged = cache.hasValueChanged(key, preMergedValue);

            logMergeCall(hasChanged);

            // This approach prioritizes fast UI changes without waiting for data to be stored in device storage.
            const updatePromise = OnyxUtils.broadcastUpdate(key, preMergedValue as OnyxValue<TKey>, hasChanged);

            // If the value has not changed, calling Storage.setItem() would be redundant and a waste of performance, so return early instead.
            if (!hasChanged) {
                return updatePromise;
            }

            return Storage.mergeItem(key, batchedDeltaChanges as OnyxValue<TKey>, preMergedValue as OnyxValue<TKey>, shouldSetValue).then(() => {
                OnyxUtils.sendActionToDevTools(OnyxUtils.METHOD.MERGE, key, changes, preMergedValue);
                return updatePromise;
            });
        } catch (error) {
            Logger.logAlert(`An error occurred while applying merge for key: ${key}, Error: ${error}`);
            return Promise.resolve();
        }
    });

    return mergeQueuePromise[key];
}

/**
 * Merges a collection based on their keys
 *
 * @example
 *
 * Onyx.mergeCollection(ONYXKEYS.COLLECTION.REPORT, {
 *     [`${ONYXKEYS.COLLECTION.REPORT}1`]: report1,
 *     [`${ONYXKEYS.COLLECTION.REPORT}2`]: report2,
 * });
 *
 * @param collectionKey e.g. `ONYXKEYS.COLLECTION.REPORT`
 * @param collection Object collection keyed by individual collection member keys and values
 */
function mergeCollection<TKey extends CollectionKeyBase, TMap>(collectionKey: TKey, collection: OnyxMergeCollectionInput<TKey, TMap>): Promise<void> {
    // Gracefully handle bad mergeCollection updates, so it doesn't block the merge queue
    if (!OnyxUtils.isValidMergeCollection(collectionKey, collection)) {
        return Promise.resolve();
    }

    const mergedCollection: OnyxInputKeyValueMapping = collection;

    return OnyxUtils.getAllKeys()
        .then((persistedKeys) => {
            // Split to keys that exist in storage and keys that don't
            const keys = Object.keys(mergedCollection).filter((key) => {
                if (mergedCollection[key] === null) {
                    OnyxUtils.remove(key);
                    return false;
                }
                return true;
            });

            const existingKeys = keys.filter((key) => persistedKeys.has(key));

            const cachedCollectionForExistingKeys = OnyxUtils.getCachedCollection(collectionKey, existingKeys);

            const newKeys = keys.filter((key) => !persistedKeys.has(key));

            const existingKeyCollection = existingKeys.reduce((obj: OnyxInputKeyValueMapping, key) => {
                const {isCompatible, existingValueType, newValueType} = utils.checkCompatibilityWithExistingValue(mergedCollection[key], cachedCollectionForExistingKeys[key]);
                if (!isCompatible) {
                    Logger.logAlert(logMessages.incompatibleUpdateAlert(key, 'mergeCollection', existingValueType, newValueType));
                    return obj;
                }
                // eslint-disable-next-line no-param-reassign
                obj[key] = mergedCollection[key];
                return obj;
            }, {}) as Record<OnyxKey, OnyxInput<TKey>>;

            const newCollection = newKeys.reduce((obj: OnyxInputKeyValueMapping, key) => {
                // eslint-disable-next-line no-param-reassign
                obj[key] = mergedCollection[key];
                return obj;
            }, {}) as Record<OnyxKey, OnyxInput<TKey>>;

            // When (multi-)merging the values with the existing values in storage,
            // we don't want to remove nested null values from the data that we pass to the storage layer,
            // because the storage layer uses them to remove nested keys from storage natively.
            const keyValuePairsForExistingCollection = OnyxUtils.prepareKeyValuePairsForStorage(existingKeyCollection, false);

            // We can safely remove nested null values when using (multi-)set,
            // because we will simply overwrite the existing values in storage.
            const keyValuePairsForNewCollection = OnyxUtils.prepareKeyValuePairsForStorage(newCollection, true);

            const promises = [];

            // We need to get the previously existing values so we can compare the new ones
            // against them, to avoid unnecessary subscriber updates.
            const previousCollectionPromise = Promise.all(existingKeys.map((key) => OnyxUtils.get(key).then((value) => [key, value]))).then(Object.fromEntries);

            // New keys will be added via multiSet while existing keys will be updated using multiMerge
            // This is because setting a key that doesn't exist yet with multiMerge will throw errors
            if (keyValuePairsForExistingCollection.length > 0) {
                promises.push(Storage.multiMerge(keyValuePairsForExistingCollection));
            }

            if (keyValuePairsForNewCollection.length > 0) {
                promises.push(Storage.multiSet(keyValuePairsForNewCollection));
            }

            // finalMergedCollection contains all the keys that were merged, without the keys of incompatible updates
            const finalMergedCollection = {...existingKeyCollection, ...newCollection};

            // Prefill cache if necessary by calling get() on any existing keys and then merge original data to cache
            // and update all subscribers
            const promiseUpdate = previousCollectionPromise.then((previousCollection) => {
                cache.merge(finalMergedCollection);
                return OnyxUtils.scheduleNotifyCollectionSubscribers(collectionKey, finalMergedCollection, previousCollection);
            });

            return Promise.all(promises)
                .catch((error) => OnyxUtils.evictStorageAndRetry(error, mergeCollection, collectionKey, mergedCollection))
                .then(() => {
                    OnyxUtils.sendActionToDevTools(OnyxUtils.METHOD.MERGE_COLLECTION, undefined, mergedCollection);
                    return promiseUpdate;
                });
        })
        .then(() => undefined);
}

/**
 * Clear out all the data in the store
 *
 * Note that calling Onyx.clear() and then Onyx.set() on a key with a default
 * key state may store an unexpected value in Storage.
 *
 * E.g.
 * Onyx.clear();
 * Onyx.set(ONYXKEYS.DEFAULT_KEY, 'default');
 * Storage.getItem(ONYXKEYS.DEFAULT_KEY)
 *     .then((storedValue) => console.log(storedValue));
 * null is logged instead of the expected 'default'
 *
 * Onyx.set() might call Storage.setItem() before Onyx.clear() calls
 * Storage.setItem(). Use Onyx.merge() instead if possible. Onyx.merge() calls
 * Onyx.get(key) before calling Storage.setItem() via Onyx.set().
 * Storage.setItem() from Onyx.clear() will have already finished and the merged
 * value will be saved to storage after the default value.
 *
 * @param keysToPreserve is a list of ONYXKEYS that should not be cleared with the rest of the data
 */
function clear(keysToPreserve: OnyxKey[] = []): Promise<void> {
    return OnyxUtils.getAllKeys()
        .then((keys) => {
            cache.clearNullishStorageKeys();

            const keysToBeClearedFromStorage: OnyxKey[] = [];
            const keyValuesToResetAsCollection: Record<OnyxKey, OnyxCollection<KeyValueMapping[OnyxKey]>> = {};
            const keyValuesToResetIndividually: KeyValueMapping = {};

            // The only keys that should not be cleared are:
            // 1. Anything specifically passed in keysToPreserve (because some keys like language preferences, offline
            //      status, or activeClients need to remain in Onyx even when signed out)
            // 2. Any keys with a default state (because they need to remain in Onyx as their default, and setting them
            //      to null would cause unknown behavior)
            keys.forEach((key) => {
                const isKeyToPreserve = keysToPreserve.includes(key);
                const defaultKeyStates = OnyxUtils.getDefaultKeyStates();
                const isDefaultKey = key in defaultKeyStates;

                // If the key is being removed or reset to default:
                // 1. Update it in the cache
                // 2. Figure out whether it is a collection key or not,
                //      since collection key subscribers need to be updated differently
                if (!isKeyToPreserve) {
                    const oldValue = cache.get(key);
                    const newValue = defaultKeyStates[key] ?? null;
                    if (newValue !== oldValue) {
                        cache.set(key, newValue);
                        const collectionKey = key.substring(0, key.indexOf('_') + 1);
                        if (collectionKey) {
                            if (!keyValuesToResetAsCollection[collectionKey]) {
                                keyValuesToResetAsCollection[collectionKey] = {};
                            }
                            keyValuesToResetAsCollection[collectionKey]![key] = newValue ?? undefined;
                        } else {
                            keyValuesToResetIndividually[key] = newValue ?? undefined;
                        }
                    }
                }

                if (isKeyToPreserve || isDefaultKey) {
                    return;
                }

                // If it isn't preserved and doesn't have a default, we'll remove it
                keysToBeClearedFromStorage.push(key);
            });

            const updatePromises: Array<Promise<void>> = [];

            // Notify the subscribers for each key/value group so they can receive the new values
            Object.entries(keyValuesToResetIndividually).forEach(([key, value]) => {
                updatePromises.push(OnyxUtils.scheduleSubscriberUpdate(key, value, cache.get(key, false)));
            });
            Object.entries(keyValuesToResetAsCollection).forEach(([key, value]) => {
                updatePromises.push(OnyxUtils.scheduleNotifyCollectionSubscribers(key, value));
            });

            const defaultKeyStates = OnyxUtils.getDefaultKeyStates();
            const defaultKeyValuePairs = Object.entries(
                Object.keys(defaultKeyStates)
                    .filter((key) => !keysToPreserve.includes(key))
                    .reduce((obj: KeyValueMapping, key) => {
                        // eslint-disable-next-line no-param-reassign
                        obj[key] = defaultKeyStates[key];
                        return obj;
                    }, {}),
            );

            // Remove only the items that we want cleared from storage, and reset others to default
            keysToBeClearedFromStorage.forEach((key) => cache.drop(key));
            return Storage.removeItems(keysToBeClearedFromStorage)
                .then(() => Storage.multiSet(defaultKeyValuePairs))
                .then(() => {
                    DevTools.clearState(keysToPreserve);
                    return Promise.all(updatePromises);
                });
        })
        .then(() => undefined);
}

function updateSnapshots(data: OnyxUpdate[]) {
    const snapshotCollectionKey = OnyxUtils.getSnapshotKey();
    if (!snapshotCollectionKey) return;

    const promises: Array<() => Promise<void>> = [];

    const snapshotCollection = OnyxUtils.getCachedCollection(snapshotCollectionKey);

    Object.entries(snapshotCollection).forEach(([snapshotKey, snapshotValue]) => {
        // Snapshots may not be present in cache. We don't know how to update them so we skip.
        if (!snapshotValue) {
            return;
        }

        let updatedData = {};

        data.forEach(({key, value}) => {
            // snapshots are normal keys so we want to skip update if they are written to Onyx
            if (OnyxUtils.isCollectionMemberKey(snapshotCollectionKey, key)) {
                return;
            }

            if (typeof snapshotValue !== 'object' || !('data' in snapshotValue)) {
                return;
            }

            const snapshotData = snapshotValue.data;
            if (!snapshotData || !snapshotData[key]) {
                return;
            }

            updatedData = {...updatedData, [key]: lodashPick(value, Object.keys(snapshotData[key]))};
        });

        promises.push(() => merge(snapshotKey, {data: updatedData}));
    });

    return Promise.all(promises.map((p) => p()));
}

/**
 * Insert API responses and lifecycle data into Onyx
 *
 * @param data An array of objects with update expressions
 * @returns resolves when all operations are complete
 */
function update(data: OnyxUpdate[]): Promise<void> {
    // First, validate the Onyx object is in the format we expect
    data.forEach(({onyxMethod, key, value}) => {
        if (![OnyxUtils.METHOD.CLEAR, OnyxUtils.METHOD.SET, OnyxUtils.METHOD.MERGE, OnyxUtils.METHOD.MERGE_COLLECTION, OnyxUtils.METHOD.MULTI_SET].includes(onyxMethod)) {
            throw new Error(`Invalid onyxMethod ${onyxMethod} in Onyx update.`);
        }
        if (onyxMethod === OnyxUtils.METHOD.MULTI_SET) {
            // For multiset, we just expect the value to be an object
            if (typeof value !== 'object' || Array.isArray(value) || typeof value === 'function') {
                throw new Error('Invalid value provided in Onyx multiSet. Onyx multiSet value must be of type object.');
            }
        } else if (onyxMethod !== OnyxUtils.METHOD.CLEAR && typeof key !== 'string') {
            throw new Error(`Invalid ${typeof key} key provided in Onyx update. Onyx key must be of type string.`);
        }
    });

    // The queue of operations within a single `update` call in the format of <item key - list of operations updating the item>.
    // This allows us to batch the operations per item and merge them into one operation in the order they were requested.
    const updateQueue: Record<OnyxKey, Array<OnyxValue<OnyxKey>>> = {};
    const enqueueSetOperation = (key: OnyxKey, value: OnyxValue<OnyxKey>) => {
        // If a `set` operation is enqueued, we should clear the whole queue.
        // Since the `set` operation replaces the value entirely, there's no need to perform any previous operations.
        // To do this, we first put `null` in the queue, which removes the existing value, and then merge the new value.
        updateQueue[key] = [null, value];
    };
    const enqueueMergeOperation = (key: OnyxKey, value: OnyxValue<OnyxKey>) => {
        if (value === null) {
            // If we merge `null`, the value is removed and all the previous operations are discarded.
            updateQueue[key] = [null];
        } else if (!updateQueue[key]) {
            updateQueue[key] = [value];
        } else {
            updateQueue[key].push(value);
        }
    };

    const promises: Array<() => Promise<void>> = [];
    let clearPromise: Promise<void> = Promise.resolve();

    data.forEach(({onyxMethod, key, value}) => {
        switch (onyxMethod) {
            case OnyxUtils.METHOD.SET:
                enqueueSetOperation(key, value);
                break;
            case OnyxUtils.METHOD.MERGE:
                enqueueMergeOperation(key, value);
                break;
            case OnyxUtils.METHOD.MERGE_COLLECTION:
                if (OnyxUtils.isValidMergeCollection(key, value as Collection<CollectionKey, unknown, unknown>)) {
                    Object.entries(value).forEach(([entryKey, entryValue]) => enqueueMergeOperation(entryKey, entryValue));
                }
                break;
            case OnyxUtils.METHOD.MULTI_SET:
                Object.entries(value).forEach(([entryKey, entryValue]) => enqueueSetOperation(entryKey, entryValue));
                break;
            case OnyxUtils.METHOD.CLEAR:
                clearPromise = clear();
                break;
            default:
                break;
        }
    });

<<<<<<< HEAD
    // Group all the collection-related keys and update each collection in a single `mergeCollection` call.
    // This is needed to prevent multiple `mergeCollection` calls for the same collection and `merge` calls for the individual items of the said collection.
    // This way, we ensure there is no race condition in the queued updates of the same key.
    OnyxUtils.getCollectionKeys().forEach((collectionKey) => {
        const collectionItemKeys = Object.keys(updateQueue).filter((key) => OnyxUtils.isKeyMatch(collectionKey, key));
        if (collectionItemKeys.length <= 1) {
            // If there are no items of this collection in the updateQueue, we should skip it.
            // If there is only one item, we should update it individually, therefore retain it in the updateQueue.
            return;
        }

        const batchedCollectionUpdates = collectionItemKeys.reduce(
            (queue: MixedOperationsQueue, key: string) => {
                const operations = updateQueue[key];

                // Remove the collection-related key from the updateQueue so that it won't be processed individually.
                delete updateQueue[key];

                const updatedValue = OnyxUtils.applyMerge(undefined, operations, false);
                if (operations[0] === null) {
                    // eslint-disable-next-line no-param-reassign
                    queue.set[key] = updatedValue;
                } else {
                    // eslint-disable-next-line no-param-reassign
                    queue.merge[key] = updatedValue;
                }
                return queue;
            },
            {
                merge: {},
                set: {},
            },
        );

        if (!utils.isEmptyObject(batchedCollectionUpdates.merge)) {
            promises.push(() => mergeCollection(collectionKey, batchedCollectionUpdates.merge as Collection<CollectionKey, unknown, unknown>));
        }
        if (!utils.isEmptyObject(batchedCollectionUpdates.set)) {
            promises.push(() => multiSet(batchedCollectionUpdates.set));
        }
    });

    Object.entries(updateQueue).forEach(([key, operations]) => {
        const batchedChanges = OnyxUtils.applyMerge(undefined, operations, false);

        if (operations[0] === null) {
            promises.push(() => set(key, batchedChanges));
        } else {
            promises.push(() => merge(key, batchedChanges));
        }
    });

    return clearPromise.then(() => Promise.all(promises.map((p) => p()))).then(() => undefined);
=======
    return clearPromise
        .then(() => Promise.all(promises.map((p) => p())))
        .then(() => updateSnapshots(data))
        .then(() => undefined);
>>>>>>> 0057e4fc
}

const Onyx = {
    METHOD: OnyxUtils.METHOD,
    connect,
    disconnect,
    set,
    multiSet,
    merge,
    mergeCollection,
    update,
    clear,
    init,
    registerLogger: Logger.registerLogger,
} as const;

export default Onyx;
export type {OnyxUpdate, Mapping, ConnectOptions};<|MERGE_RESOLUTION|>--- conflicted
+++ resolved
@@ -725,7 +725,6 @@
         }
     });
 
-<<<<<<< HEAD
     // Group all the collection-related keys and update each collection in a single `mergeCollection` call.
     // This is needed to prevent multiple `mergeCollection` calls for the same collection and `merge` calls for the individual items of the said collection.
     // This way, we ensure there is no race condition in the queued updates of the same key.
@@ -778,13 +777,10 @@
         }
     });
 
-    return clearPromise.then(() => Promise.all(promises.map((p) => p()))).then(() => undefined);
-=======
     return clearPromise
         .then(() => Promise.all(promises.map((p) => p())))
         .then(() => updateSnapshots(data))
         .then(() => undefined);
->>>>>>> 0057e4fc
 }
 
 const Onyx = {
