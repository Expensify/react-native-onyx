--- conflicted
+++ resolved
@@ -182,16 +182,12 @@
             throw new Error('data passed to cache.merge() must be an Object of onyx key/value pairs');
         }
 
-<<<<<<< HEAD
-        this.storageMap = {...utils.fastMerge(this.storageMap, data, true, false, true)};
-=======
         this.storageMap = {
             ...utils.fastMerge(this.storageMap, data, {
                 shouldRemoveNestedNulls: true,
                 objectRemovalMode: 'replace',
             }).result,
         };
->>>>>>> 7b8801fb
 
         Object.entries(data).forEach(([key, value]) => {
             this.addKey(key);
