import {deepEqual} from 'fast-equals';
import bindAll from 'lodash/bindAll';
import type {ValueOf} from 'type-fest';
import utils from './utils';
import type {OnyxKey, OnyxValue} from './types';
import * as Str from './Str';

// Task constants
const TASK = {
    GET: 'get',
    GET_ALL_KEYS: 'getAllKeys',
    CLEAR: 'clear',
} as const;

type CacheTask = ValueOf<typeof TASK> | `${ValueOf<typeof TASK>}:${string}`;

/**
 * In memory cache providing data by reference
 * Encapsulates Onyx cache related functionality
 */
class OnyxCache {
    /** Cache of all the storage keys available in persistent storage */
    private storageKeys: Set<OnyxKey>;

    /** A list of keys where a nullish value has been fetched from storage before, but the key still exists in cache */
    private nullishStorageKeys: Set<OnyxKey>;

    /** Unique list of keys maintained in access order (most recent at the end) */
    private recentKeys: Set<OnyxKey>;

    /** A map of cached values */
    private storageMap: Record<OnyxKey, OnyxValue<OnyxKey>>;

    /**
     * Captured pending tasks for already running storage methods
     * Using a map yields better performance on operations such a delete
     */
    private pendingPromises: Map<string, Promise<OnyxValue<OnyxKey> | OnyxKey[]>>;

    /** Maximum size of the keys store din cache */
    private maxRecentKeysSize = 0;

    /** List of keys that are safe to remove when we reach max storage */
    private evictionAllowList: OnyxKey[] = [];

    /** Map of keys and connection arrays whose keys will never be automatically evicted */
    private evictionBlocklist: Record<OnyxKey, string[] | undefined> = {};

    /** List of keys that have been directly subscribed to or recently modified from least to most recent */
    private recentlyAccessedKeys: OnyxKey[] = [];

    constructor() {
        this.storageKeys = new Set();
        this.nullishStorageKeys = new Set();
        this.recentKeys = new Set();
        this.storageMap = {};
        this.pendingPromises = new Map();

        // bind all public methods to prevent problems with `this`
        bindAll(
            this,
            'getAllKeys',
            'get',
            'hasCacheForKey',
            'addKey',
            'addNullishStorageKey',
            'hasNullishStorageKey',
            'clearNullishStorageKeys',
            'set',
            'drop',
            'merge',
            'hasPendingTask',
            'getTaskPromise',
            'captureTask',
            'addToAccessedKeys',
            'removeLeastRecentlyUsedKeys',
            'setRecentKeysLimit',
            'setAllKeys',
            'setEvictionAllowList',
            'getEvictionBlocklist',
            'isEvictableKey',
            'removeLastAccessedKey',
            'addLastAccessedKey',
            'addEvictableKeysToRecentlyAccessedList',
            'getKeyForEviction',
        );
    }

    /** Get all the storage keys */
    getAllKeys(): Set<OnyxKey> {
        return this.storageKeys;
    }

    /**
     * Allows to set all the keys at once.
     * This is useful when we are getting
     * all the keys from the storage provider
     * and we want to keep the cache in sync.
     *
     * Previously, we had to call `addKey` in a loop
     * to achieve the same result.
     *
     * @param keys - an array of keys
     */
    setAllKeys(keys: OnyxKey[]) {
        this.storageKeys = new Set(keys);
    }

    /** Saves a key in the storage keys list
     * Serves to keep the result of `getAllKeys` up to date
     */
    addKey(key: OnyxKey): void {
        this.storageKeys.add(key);
    }

    /** Used to set keys that are null/undefined in storage without adding null to the storage map */
    addNullishStorageKey(key: OnyxKey): void {
        this.nullishStorageKeys.add(key);
    }

    /** Used to set keys that are null/undefined in storage without adding null to the storage map */
    hasNullishStorageKey(key: OnyxKey): boolean {
        return this.nullishStorageKeys.has(key);
    }

    /** Used to clear keys that are null/undefined in cache */
    clearNullishStorageKeys(): void {
        this.nullishStorageKeys = new Set();
    }

    /** Check whether cache has data for the given key */
    hasCacheForKey(key: OnyxKey): boolean {
        return this.storageMap[key] !== undefined || this.hasNullishStorageKey(key);
    }

    /**
     * Get a cached value from storage
     * @param [shouldReindexCache] – This is an LRU cache, and by default accessing a value will make it become last in line to be evicted. This flag can be used to skip that and just access the value directly without side-effects.
     */
    get(key: OnyxKey, shouldReindexCache = true): OnyxValue<OnyxKey> {
        if (shouldReindexCache) {
            this.addToAccessedKeys(key);
        }
        return this.storageMap[key];
    }

    /**
     * Set's a key value in cache
     * Adds the key to the storage keys list as well
     */
    set(key: OnyxKey, value: OnyxValue<OnyxKey>): OnyxValue<OnyxKey> {
        this.addKey(key);
        this.addToAccessedKeys(key);

        // When a key is explicitly set in cache, we can remove it from the list of nullish keys,
        // since it will either be set to a non nullish value or removed from the cache completely.
        this.nullishStorageKeys.delete(key);

        if (value === null || value === undefined) {
            delete this.storageMap[key];
            return undefined;
        }

        this.storageMap[key] = value;

        return value;
    }

    /** Forget the cached value for the given key */
    drop(key: OnyxKey): void {
        delete this.storageMap[key];
        this.storageKeys.delete(key);
        this.recentKeys.delete(key);
    }

    /**
     * Deep merge data to cache, any non existing keys will be created
     * @param data - a map of (cache) key - values
     */
    merge(data: Record<OnyxKey, OnyxValue<OnyxKey>>): void {
        if (typeof data !== 'object' || Array.isArray(data)) {
            throw new Error('data passed to cache.merge() must be an Object of onyx key/value pairs');
        }

        this.storageMap = {
            ...utils.fastMerge(this.storageMap, data, {
                shouldRemoveNestedNulls: true,
                objectRemovalMode: 'replace',
            }).result,
        };

        Object.entries(data).forEach(([key, value]) => {
            this.addKey(key);
            this.addToAccessedKeys(key);

            if (value === null || value === undefined) {
                this.addNullishStorageKey(key);
            } else {
                this.nullishStorageKeys.delete(key);
            }
        });
    }

    /**
     * Check whether the given task is already running
     * @param taskName - unique name given for the task
     */
    hasPendingTask(taskName: CacheTask): boolean {
        return this.pendingPromises.get(taskName) !== undefined;
    }

    /**
     * Use this method to prevent concurrent calls for the same thing
     * Instead of calling the same task again use the existing promise
     * provided from this function
     * @param taskName - unique name given for the task
     */
    getTaskPromise(taskName: CacheTask): Promise<OnyxValue<OnyxKey> | OnyxKey[]> | undefined {
        return this.pendingPromises.get(taskName);
    }

    /**
     * Capture a promise for a given task so other caller can
     * hook up to the promise if it's still pending
     * @param taskName - unique name for the task
     */
    captureTask(taskName: CacheTask, promise: Promise<OnyxValue<OnyxKey>>): Promise<OnyxValue<OnyxKey>> {
        const returnPromise = promise.finally(() => {
            this.pendingPromises.delete(taskName);
        });

        this.pendingPromises.set(taskName, returnPromise);

        return returnPromise;
    }

    /** Adds a key to the top of the recently accessed keys */
    addToAccessedKeys(key: OnyxKey): void {
        this.recentKeys.delete(key);
        this.recentKeys.add(key);
    }

    /** Remove keys that don't fall into the range of recently used keys */
    removeLeastRecentlyUsedKeys(): void {
        const numKeysToRemove = this.recentKeys.size - this.maxRecentKeysSize;
        if (numKeysToRemove <= 0) {
            return;
        }

        const iterator = this.recentKeys.values();
<<<<<<< HEAD
        const temp = [];
        while (numKeysToRemove > 0) {
            const value = iterator.next().value;
            if (value === undefined) {
                break;
            }

            temp.push(value);
            numKeysToRemove--;
=======
        const keysToRemove: OnyxKey[] = [];

        const recentKeysArray = Array.from(this.recentKeys);
        const mostRecentKey = recentKeysArray[recentKeysArray.length - 1];

        let iterResult = iterator.next();
        while (!iterResult.done) {
            const key = iterResult.value;
            // Don't consider the most recently accessed key for eviction
            // This ensures we don't immediately evict a key we just added
            if (key !== undefined && key !== mostRecentKey && this.isEvictableKey(key)) {
                keysToRemove.push(key);
            }
            iterResult = iterator.next();
>>>>>>> 5fc78f0c
        }

        for (const key of keysToRemove) {
            delete this.storageMap[key];
            this.recentKeys.delete(key);
        }
    }

    /** Set the recent keys list size */
    setRecentKeysLimit(limit: number): void {
        this.maxRecentKeysSize = limit;
    }

    /** Check if the value has changed */
    hasValueChanged(key: OnyxKey, value: OnyxValue<OnyxKey>): boolean {
        return !deepEqual(this.storageMap[key], value);
    }

    /**
     * Sets the list of keys that are considered safe for eviction
     * @param keys - Array of OnyxKeys that are safe to evict
     */
    setEvictionAllowList(keys: OnyxKey[]): void {
        this.evictionAllowList = keys;
    }

    /**
     * Get the eviction block list that prevents keys from being evicted
     */
    getEvictionBlocklist(): Record<OnyxKey, string[] | undefined> {
        return this.evictionBlocklist;
    }

    /**
     * Checks to see if this key has been flagged as safe for removal.
     * @param testKey - Key to check
     */
    isEvictableKey(testKey: OnyxKey): boolean {
        return this.evictionAllowList.some((key) => this.isKeyMatch(key, testKey));
    }

    /**
     * Check if a given key matches a pattern key
     * @param configKey - Pattern that may contain a wildcard
     * @param key - Key to test against the pattern
     */
    private isKeyMatch(configKey: OnyxKey, key: OnyxKey): boolean {
        const isCollectionKey = configKey.endsWith('_');
        return isCollectionKey ? Str.startsWith(key, configKey) : configKey === key;
    }

    /**
     * Remove a key from the recently accessed key list.
     */
    removeLastAccessedKey(key: OnyxKey): void {
        this.recentlyAccessedKeys = this.recentlyAccessedKeys.filter((recentlyAccessedKey) => recentlyAccessedKey !== key);
    }

    /**
     * Add a key to the list of recently accessed keys. The least
     * recently accessed key should be at the head and the most
     * recently accessed key at the tail.
     */
    addLastAccessedKey(key: OnyxKey, isCollectionKey: boolean): void {
        // Only specific keys belong in this list since we cannot remove an entire collection.
        if (isCollectionKey || !this.isEvictableKey(key)) {
            return;
        }

        this.removeLastAccessedKey(key);
        this.recentlyAccessedKeys.push(key);
    }

    /**
     * Take all the keys that are safe to evict and add them to
     * the recently accessed list when initializing the app. This
     * enables keys that have not recently been accessed to be
     * removed.
     * @param isCollectionKeyFn - Function to determine if a key is a collection key
     * @param getAllKeysFn - Function to get all keys, defaults to Storage.getAllKeys
     */
    addEvictableKeysToRecentlyAccessedList(isCollectionKeyFn: (key: OnyxKey) => boolean, getAllKeysFn: () => Promise<Set<OnyxKey>>): Promise<void> {
        return getAllKeysFn().then((keys: Set<OnyxKey>) => {
            this.evictionAllowList.forEach((evictableKey) => {
                keys.forEach((key: OnyxKey) => {
                    if (!this.isKeyMatch(evictableKey, key)) {
                        return;
                    }

                    this.addLastAccessedKey(key, isCollectionKeyFn(key));
                });
            });
        });
    }

    /**
     * Finds a key that can be safely evicted
     */
    getKeyForEviction(): OnyxKey | undefined {
        return this.recentlyAccessedKeys.find((key) => !this.evictionBlocklist[key]);
    }
}

const instance = new OnyxCache();

export default instance;
export {TASK};
export type {CacheTask};<|MERGE_RESOLUTION|>--- conflicted
+++ resolved
@@ -248,17 +248,6 @@
         }
 
         const iterator = this.recentKeys.values();
-<<<<<<< HEAD
-        const temp = [];
-        while (numKeysToRemove > 0) {
-            const value = iterator.next().value;
-            if (value === undefined) {
-                break;
-            }
-
-            temp.push(value);
-            numKeysToRemove--;
-=======
         const keysToRemove: OnyxKey[] = [];
 
         const recentKeysArray = Array.from(this.recentKeys);
@@ -273,7 +262,6 @@
                 keysToRemove.push(key);
             }
             iterResult = iterator.next();
->>>>>>> 5fc78f0c
         }
 
         for (const key of keysToRemove) {
