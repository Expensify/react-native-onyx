--- conflicted
+++ resolved
@@ -52,13 +52,8 @@
     }
 
     /** Get all the storage keys */
-<<<<<<< HEAD
-    getAllKeys(): OnyxKey[] {
-        return Array.from(this.storageKeys);
-=======
-    getAllKeys(): Set<Key> {
+    getAllKeys(): Set<OnyxKey> {
         return this.storageKeys;
->>>>>>> 85547933
     }
 
     /**
