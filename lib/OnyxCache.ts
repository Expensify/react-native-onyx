--- conflicted
+++ resolved
@@ -260,17 +260,10 @@
             iterResult = iterator.next();
         }
 
-<<<<<<< HEAD
-        keysToRemove.forEach((key) => {
+        for (const key of keysToRemove) {
             delete this.storageMap[key];
             this.recentKeys.delete(key);
-        });
-=======
-        for (const key of temp) {
-            delete this.storageMap[key];
-            this.recentKeys.delete(key);
-        }
->>>>>>> 44e189ea
+        }
     }
 
     /** Set the recent keys list size */
