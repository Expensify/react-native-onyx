--- conflicted
+++ resolved
@@ -469,15 +469,13 @@
     /** Enables debugging setState() calls to connected components */
     debugSetState?: boolean;
 
-<<<<<<< HEAD
-    skippableCollectionMemberIDs?: string[];
-=======
     /**
      * If enabled it will use the performance API to measure the time taken by Onyx operations.
      * @default false
      */
     enablePerformanceMetrics?: boolean;
->>>>>>> 5f4bf772
+
+    skippableCollectionMemberIDs?: string[];
 };
 
 // eslint-disable-next-line @typescript-eslint/no-explicit-any
