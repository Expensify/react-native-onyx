import {deepEqual, shallowEqual} from 'fast-equals';
import {useCallback, useEffect, useRef, useSyncExternalStore} from 'react';
import type {IsEqual} from 'type-fest';
import Onyx from './Onyx';
import OnyxCache from './OnyxCache';
import OnyxUtils from './OnyxUtils';
import type {CollectionKeyBase, OnyxCollection, OnyxEntry, OnyxKey, OnyxValue, Selector} from './types';
import useLiveRef from './useLiveRef';
import usePrevious from './usePrevious';
<<<<<<< HEAD
import connectionManager from './OnyxConnectionManager';
=======
>>>>>>> 55a2b69f

type BaseUseOnyxOptions = {
    /**
     * Determines if this key in this subscription is safe to be evicted.
     */
    canEvict?: boolean;

    /**
     * If set to false, then no data will be prefilled into the component.
     */
    initWithStoredValues?: boolean;

    /**
     * If set to true, data will be retrieved from cache during the first render even if there is a pending merge for the key.
     */
    allowStaleData?: boolean;
};

type UseOnyxInitialValueOption<TInitialValue> = {
    /**
     * This value will be returned by the hook on the first render while the data is being read from Onyx.
     */
    initialValue?: TInitialValue;
};

type UseOnyxSelectorOption<TKey extends OnyxKey, TReturnValue> = {
    /**
     * This will be used to subscribe to a subset of an Onyx key's data.
     * Using this setting on `useOnyx` can have very positive performance benefits because the component will only re-render
     * when the subset of data changes. Otherwise, any change of data on any property would normally
     * cause the component to re-render (and that can be expensive from a performance standpoint).
     */
    selector?: Selector<TKey, unknown, TReturnValue>;
};

type UseOnyxOptions<TKey extends OnyxKey, TReturnValue> = BaseUseOnyxOptions & UseOnyxInitialValueOption<TReturnValue> & UseOnyxSelectorOption<TKey, TReturnValue>;

type FetchStatus = 'loading' | 'loaded';

type SelectedValue<TKey, TValue> = TKey extends CollectionKeyBase ? OnyxCollection<TValue> : OnyxEntry<TValue>;

type CachedValue<TKey extends OnyxKey, TValue> = IsEqual<TValue, OnyxValue<TKey>> extends true ? TValue : SelectedValue<TKey, TValue>;

type ResultMetadata = {
    status: FetchStatus;
};

type UseOnyxResult<TKey extends OnyxKey, TValue> = [CachedValue<TKey, TValue>, ResultMetadata];

function getCachedValue<TKey extends OnyxKey, TValue>(key: TKey, selector?: Selector<TKey, unknown, unknown>): CachedValue<TKey, TValue> | undefined {
    return (OnyxUtils.tryGetCachedValue(key, {selector}) ?? undefined) as CachedValue<TKey, TValue> | undefined;
}

function useOnyx<TKey extends OnyxKey, TReturnValue = OnyxValue<TKey>>(
    key: TKey,
    options?: BaseUseOnyxOptions & UseOnyxInitialValueOption<TReturnValue> & Required<UseOnyxSelectorOption<TKey, TReturnValue>>,
): UseOnyxResult<TKey, TReturnValue>;
function useOnyx<TKey extends OnyxKey, TReturnValue = OnyxValue<TKey>>(
    key: TKey,
    options?: BaseUseOnyxOptions & UseOnyxInitialValueOption<NoInfer<TReturnValue>>,
): UseOnyxResult<TKey, TReturnValue>;
function useOnyx<TKey extends OnyxKey, TReturnValue = OnyxValue<TKey>>(key: TKey, options?: UseOnyxOptions<TKey, TReturnValue>): UseOnyxResult<TKey, TReturnValue> {
    const connectionIDRef = useRef<[number, string, string] | null>(null);
    const previousKey = usePrevious(key);

    // Used to stabilize the selector reference and avoid unnecessary calls to `getSnapshot()`.
    const selectorRef = useLiveRef(options?.selector);

    // Stores the previous cached value as it's necessary to compare with the new value in `getSnapshot()`.
    // We initialize it to `null` to simulate that we don't have any value from cache yet.
    const previousValueRef = useRef<CachedValue<TKey, TReturnValue> | undefined | null>(null);

    // Stores the newest cached value in order to compare with the previous one and optimize `getSnapshot()` execution.
    const newValueRef = useRef<CachedValue<TKey, TReturnValue> | undefined | null>(null);

    // Stores the previously result returned by the hook, containing the data from cache and the fetch status.
    // We initialize it to `undefined` and `loading` fetch status to simulate the initial result when the hook is loading from the cache.
    // However, if `initWithStoredValues` is `true` we set the fetch status to `loaded` since we want to signal that data is ready.
    const resultRef = useRef<UseOnyxResult<TKey, TReturnValue>>([
        undefined as CachedValue<TKey, TReturnValue>,
        {
            status: options?.initWithStoredValues === false ? 'loaded' : 'loading',
        },
    ]);

    // Indicates if it's the first Onyx connection of this hook or not, as we don't want certain use cases
    // in `getSnapshot()` to be satisfied several times.
    const isFirstConnectionRef = useRef(true);

    // Indicates if we should get the newest cached value from Onyx during `getSnapshot()` execution.
    const shouldGetCachedValueRef = useRef(true);

    useEffect(() => {
        // These conditions will ensure we can only handle dynamic collection member keys from the same collection.
        if (previousKey === key) {
            return;
        }

        try {
            const previousCollectionKey = OnyxUtils.splitCollectionMemberKey(previousKey)[0];
            const collectionKey = OnyxUtils.splitCollectionMemberKey(key)[0];

            if (OnyxUtils.isCollectionMemberKey(previousCollectionKey, previousKey) && OnyxUtils.isCollectionMemberKey(collectionKey, key) && previousCollectionKey === collectionKey) {
                return;
            }
        } catch (e) {
            throw new Error(
                `'${previousKey}' key can't be changed to '${key}'. useOnyx() only supports dynamic keys if they are both collection member keys from the same collection e.g. from 'collection_id1' to 'collection_id2'.`,
            );
        }

        throw new Error(
            `'${previousKey}' key can't be changed to '${key}'. useOnyx() only supports dynamic keys if they are both collection member keys from the same collection e.g. from 'collection_id1' to 'collection_id2'.`,
        );
    }, [previousKey, key]);

    const getSnapshot = useCallback(() => {
        // We get the value from cache while the first connection to Onyx is being made,
        // so we can return any cached value right away. After the connection is made, we only
        // update `newValueRef` when `Onyx.connect()` callback is fired.
        if (isFirstConnectionRef.current || shouldGetCachedValueRef.current) {
            // If `newValueRef.current` is `undefined` it means that the cache doesn't have a value for that key yet.
            // If `newValueRef.current` is `null` or any other value it means that the cache does have a value for that key.
            // This difference between `undefined` and other values is crucial and it's used to address the following
            // conditions and use cases.
            newValueRef.current = getCachedValue<TKey, TReturnValue>(key, selectorRef.current);

            // We set this flag to `false` again since we don't want to get the newest cached value every time `getSnapshot()` is executed,
            // and only when `Onyx.connect()` callback is fired.
            shouldGetCachedValueRef.current = false;
        }

        const hasCacheForKey = OnyxCache.hasCacheForKey(key);

        // Since the fetch status can be different given the use cases below, we define the variable right away.
        let newFetchStatus: FetchStatus | undefined;

        // If we have pending merge operations for the key during the first connection, we set the new value to `undefined`
        // and fetch status to `loading` to simulate that it is still being loaded until we have the most updated data.
        // If `allowStaleData` is `true` this logic will be ignored and cached value will be used, even if it's stale data.
        if (isFirstConnectionRef.current && OnyxUtils.hasPendingMergeForKey(key) && !options?.allowStaleData) {
            newValueRef.current = undefined;
            newFetchStatus = 'loading';
        }

        // If data is not present in cache and `initialValue` is set during the first connection,
        // we set the new value to `initialValue` and fetch status to `loaded` since we already have some data to return to the consumer.
        if (isFirstConnectionRef.current && !hasCacheForKey && options?.initialValue !== undefined) {
            newValueRef.current = (options?.initialValue ?? undefined) as CachedValue<TKey, TReturnValue>;
            newFetchStatus = 'loaded';
        }

        // We do a deep equality check if we are subscribed to a collection key and `selector` is defined,
        // since each `OnyxUtils.tryGetCachedValue()` call will generate a plain new collection object with new records as well,
        // all of them created using the `selector` function.
        // For the other cases we will only deal with object reference checks, so just a shallow equality check is enough.
        let areValuesEqual: boolean;
        if (OnyxUtils.isCollectionKey(key) && selectorRef.current) {
            areValuesEqual = deepEqual(previousValueRef.current ?? undefined, newValueRef.current);
        } else {
            areValuesEqual = shallowEqual(previousValueRef.current ?? undefined, newValueRef.current);
        }

        // If the previously cached value is different from the new value, we update both cached value
        // and the result to be returned by the hook.
        // If the cache was set for the first time, we also update the cached value and the result.
        const isCacheSetFirstTime = previousValueRef.current === null && hasCacheForKey;
        if (isCacheSetFirstTime || !areValuesEqual) {
            previousValueRef.current = newValueRef.current;

            // If the new value is `null` we default it to `undefined` to ensure the consumer gets a consistent result from the hook.
            resultRef.current = [previousValueRef.current as CachedValue<TKey, TReturnValue>, {status: newFetchStatus ?? 'loaded'}];
        }

        return resultRef.current;
    }, [key, selectorRef, options?.allowStaleData, options?.initialValue]);

    const subscribe = useCallback(
        (onStoreChange: () => void) => {
            connectionIDRef.current = connectionManager.connect<CollectionKeyBase>({
                key,
                callback: () => {
                    // Signals that the first connection was made, so some logics in `getSnapshot()`
                    // won't be executed anymore.
                    isFirstConnectionRef.current = false;

                    // Signals that we want to get the newest cached value again in `getSnapshot()`.
                    shouldGetCachedValueRef.current = true;

                    // Finally, we signal that the store changed, making `getSnapshot()` be called again.
                    onStoreChange();
                },
                initWithStoredValues: options?.initWithStoredValues,
                waitForCollectionCallback: OnyxUtils.isCollectionKey(key) as true,
            });

            return () => {
                if (!connectionIDRef.current) {
                    return;
                }

                connectionManager.disconnect(connectionIDRef.current[1], connectionIDRef.current[2]);
                isFirstConnectionRef.current = false;
            };
        },
        [key, options?.initWithStoredValues],
    );

    // Mimics withOnyx's checkEvictableKeys() behavior.
    useEffect(() => {
        if (options?.canEvict === undefined || !connectionIDRef.current) {
            return;
        }

        if (!OnyxUtils.isSafeEvictionKey(key)) {
            throw new Error(`canEvict can't be used on key '${key}'. This key must explicitly be flagged as safe for removal by adding it to Onyx.init({safeEvictionKeys: []}).`);
        }

        if (options.canEvict) {
            OnyxUtils.removeFromEvictionBlockList(key, connectionIDRef.current[0]);
        } else {
            OnyxUtils.addToEvictionBlockList(key, connectionIDRef.current[0]);
        }
    }, [key, options?.canEvict]);

    const result = useSyncExternalStore<UseOnyxResult<TKey, TReturnValue>>(subscribe, getSnapshot);

    return result;
}

export default useOnyx;

export type {FetchStatus, ResultMetadata, UseOnyxResult};<|MERGE_RESOLUTION|>--- conflicted
+++ resolved
@@ -1,16 +1,12 @@
 import {deepEqual, shallowEqual} from 'fast-equals';
 import {useCallback, useEffect, useRef, useSyncExternalStore} from 'react';
 import type {IsEqual} from 'type-fest';
-import Onyx from './Onyx';
 import OnyxCache from './OnyxCache';
+import connectionManager from './OnyxConnectionManager';
 import OnyxUtils from './OnyxUtils';
 import type {CollectionKeyBase, OnyxCollection, OnyxEntry, OnyxKey, OnyxValue, Selector} from './types';
 import useLiveRef from './useLiveRef';
 import usePrevious from './usePrevious';
-<<<<<<< HEAD
-import connectionManager from './OnyxConnectionManager';
-=======
->>>>>>> 55a2b69f
 
 type BaseUseOnyxOptions = {
     /**
