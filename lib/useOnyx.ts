import {deepEqual, shallowEqual} from 'fast-equals';
import {useCallback, useEffect, useMemo, useRef, useSyncExternalStore} from 'react';
import type {DependencyList} from 'react';
import OnyxCache, {TASK} from './OnyxCache';
import type {Connection} from './OnyxConnectionManager';
import connectionManager from './OnyxConnectionManager';
import OnyxUtils from './OnyxUtils';
import * as GlobalSettings from './GlobalSettings';
import type {CollectionKeyBase, OnyxKey, OnyxValue} from './types';
import usePrevious from './usePrevious';
import decorateWithMetrics from './metrics';
import * as Logger from './Logger';
<<<<<<< HEAD
import onyxSnapshotCache from './OnyxSnapshotCache';
=======
import useLiveRef from './useLiveRef';
>>>>>>> 570e7d86

type UseOnyxSelector<TKey extends OnyxKey, TReturnValue = OnyxValue<TKey>> = (data: OnyxValue<TKey> | undefined) => TReturnValue;

type UseOnyxOptions<TKey extends OnyxKey, TReturnValue> = {
    /**
     * Determines if this key in this subscription is safe to be evicted.
     */
    canEvict?: boolean;

    /**
     * If set to `false`, then no data will be prefilled into the component.
     */
    initWithStoredValues?: boolean;

    /**
     * If set to `true`, data will be retrieved from cache during the first render even if there is a pending merge for the key.
     */
    allowStaleData?: boolean;

    /**
     * If set to `false`, the connection won't be reused between other subscribers that are listening to the same Onyx key
     * with the same connect configurations.
     */
    reuseConnection?: boolean;

    /**
     * If set to `true`, the key can be changed dynamically during the component lifecycle.
     */
    allowDynamicKey?: boolean;

    /**
     * If the component calling this is the one loading the data by calling an action, then you should set this to `true`.
     *
     * If the component calling this does not load the data then you should set it to `false`, which means that if the data
     * is not there, it will log an alert, as it means we are using data that no one loaded and that's most probably a bug.
     */
    canBeMissing?: boolean;

    /**
     * This will be used to subscribe to a subset of an Onyx key's data.
     * Using this setting on `useOnyx` can have very positive performance benefits because the component will only re-render
     * when the subset of data changes. Otherwise, any change of data on any property would normally
     * cause the component to re-render (and that can be expensive from a performance standpoint).
     * @see `useOnyx` cannot return `null` and so selector will replace `null` with `undefined` to maintain compatibility.
     */
    selector?: UseOnyxSelector<TKey, TReturnValue>;
};

type FetchStatus = 'loading' | 'loaded';

type ResultMetadata<TValue> = {
    status: FetchStatus;
    sourceValue?: NonNullable<TValue> | undefined;
};

type UseOnyxResult<TValue> = [NonNullable<TValue> | undefined, ResultMetadata<TValue>];

function useOnyx<TKey extends OnyxKey, TReturnValue = OnyxValue<TKey>>(
    key: TKey,
    options?: UseOnyxOptions<TKey, TReturnValue>,
    dependencies: DependencyList = [],
): UseOnyxResult<TReturnValue> {
    const connectionRef = useRef<Connection | null>(null);
    const previousKey = usePrevious(key);

    const currentDependenciesRef = useLiveRef(dependencies);
    const currentSelectorRef = useLiveRef(options?.selector);

    // Create memoized version of selector for performance
    const memoizedSelector = useMemo(() => {
        if (!options?.selector) return null;

        let lastInput: OnyxValue<TKey> | undefined;
        let lastOutput: TReturnValue;
        let lastDependencies: DependencyList = [];
        let hasComputed = false;

        return (input: OnyxValue<TKey> | undefined): TReturnValue => {
<<<<<<< HEAD
            // Always recompute when input changes
            if (!hasComputed || lastInput !== input) {
                const newOutput = options.selector!(input);

                // Deep equality mode: only update if output actually changed
                const areEqual = deepEqual(lastOutput, newOutput);

                if (!hasComputed || !areEqual) {
                    lastInput = input;
                    lastOutput = newOutput;
                    hasComputed = true;
=======
            const currentDependencies = currentDependenciesRef.current;
            const currentSelector = currentSelectorRef.current;

            // Recompute if input changed, dependencies changed, or first time
            const dependenciesChanged = !shallowEqual(lastDependencies, currentDependencies);
            if (!hasComputed || lastInput !== input || dependenciesChanged) {
                // Only proceed if we have a valid selector
                if (currentSelector) {
                    const newOutput = currentSelector(input);

                    // Deep equality mode: only update if output actually changed
                    if (!hasComputed || !deepEqual(lastOutput, newOutput) || dependenciesChanged) {
                        lastInput = input;
                        lastOutput = newOutput;
                        lastDependencies = [...currentDependencies];
                        hasComputed = true;
                    }
>>>>>>> 570e7d86
                }
            }

            return lastOutput;
        };
    }, [currentDependenciesRef, currentSelectorRef, options?.selector]);

    // Stores the previous cached value as it's necessary to compare with the new value in `getSnapshot()`.
    // We initialize it to `null` to simulate that we don't have any value from cache yet.
    const previousValueRef = useRef<TReturnValue | undefined | null>(null);

    // Stores the newest cached value in order to compare with the previous one and optimize `getSnapshot()` execution.
    const newValueRef = useRef<TReturnValue | undefined | null>(null);

    // Stores the previously result returned by the hook, containing the data from cache and the fetch status.
    // We initialize it to `undefined` and `loading` fetch status to simulate the initial result when the hook is loading from the cache.
    // However, if `initWithStoredValues` is `false` we set the fetch status to `loaded` since we want to signal that data is ready.
    const resultRef = useRef<UseOnyxResult<TReturnValue>>([
        undefined,
        {
            status: options?.initWithStoredValues === false ? 'loaded' : 'loading',
        },
    ]);

    // Indicates if it's the first Onyx connection of this hook or not, as we don't want certain use cases
    // in `getSnapshot()` to be satisfied several times.
    const isFirstConnectionRef = useRef(true);

    // Indicates if the hook is connecting to an Onyx key.
    const isConnectingRef = useRef(false);

    // Stores the `onStoreChange()` function, which can be used to trigger a `getSnapshot()` update when desired.
    const onStoreChangeFnRef = useRef<(() => void) | null>(null);

    // Indicates if we should get the newest cached value from Onyx during `getSnapshot()` execution.
    const shouldGetCachedValueRef = useRef(true);

    // Inside useOnyx.ts, we need to track the sourceValue separately
    const sourceValueRef = useRef<NonNullable<TReturnValue> | undefined>(undefined);

    // Cache the options key to avoid regenerating it every getSnapshot call
    const cacheKeyRef = useRef<string | null>(null);

    // Generate cache key and update when options change
    const currentCacheKey = onyxSnapshotCache.generateCacheKey(options);
    if (cacheKeyRef.current !== currentCacheKey) {
        cacheKeyRef.current = currentCacheKey;
    }

    useEffect(() => {
        // These conditions will ensure we can only handle dynamic collection member keys from the same collection.
        if (options?.allowDynamicKey || previousKey === key) {
            return;
        }

        try {
            const previousCollectionKey = OnyxUtils.splitCollectionMemberKey(previousKey)[0];
            const collectionKey = OnyxUtils.splitCollectionMemberKey(key)[0];

            if (OnyxUtils.isCollectionMemberKey(previousCollectionKey, previousKey) && OnyxUtils.isCollectionMemberKey(collectionKey, key) && previousCollectionKey === collectionKey) {
                return;
            }
        } catch (e) {
            throw new Error(
                `'${previousKey}' key can't be changed to '${key}'. useOnyx() only supports dynamic keys if they are both collection member keys from the same collection e.g. from 'collection_id1' to 'collection_id2'.`,
            );
        }

        throw new Error(
            `'${previousKey}' key can't be changed to '${key}'. useOnyx() only supports dynamic keys if they are both collection member keys from the same collection e.g. from 'collection_id1' to 'collection_id2'.`,
        );
    }, [previousKey, key, options?.allowDynamicKey]);

    // Track previous dependencies to prevent infinite loops
    const previousDependenciesRef = useRef<DependencyList>([]);

    useEffect(() => {
        // This effect will only run if the `dependencies` array changes. If it changes it will force the hook
        // to trigger a `getSnapshot()` update by calling the stored `onStoreChange()` function reference, thus
        // re-running the hook and returning the latest value to the consumer.

        // Deep equality check to prevent infinite loops when dependencies array reference changes
        // but content remains the same
        if (shallowEqual(previousDependenciesRef.current, dependencies)) {
            return;
        }

        previousDependenciesRef.current = dependencies;

        if (connectionRef.current === null || isConnectingRef.current || !onStoreChangeFnRef.current) {
            return;
        }

        // Invalidate cache when dependencies change so selector runs with new closure values
        onyxSnapshotCache.invalidateForKey(key as string);
        shouldGetCachedValueRef.current = true;
        onStoreChangeFnRef.current();
        // eslint-disable-next-line react-hooks/exhaustive-deps
    }, [...dependencies]);

    // Mimics withOnyx's checkEvictableKeys() behavior.
    const checkEvictableKey = useCallback(() => {
        if (options?.canEvict === undefined || !connectionRef.current) {
            return;
        }

        if (!OnyxCache.isEvictableKey(key)) {
            throw new Error(`canEvict can't be used on key '${key}'. This key must explicitly be flagged as safe for removal by adding it to Onyx.init({evictableKeys: []}).`);
        }

        if (options.canEvict) {
            connectionManager.removeFromEvictionBlockList(connectionRef.current);
        } else {
            connectionManager.addToEvictionBlockList(connectionRef.current);
        }
    }, [key, options?.canEvict]);

    const getSnapshot = useCallback(() => {
        const cacheKey = cacheKeyRef.current!;
        const keyStr = key as string;

        // Check if we have any cache for this Onyx key
        // Don't use cache for first connection with initWithStoredValues: false
        // Also don't use cache during active data updates (when shouldGetCachedValueRef is true)
        if (!(isFirstConnectionRef.current && options?.initWithStoredValues === false) && !shouldGetCachedValueRef.current) {
            const cachedResult = onyxSnapshotCache.getCachedResult<UseOnyxResult<TReturnValue>>(keyStr, cacheKey);
            if (cachedResult !== undefined) {
                resultRef.current = cachedResult;
                return cachedResult;
            }
        }

        let isOnyxValueDefined = true;

        // We return the initial result right away during the first connection if `initWithStoredValues` is set to `false`.
        if (isFirstConnectionRef.current && options?.initWithStoredValues === false) {
            const result = resultRef.current;
            // Store result in snapshot cache
            onyxSnapshotCache.setCachedResult<UseOnyxResult<TReturnValue>>(keyStr, cacheKey, result);
            return result;
        }

        // We get the value from cache while the first connection to Onyx is being made,
        // so we can return any cached value right away. After the connection is made, we only
        // update `newValueRef` when `Onyx.connect()` callback is fired.
        if (isFirstConnectionRef.current || shouldGetCachedValueRef.current) {
            // Gets the value from cache and maps it with selector. It changes `null` to `undefined` for `useOnyx` compatibility.
            const value = OnyxUtils.tryGetCachedValue(key) as OnyxValue<TKey>;
            const selectedValue = memoizedSelector ? memoizedSelector(value) : value;
            newValueRef.current = (selectedValue ?? undefined) as TReturnValue | undefined;

            // This flag is `false` when the original Onyx value (without selector) is not defined yet.
            // It will be used later to check if we need to log an alert that the value is missing.
            isOnyxValueDefined = value !== null && value !== undefined;

            // We set this flag to `false` again since we don't want to get the newest cached value every time `getSnapshot()` is executed,
            // and only when `Onyx.connect()` callback is fired.
            shouldGetCachedValueRef.current = false;
        }

        const hasCacheForKey = OnyxCache.hasCacheForKey(key);

        // Since the fetch status can be different given the use cases below, we define the variable right away.
        let newFetchStatus: FetchStatus | undefined;

        // If we have pending merge operations for the key during the first connection, we set the new value to `undefined`
        // and fetch status to `loading` to simulate that it is still being loaded until we have the most updated data.
        // If `allowStaleData` is `true` this logic will be ignored and cached value will be used, even if it's stale data.
        if (isFirstConnectionRef.current && OnyxUtils.hasPendingMergeForKey(key) && !options?.allowStaleData) {
            newValueRef.current = undefined;
            newFetchStatus = 'loading';
        }

        // Optimized equality checking:
        // - For memoized selectors, use deep equality since reference equality is too strict when cache is involved
        // - Non-selector cases use shallow equality for object reference checks
        // - Normalize null to undefined to ensure consistent comparison (both represent "no value")
        let areValuesEqual: boolean;
        if (memoizedSelector) {
            const normalizedPrevious = previousValueRef.current ?? undefined;
            const normalizedNew = newValueRef.current ?? undefined;
            areValuesEqual = deepEqual(normalizedPrevious, normalizedNew);
        } else {
            areValuesEqual = shallowEqual(previousValueRef.current ?? undefined, newValueRef.current);
        }

        // We update the cached value and the result in the following conditions:
        // We will update the cached value and the result in any of the following situations:
        // - The previously cached value is different from the new value.
        // - The previously cached value is `null` (not set from cache yet) and we have cache for this key
        //   OR we have a pending `Onyx.clear()` task (if `Onyx.clear()` is running cache might not be available anymore
        //   so we update the cached value/result right away in order to prevent infinite loading state issues).
        const shouldUpdateResult = !areValuesEqual || (previousValueRef.current === null && (hasCacheForKey || OnyxCache.hasPendingTask(TASK.CLEAR)));
        if (shouldUpdateResult) {
            previousValueRef.current = newValueRef.current;

            // If the new value is `null` we default it to `undefined` to ensure the consumer gets a consistent result from the hook.
            const newStatus = newFetchStatus ?? 'loaded';
            resultRef.current = [
                previousValueRef.current ?? undefined,
                {
                    status: newStatus,
                    sourceValue: sourceValueRef.current,
                },
            ];

            // If `canBeMissing` is set to `false` and the Onyx value of that key is not defined,
            // we log an alert so it can be acknowledged by the consumer. Additionally, we won't log alerts
            // if there's a `Onyx.clear()` task in progress.
            if (options?.canBeMissing === false && newStatus === 'loaded' && !isOnyxValueDefined && !OnyxCache.hasPendingTask(TASK.CLEAR)) {
                Logger.logAlert(`useOnyx returned no data for key with canBeMissing set to false for key ${key}`, {showAlert: true});
            }
        }

        onyxSnapshotCache.setCachedResult<UseOnyxResult<TReturnValue>>(keyStr, cacheKey, resultRef.current);

        return resultRef.current;
    }, [options?.initWithStoredValues, options?.allowStaleData, options?.canBeMissing, key, memoizedSelector]);

    const subscribe = useCallback(
        (onStoreChange: () => void) => {
            isConnectingRef.current = true;
            onStoreChangeFnRef.current = onStoreChange;

            connectionRef.current = connectionManager.connect<CollectionKeyBase>({
                key,
                callback: (value, callbackKey, sourceValue) => {
                    isConnectingRef.current = false;
                    onStoreChangeFnRef.current = onStoreChange;

                    // Signals that the first connection was made, so some logics in `getSnapshot()`
                    // won't be executed anymore.
                    isFirstConnectionRef.current = false;

                    // Signals that we want to get the newest cached value again in `getSnapshot()`.
                    shouldGetCachedValueRef.current = true;

                    // sourceValue is unknown type, so we need to cast it to the correct type.
                    sourceValueRef.current = sourceValue as NonNullable<TReturnValue>;

                    // Invalidate snapshot cache for this key when data changes
                    onyxSnapshotCache.invalidateForKey(key as string);

                    // Finally, we signal that the store changed, making `getSnapshot()` be called again.
                    onStoreChange();
                },
                initWithStoredValues: options?.initWithStoredValues,
                waitForCollectionCallback: OnyxUtils.isCollectionKey(key) as true,
                reuseConnection: options?.reuseConnection,
            });

            checkEvictableKey();

            return () => {
                if (!connectionRef.current) {
                    return;
                }

                connectionManager.disconnect(connectionRef.current);
                isFirstConnectionRef.current = false;
                isConnectingRef.current = false;
                onStoreChangeFnRef.current = null;
            };
        },
        [key, options?.initWithStoredValues, options?.reuseConnection, checkEvictableKey],
    );

    const getSnapshotDecorated = useMemo(() => {
        if (!GlobalSettings.isPerformanceMetricsEnabled()) {
            return getSnapshot;
        }

        return decorateWithMetrics(getSnapshot, 'useOnyx.getSnapshot');
    }, [getSnapshot]);

    useEffect(() => {
        checkEvictableKey();
    }, [checkEvictableKey]);

    const result = useSyncExternalStore<UseOnyxResult<TReturnValue>>(subscribe, getSnapshotDecorated);

    return result;
}

export default useOnyx;

export type {FetchStatus, ResultMetadata, UseOnyxResult, UseOnyxOptions, UseOnyxSelector};<|MERGE_RESOLUTION|>--- conflicted
+++ resolved
@@ -10,11 +10,8 @@
 import usePrevious from './usePrevious';
 import decorateWithMetrics from './metrics';
 import * as Logger from './Logger';
-<<<<<<< HEAD
 import onyxSnapshotCache from './OnyxSnapshotCache';
-=======
 import useLiveRef from './useLiveRef';
->>>>>>> 570e7d86
 
 type UseOnyxSelector<TKey extends OnyxKey, TReturnValue = OnyxValue<TKey>> = (data: OnyxValue<TKey> | undefined) => TReturnValue;
 
@@ -93,19 +90,6 @@
         let hasComputed = false;
 
         return (input: OnyxValue<TKey> | undefined): TReturnValue => {
-<<<<<<< HEAD
-            // Always recompute when input changes
-            if (!hasComputed || lastInput !== input) {
-                const newOutput = options.selector!(input);
-
-                // Deep equality mode: only update if output actually changed
-                const areEqual = deepEqual(lastOutput, newOutput);
-
-                if (!hasComputed || !areEqual) {
-                    lastInput = input;
-                    lastOutput = newOutput;
-                    hasComputed = true;
-=======
             const currentDependencies = currentDependenciesRef.current;
             const currentSelector = currentSelectorRef.current;
 
@@ -115,15 +99,15 @@
                 // Only proceed if we have a valid selector
                 if (currentSelector) {
                     const newOutput = currentSelector(input);
+                    const areEqual = deepEqual(lastOutput, newOutput);
 
                     // Deep equality mode: only update if output actually changed
-                    if (!hasComputed || !deepEqual(lastOutput, newOutput) || dependenciesChanged) {
+                    if (!hasComputed || !areEqual || dependenciesChanged) {
                         lastInput = input;
                         lastOutput = newOutput;
                         lastDependencies = [...currentDependencies];
                         hasComputed = true;
                     }
->>>>>>> 570e7d86
                 }
             }
 
