import {deepEqual, shallowEqual} from 'fast-equals';
import {useCallback, useEffect, useRef, useSyncExternalStore} from 'react';
import type {IsEqual} from 'type-fest';
import Onyx from './Onyx';
import OnyxUtils from './OnyxUtils';
import type {CollectionKeyBase, OnyxCollection, OnyxKey, OnyxValue, Selector} from './types';
import useLiveRef from './useLiveRef';
import usePrevious from './usePrevious';
<<<<<<< HEAD

/**
 * Represents a Onyx value that can be either a single entry or a collection of entries, depending on the `TKey` provided.
 * It's a variation of `OnyxValue` type that excludes the `null` type.
 */
type UseOnyxValue<TKey extends OnyxKey> = string extends TKey
    ? unknown
    : TKey extends CollectionKeyBase
    ? NonNull<OnyxCollection<KeyValueMapping[TKey]>>
    : NonNull<OnyxEntry<KeyValueMapping[TKey]>>;
=======
import Onyx from './Onyx';
import cache from './OnyxCache';
>>>>>>> 3cabc12d

type BaseUseOnyxOptions = {
    /**
     * Determines if this key in this subscription is safe to be evicted.
     */
    canEvict?: boolean;

    /**
     * If set to false, then no data will be prefilled into the component.
     */
    initWithStoredValues?: boolean;

    /**
     * If set to true, data will be retrieved from cache during the first render even if there is a pending merge for the key.
     */
    allowStaleData?: boolean;
};

type UseOnyxInitialValueOption<TInitialValue> = {
    /**
     * This value will be returned by the hook on the first render while the data is being read from Onyx.
     */
    initialValue?: TInitialValue;
};

type UseOnyxSelectorOption<TKey extends OnyxKey, TReturnValue> = {
    /**
     * This will be used to subscribe to a subset of an Onyx key's data.
     * Using this setting on `useOnyx` can have very positive performance benefits because the component will only re-render
     * when the subset of data changes. Otherwise, any change of data on any property would normally
     * cause the component to re-render (and that can be expensive from a performance standpoint).
     */
    selector?: Selector<TKey, unknown, TReturnValue>;
};

type UseOnyxOptions<TKey extends OnyxKey, TReturnValue> = BaseUseOnyxOptions & UseOnyxInitialValueOption<TReturnValue> & UseOnyxSelectorOption<TKey, TReturnValue>;

type FetchStatus = 'loading' | 'loaded';

type CachedValue<TKey extends OnyxKey, TValue> = IsEqual<TValue, OnyxValue<TKey>> extends true ? TValue : TKey extends CollectionKeyBase ? NonNullable<OnyxCollection<TValue>> : TValue;

type ResultMetadata = {
    status: FetchStatus;
};

type UseOnyxResult<TKey extends OnyxKey, TValue> = [CachedValue<TKey, TValue>, ResultMetadata];

function getCachedValue<TKey extends OnyxKey, TValue>(key: TKey, selector?: Selector<TKey, unknown, unknown>): CachedValue<TKey, TValue> | undefined {
    return (OnyxUtils.tryGetCachedValue(key, {selector}) ?? undefined) as CachedValue<TKey, TValue> | undefined;
}

function useOnyx<TKey extends OnyxKey, TReturnValue = OnyxValue<TKey>>(
    key: TKey,
    options?: BaseUseOnyxOptions & UseOnyxInitialValueOption<TReturnValue> & Required<UseOnyxSelectorOption<TKey, TReturnValue>>,
): UseOnyxResult<TKey, TReturnValue>;
function useOnyx<TKey extends OnyxKey, TReturnValue = OnyxValue<TKey>>(
    key: TKey,
    options?: BaseUseOnyxOptions & UseOnyxInitialValueOption<NoInfer<TReturnValue>>,
): UseOnyxResult<TKey, TReturnValue>;
function useOnyx<TKey extends OnyxKey, TReturnValue = OnyxValue<TKey>>(key: TKey, options?: UseOnyxOptions<TKey, TReturnValue>): UseOnyxResult<TKey, TReturnValue> {
    const connectionIDRef = useRef<number | null>(null);
    const previousKey = usePrevious(key);

    // Used to stabilize the selector reference and avoid unnecessary calls to `getSnapshot()`.
    const selectorRef = useLiveRef(options?.selector);

    // Stores the previous cached value as it's necessary to compare with the new value in `getSnapshot()`.
<<<<<<< HEAD
    // We initialize it to `undefined` to simulate that we don't have any value from cache yet.
    const previousValueRef = useRef<CachedValue<TKey, TReturnValue> | undefined>(undefined);

    // Stores the newest cached value in order to compare with the previous one and optimize `getSnapshot()` execution.
    const newValueRef = useRef<CachedValue<TKey, TReturnValue> | undefined>(undefined);
=======
    // We initialize it to `null` to simulate that we don't have any value from cache yet.
    const cachedValueRef = useRef<CachedValue<TKey, TReturnValue> | undefined | null>(null);
>>>>>>> 3cabc12d

    // Stores the previously result returned by the hook, containing the data from cache and the fetch status.
    // We initialize it to `undefined` and `loading` fetch status to simulate the initial result when the hook is loading from the cache.
    // However, if `initWithStoredValues` is `true` we set the fetch status to `loaded` since we want to signal that data is ready.
    const resultRef = useRef<UseOnyxResult<TKey, TReturnValue>>([
        undefined as CachedValue<TKey, TReturnValue>,
        {
            status: options?.initWithStoredValues === false ? 'loaded' : 'loading',
        },
    ]);

    // Indicates if it's the first Onyx connection of this hook or not, as we don't want certain use cases
    // in `getSnapshot()` to be satisfied several times.
    const isFirstConnectionRef = useRef(true);

    // Indicates if we should get the newest cached value from Onyx during `getSnapshot()` execution.
    const shouldGetCachedValueRef = useRef(true);

    useEffect(() => {
        // These conditions will ensure we can only handle dynamic collection member keys from the same collection.
        if (previousKey === key) {
            return;
        }

        try {
            const previousCollectionKey = OnyxUtils.splitCollectionMemberKey(previousKey)[0];
            const collectionKey = OnyxUtils.splitCollectionMemberKey(key)[0];

            if (OnyxUtils.isCollectionMemberKey(previousCollectionKey, previousKey) && OnyxUtils.isCollectionMemberKey(collectionKey, key) && previousCollectionKey === collectionKey) {
                return;
            }
        } catch (e) {
            throw new Error(
                `'${previousKey}' key can't be changed to '${key}'. useOnyx() only supports dynamic keys if they are both collection member keys from the same collection e.g. from 'collection_id1' to 'collection_id2'.`,
            );
        }

        throw new Error(
            `'${previousKey}' key can't be changed to '${key}'. useOnyx() only supports dynamic keys if they are both collection member keys from the same collection e.g. from 'collection_id1' to 'collection_id2'.`,
        );
    }, [previousKey, key]);

    const getSnapshot = useCallback(() => {
<<<<<<< HEAD
        // We get the value from cache while the first connection to Onyx is being made,
        // so we can return any cached value right away. After the connection is made, we only
        // update `newValueRef` when `Onyx.connect()` callback is fired.
        if (isFirstConnectionRef.current || shouldGetCachedValueRef.current) {
            // If `newValueRef.current` is `undefined` it means that the cache doesn't have a value for that key yet.
            // If `newValueRef.current` is `null` or any other value if means that the cache does have a value for that key.
            // This difference between `undefined` and other values is crucial and it's used to address the following
            // conditions and use cases.
            newValueRef.current = getCachedValue<TKey, TReturnValue>(key, selectorRef.current);

            // We set this flag to `false` again since we don't want to get the newest cached value every time `getSnapshot()` is executed,
            // and only when `Onyx.connect()` callback is fired.
            shouldGetCachedValueRef.current = false;
        }
=======
        // We get the value from the cache, supplying a selector too in case it's defined.
        // If `newValue` is `undefined` it means that the cache doesn't have a value for that key yet.
        // If `newValue` is `null` or any other value it means that the cache does have a value for that key.
        // This difference between `undefined` and other values is crucial and it's used to address the following
        // conditions and use cases.
        let newValue = getCachedValue<TKey, TReturnValue>(key, selectorRef.current);
        const hasCacheForKey = cache.hasCacheForKey(key);
>>>>>>> 3cabc12d

        // Since the fetch status can be different given the use cases below, we define the variable right away.
        let newFetchStatus: FetchStatus | undefined;

        // If we have pending merge operations for the key during the first connection, we set the new value to `undefined`
        // and fetch status to `loading` to simulate that it is still being loaded until we have the most updated data.
        // If `allowStaleData` is `true` this logic will be ignored and cached value will be used, even if it's stale data.
        if (isFirstConnectionRef.current && OnyxUtils.hasPendingMergeForKey(key) && !options?.allowStaleData) {
            newValueRef.current = undefined;
            newFetchStatus = 'loading';
        }

        // If data is not present in cache and `initialValue` is set during the first connection,
        // we set the new value to `initialValue` and fetch status to `loaded` since we already have some data to return to the consumer.
<<<<<<< HEAD
        if (isFirstConnectionRef.current && newValueRef.current === undefined && options?.initialValue !== undefined) {
            newValueRef.current = options?.initialValue as CachedValue<TKey, TReturnValue>;
=======
        if (isFirstConnectionRef.current && !hasCacheForKey && options?.initialValue !== undefined) {
            newValue = (options?.initialValue ?? undefined) as CachedValue<TKey, TReturnValue>;
>>>>>>> 3cabc12d
            newFetchStatus = 'loaded';
        }

        // We do a deep equality check if we are subscribed to a collection key and `selector` is defined,
        // since each `OnyxUtils.tryGetCachedValue()` call will generate a plain new collection object with new records as well,
        // all of them created using the `selector` function.
        // For the other cases we will only deal with object reference checks, so just a shallow equality check is enough.
        let areValuesEqual: boolean;
        if (OnyxUtils.isCollectionKey(key) && selectorRef.current) {
            areValuesEqual = deepEqual(previousValueRef.current, newValueRef.current);
        } else {
            areValuesEqual = shallowEqual(previousValueRef.current, newValueRef.current);
        }

        // If the previously cached value is different from the new value, we update both cached value
        // and the result to be returned by the hook.
<<<<<<< HEAD
        if (!areValuesEqual) {
            previousValueRef.current = newValueRef.current;

            // If the new value is `null` we default it to `undefined` to ensure the consumer get a consistent result from the hook.
            resultRef.current = [(previousValueRef.current ?? undefined) as CachedValue<TKey, TReturnValue>, {status: newFetchStatus ?? 'loaded'}];
=======
        // If the cache was set for the first time, we also update the cached value and the result.
        const isCacheSetFirstTime = cachedValueRef.current === null && hasCacheForKey;
        if (isCacheSetFirstTime || !deepEqual(cachedValueRef.current ?? undefined, newValue)) {
            cachedValueRef.current = newValue;
            resultRef.current = [cachedValueRef.current as CachedValue<TKey, TReturnValue>, {status: newFetchStatus ?? 'loaded'}];
>>>>>>> 3cabc12d
        }

        return resultRef.current;
    }, [key, selectorRef, options?.allowStaleData, options?.initialValue]);

    const subscribe = useCallback(
        (onStoreChange: () => void) => {
            connectionIDRef.current = Onyx.connect<CollectionKeyBase>({
                key,
                callback: () => {
                    // Signals that the first connection was made, so some logics in `getSnapshot()`
                    // won't be executed anymore.
                    isFirstConnectionRef.current = false;

                    // Signals that we want to get the newest cached value again in `getSnapshot()`.
                    shouldGetCachedValueRef.current = true;

                    // Finally, we signal that the store changed, making `getSnapshot()` be called again.
                    onStoreChange();
                },
                initWithStoredValues: options?.initWithStoredValues,
                waitForCollectionCallback: OnyxUtils.isCollectionKey(key) as true,
            });

            return () => {
                if (!connectionIDRef.current) {
                    return;
                }

                Onyx.disconnect(connectionIDRef.current);
                isFirstConnectionRef.current = false;
            };
        },
        [key, options?.initWithStoredValues],
    );

    // Mimics withOnyx's checkEvictableKeys() behavior.
    useEffect(() => {
        if (options?.canEvict === undefined || !connectionIDRef.current) {
            return;
        }

        if (!OnyxUtils.isSafeEvictionKey(key)) {
            throw new Error(`canEvict can't be used on key '${key}'. This key must explicitly be flagged as safe for removal by adding it to Onyx.init({safeEvictionKeys: []}).`);
        }

        if (options.canEvict) {
            OnyxUtils.removeFromEvictionBlockList(key, connectionIDRef.current);
        } else {
            OnyxUtils.addToEvictionBlockList(key, connectionIDRef.current);
        }
    }, [key, options?.canEvict]);

    const result = useSyncExternalStore<UseOnyxResult<TKey, TReturnValue>>(subscribe, getSnapshot);

    return result;
}

export default useOnyx;

export type {FetchStatus, ResultMetadata, UseOnyxResult};<|MERGE_RESOLUTION|>--- conflicted
+++ resolved
@@ -2,25 +2,11 @@
 import {useCallback, useEffect, useRef, useSyncExternalStore} from 'react';
 import type {IsEqual} from 'type-fest';
 import Onyx from './Onyx';
+import OnyxCache from './OnyxCache';
 import OnyxUtils from './OnyxUtils';
 import type {CollectionKeyBase, OnyxCollection, OnyxKey, OnyxValue, Selector} from './types';
 import useLiveRef from './useLiveRef';
 import usePrevious from './usePrevious';
-<<<<<<< HEAD
-
-/**
- * Represents a Onyx value that can be either a single entry or a collection of entries, depending on the `TKey` provided.
- * It's a variation of `OnyxValue` type that excludes the `null` type.
- */
-type UseOnyxValue<TKey extends OnyxKey> = string extends TKey
-    ? unknown
-    : TKey extends CollectionKeyBase
-    ? NonNull<OnyxCollection<KeyValueMapping[TKey]>>
-    : NonNull<OnyxEntry<KeyValueMapping[TKey]>>;
-=======
-import Onyx from './Onyx';
-import cache from './OnyxCache';
->>>>>>> 3cabc12d
 
 type BaseUseOnyxOptions = {
     /**
@@ -88,16 +74,11 @@
     const selectorRef = useLiveRef(options?.selector);
 
     // Stores the previous cached value as it's necessary to compare with the new value in `getSnapshot()`.
-<<<<<<< HEAD
-    // We initialize it to `undefined` to simulate that we don't have any value from cache yet.
-    const previousValueRef = useRef<CachedValue<TKey, TReturnValue> | undefined>(undefined);
+    // We initialize it to `null` to simulate that we don't have any value from cache yet.
+    const previousValueRef = useRef<CachedValue<TKey, TReturnValue> | undefined | null>(null);
 
     // Stores the newest cached value in order to compare with the previous one and optimize `getSnapshot()` execution.
-    const newValueRef = useRef<CachedValue<TKey, TReturnValue> | undefined>(undefined);
-=======
-    // We initialize it to `null` to simulate that we don't have any value from cache yet.
-    const cachedValueRef = useRef<CachedValue<TKey, TReturnValue> | undefined | null>(null);
->>>>>>> 3cabc12d
+    const newValueRef = useRef<CachedValue<TKey, TReturnValue> | undefined | null>(null);
 
     // Stores the previously result returned by the hook, containing the data from cache and the fetch status.
     // We initialize it to `undefined` and `loading` fetch status to simulate the initial result when the hook is loading from the cache.
@@ -141,13 +122,12 @@
     }, [previousKey, key]);
 
     const getSnapshot = useCallback(() => {
-<<<<<<< HEAD
         // We get the value from cache while the first connection to Onyx is being made,
         // so we can return any cached value right away. After the connection is made, we only
         // update `newValueRef` when `Onyx.connect()` callback is fired.
         if (isFirstConnectionRef.current || shouldGetCachedValueRef.current) {
             // If `newValueRef.current` is `undefined` it means that the cache doesn't have a value for that key yet.
-            // If `newValueRef.current` is `null` or any other value if means that the cache does have a value for that key.
+            // If `newValueRef.current` is `null` or any other value it means that the cache does have a value for that key.
             // This difference between `undefined` and other values is crucial and it's used to address the following
             // conditions and use cases.
             newValueRef.current = getCachedValue<TKey, TReturnValue>(key, selectorRef.current);
@@ -156,15 +136,8 @@
             // and only when `Onyx.connect()` callback is fired.
             shouldGetCachedValueRef.current = false;
         }
-=======
-        // We get the value from the cache, supplying a selector too in case it's defined.
-        // If `newValue` is `undefined` it means that the cache doesn't have a value for that key yet.
-        // If `newValue` is `null` or any other value it means that the cache does have a value for that key.
-        // This difference between `undefined` and other values is crucial and it's used to address the following
-        // conditions and use cases.
-        let newValue = getCachedValue<TKey, TReturnValue>(key, selectorRef.current);
-        const hasCacheForKey = cache.hasCacheForKey(key);
->>>>>>> 3cabc12d
+
+        const hasCacheForKey = OnyxCache.hasCacheForKey(key);
 
         // Since the fetch status can be different given the use cases below, we define the variable right away.
         let newFetchStatus: FetchStatus | undefined;
@@ -179,13 +152,8 @@
 
         // If data is not present in cache and `initialValue` is set during the first connection,
         // we set the new value to `initialValue` and fetch status to `loaded` since we already have some data to return to the consumer.
-<<<<<<< HEAD
-        if (isFirstConnectionRef.current && newValueRef.current === undefined && options?.initialValue !== undefined) {
-            newValueRef.current = options?.initialValue as CachedValue<TKey, TReturnValue>;
-=======
         if (isFirstConnectionRef.current && !hasCacheForKey && options?.initialValue !== undefined) {
-            newValue = (options?.initialValue ?? undefined) as CachedValue<TKey, TReturnValue>;
->>>>>>> 3cabc12d
+            newValueRef.current = (options?.initialValue ?? undefined) as CachedValue<TKey, TReturnValue>;
             newFetchStatus = 'loaded';
         }
 
@@ -195,26 +163,20 @@
         // For the other cases we will only deal with object reference checks, so just a shallow equality check is enough.
         let areValuesEqual: boolean;
         if (OnyxUtils.isCollectionKey(key) && selectorRef.current) {
-            areValuesEqual = deepEqual(previousValueRef.current, newValueRef.current);
+            areValuesEqual = deepEqual(previousValueRef.current ?? undefined, newValueRef.current);
         } else {
-            areValuesEqual = shallowEqual(previousValueRef.current, newValueRef.current);
+            areValuesEqual = shallowEqual(previousValueRef.current ?? undefined, newValueRef.current);
         }
 
         // If the previously cached value is different from the new value, we update both cached value
         // and the result to be returned by the hook.
-<<<<<<< HEAD
-        if (!areValuesEqual) {
+        // If the cache was set for the first time, we also update the cached value and the result.
+        const isCacheSetFirstTime = previousValueRef.current === null && hasCacheForKey;
+        if (isCacheSetFirstTime || !areValuesEqual) {
             previousValueRef.current = newValueRef.current;
 
             // If the new value is `null` we default it to `undefined` to ensure the consumer get a consistent result from the hook.
-            resultRef.current = [(previousValueRef.current ?? undefined) as CachedValue<TKey, TReturnValue>, {status: newFetchStatus ?? 'loaded'}];
-=======
-        // If the cache was set for the first time, we also update the cached value and the result.
-        const isCacheSetFirstTime = cachedValueRef.current === null && hasCacheForKey;
-        if (isCacheSetFirstTime || !deepEqual(cachedValueRef.current ?? undefined, newValue)) {
-            cachedValueRef.current = newValue;
-            resultRef.current = [cachedValueRef.current as CachedValue<TKey, TReturnValue>, {status: newFetchStatus ?? 'loaded'}];
->>>>>>> 3cabc12d
+            resultRef.current = [previousValueRef.current as CachedValue<TKey, TReturnValue>, {status: newFetchStatus ?? 'loaded'}];
         }
 
         return resultRef.current;
