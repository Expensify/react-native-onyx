--- conflicted
+++ resolved
@@ -116,15 +116,9 @@
 
     // Stores the previously result returned by the hook, containing the data from cache and the fetch status.
     // We initialize it to `undefined` and `loading` fetch status to simulate the initial result when the hook is loading from the cache.
-<<<<<<< HEAD
     // However, if `initWithStoredValues` is `true` we set the fetch status to `loaded` since we want to signal that data is ready.
     const resultRef = useRef<UseOnyxResult<TReturnValue>>([
         undefined as TReturnValue,
-=======
-    // However, if `initWithStoredValues` is `false` we set the fetch status to `loaded` since we want to signal that data is ready.
-    const resultRef = useRef<UseOnyxResult<TKey, TReturnValue>>([
-        undefined as CachedValue<TKey, TReturnValue>,
->>>>>>> 81cbefaa
         {
             status: options?.initWithStoredValues === false ? 'loaded' : 'loading',
         },
