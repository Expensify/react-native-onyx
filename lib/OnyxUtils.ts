/* eslint-disable no-continue */
import {deepEqual} from 'fast-equals';
import type {ValueOf} from 'type-fest';
import lodashPick from 'lodash/pick';
import _ from 'underscore';
import DevTools from './DevTools';
import * as Logger from './Logger';
import type Onyx from './Onyx';
import cache, {TASK} from './OnyxCache';
import * as Str from './Str';
import unstable_batchedUpdates from './batch';
import Storage from './storage';
import type {
    CollectionKey,
    CollectionKeyBase,
    ConnectOptions,
    DeepRecord,
    DefaultConnectCallback,
    DefaultConnectOptions,
    KeyValueMapping,
    CallbackToStateMapping,
    MultiMergeReplaceNullPatches,
    OnyxCollection,
    OnyxEntry,
    OnyxInput,
    OnyxInputKeyValueMapping,
    OnyxKey,
    OnyxMergeCollectionInput,
    OnyxUpdate,
    OnyxValue,
    Selector,
<<<<<<< HEAD
    MergeCollectionWithPatchesParams,
    SetCollectionParams,
    SetParams,
    OnyxMultiSetInput,
    RetriableOnyxOperation,
=======
    OnyxSetCollectionInput,
>>>>>>> cc0f68ea
} from './types';
import type {FastMergeOptions, FastMergeResult} from './utils';
import utils from './utils';
import type {DeferredTask} from './createDeferredTask';
import createDeferredTask from './createDeferredTask';
import * as GlobalSettings from './GlobalSettings';
import decorateWithMetrics from './metrics';
import type {StorageKeyValuePair} from './storage/providers/types';
import logMessages from './logMessages';

// Method constants
const METHOD = {
    SET: 'set',
    MERGE: 'merge',
    MERGE_COLLECTION: 'mergecollection',
    SET_COLLECTION: 'setcollection',
    MULTI_SET: 'multiset',
    CLEAR: 'clear',
} as const;

// IndexedDB errors that indicate storage capacity issues where eviction can help
const IDB_STORAGE_ERRORS = [
    'quotaexceedederror', // Browser storage quota exceeded
] as const;

// SQLite errors that indicate storage capacity issues where eviction can help
const SQLITE_STORAGE_ERRORS = [
    'database or disk is full', // Device storage is full
    'disk I/O error', // File system I/O failure, often due to insufficient space or corrupted storage
    'out of memory', // Insufficient RAM or storage space to complete the operation
] as const;

const STORAGE_ERRORS = [...IDB_STORAGE_ERRORS, ...SQLITE_STORAGE_ERRORS];

// Max number of retries for failed storage operations
const MAX_STORAGE_OPERATION_RETRY_ATTEMPTS = 5;

type OnyxMethod = ValueOf<typeof METHOD>;

// Key/value store of Onyx key and arrays of values to merge
let mergeQueue: Record<OnyxKey, Array<OnyxValue<OnyxKey>>> = {};
let mergeQueuePromise: Record<OnyxKey, Promise<void>> = {};

// Holds a mapping of all the React components that want their state subscribed to a store key
let callbackToStateMapping: Record<string, CallbackToStateMapping<OnyxKey>> = {};

// Keeps a copy of the values of the onyx collection keys as a map for faster lookups
let onyxCollectionKeySet = new Set<OnyxKey>();

// Holds a mapping of the connected key to the subscriptionID for faster lookups
let onyxKeyToSubscriptionIDs = new Map();

// Optional user-provided key value states set when Onyx initializes or clears
let defaultKeyStates: Record<OnyxKey, OnyxValue<OnyxKey>> = {};

let batchUpdatesPromise: Promise<void> | null = null;
let batchUpdatesQueue: Array<() => void> = [];

// Used for comparison with a new update to avoid invoking the Onyx.connect callback with the same data.
let lastConnectionCallbackData = new Map<number, OnyxValue<OnyxKey>>();

let snapshotKey: OnyxKey | null = null;

// Keeps track of the last subscriptionID that was used so we can keep incrementing it
let lastSubscriptionID = 0;

// Connections can be made before `Onyx.init`. They would wait for this task before resolving
const deferredInitTask = createDeferredTask();

// Holds a set of collection member IDs which updates will be ignored when using Onyx methods.
let skippableCollectionMemberIDs = new Set<string>();

function getSnapshotKey(): OnyxKey | null {
    return snapshotKey;
}

/**
 * Getter - returns the merge queue.
 */
function getMergeQueue(): Record<OnyxKey, Array<OnyxValue<OnyxKey>>> {
    return mergeQueue;
}

/**
 * Getter - returns the merge queue promise.
 */
function getMergeQueuePromise(): Record<OnyxKey, Promise<void>> {
    return mergeQueuePromise;
}

/**
 * Getter - returns the default key states.
 */
function getDefaultKeyStates(): Record<OnyxKey, OnyxValue<OnyxKey>> {
    return defaultKeyStates;
}

/**
 * Getter - returns the deffered init task.
 */
function getDeferredInitTask(): DeferredTask {
    return deferredInitTask;
}

/**
 * Getter - returns the skippable collection member IDs.
 */
function getSkippableCollectionMemberIDs(): Set<string> {
    return skippableCollectionMemberIDs;
}

/**
 * Setter - sets the skippable collection member IDs.
 */
function setSkippableCollectionMemberIDs(ids: Set<string>): void {
    skippableCollectionMemberIDs = ids;
}

/**
 * Sets the initial values for the Onyx store
 *
 * @param keys - `ONYXKEYS` constants object from Onyx.init()
 * @param initialKeyStates - initial data to set when `init()` and `clear()` are called
 * @param evictableKeys - This is an array of keys (individual or collection patterns) that when provided to Onyx are flagged as "safe" for removal.
 */
function initStoreValues(keys: DeepRecord<string, OnyxKey>, initialKeyStates: Partial<KeyValueMapping>, evictableKeys: OnyxKey[]): void {
    // We need the value of the collection keys later for checking if a
    // key is a collection. We store it in a map for faster lookup.
    const collectionValues = Object.values(keys.COLLECTION ?? {}) as string[];
    onyxCollectionKeySet = collectionValues.reduce((acc, val) => {
        acc.add(val);
        return acc;
    }, new Set<OnyxKey>());

    // Set our default key states to use when initializing and clearing Onyx data
    defaultKeyStates = initialKeyStates;

    DevTools.initState(initialKeyStates);

    // Let Onyx know about which keys are safe to evict
    cache.setEvictionAllowList(evictableKeys);

    // Set collection keys in cache for optimized storage
    cache.setCollectionKeys(onyxCollectionKeySet);

    if (typeof keys.COLLECTION === 'object' && typeof keys.COLLECTION.SNAPSHOT === 'string') {
        snapshotKey = keys.COLLECTION.SNAPSHOT;
    }
}

/**
 * Sends an action to DevTools extension
 *
 * @param method - Onyx method from METHOD
 * @param key - Onyx key that was changed
 * @param value - contains the change that was made by the method
 * @param mergedValue - (optional) value that was written in the storage after a merge method was executed.
 */
function sendActionToDevTools(
    method: typeof METHOD.MERGE_COLLECTION | typeof METHOD.MULTI_SET | typeof METHOD.SET_COLLECTION,
    key: undefined,
    value: OnyxCollection<KeyValueMapping[OnyxKey]>,
    mergedValue?: undefined,
): void;
function sendActionToDevTools(
    method: Exclude<OnyxMethod, typeof METHOD.MERGE_COLLECTION | typeof METHOD.MULTI_SET | typeof METHOD.SET_COLLECTION>,
    key: OnyxKey,
    value: OnyxEntry<KeyValueMapping[OnyxKey]>,
    mergedValue?: OnyxEntry<KeyValueMapping[OnyxKey]>,
): void;
function sendActionToDevTools(
    method: OnyxMethod,
    key: OnyxKey | undefined,
    value: OnyxCollection<KeyValueMapping[OnyxKey]> | OnyxEntry<KeyValueMapping[OnyxKey]>,
    mergedValue: OnyxEntry<KeyValueMapping[OnyxKey]> = undefined,
): void {
    DevTools.registerAction(utils.formatActionName(method, key), value, key ? {[key]: mergedValue || value} : (value as OnyxCollection<KeyValueMapping[OnyxKey]>));
}

/**
 * We are batching together onyx updates. This helps with use cases where we schedule onyx updates after each other.
 * This happens for example in the Onyx.update function, where we process API responses that might contain a lot of
 * update operations. Instead of calling the subscribers for each update operation, we batch them together which will
 * cause react to schedule the updates at once instead of after each other. This is mainly a performance optimization.
 */
function maybeFlushBatchUpdates(): Promise<void> {
    if (batchUpdatesPromise) {
        return batchUpdatesPromise;
    }

    batchUpdatesPromise = new Promise((resolve) => {
        /* We use (setTimeout, 0) here which should be called once native module calls are flushed (usually at the end of the frame)
         * We may investigate if (setTimeout, 1) (which in React Native is equal to requestAnimationFrame) works even better
         * then the batch will be flushed on next frame.
         */
        setTimeout(() => {
            const updatesCopy = batchUpdatesQueue;
            batchUpdatesQueue = [];
            batchUpdatesPromise = null;
            unstable_batchedUpdates(() => {
                updatesCopy.forEach((applyUpdates) => {
                    applyUpdates();
                });
            });

            resolve();
        }, 0);
    });
    return batchUpdatesPromise;
}

function batchUpdates(updates: () => void): Promise<void> {
    batchUpdatesQueue.push(updates);
    return maybeFlushBatchUpdates();
}

/**
 * Takes a collection of items (eg. {testKey_1:{a:'a'}, testKey_2:{b:'b'}})
 * and runs it through a reducer function to return a subset of the data according to a selector.
 * The resulting collection will only contain items that are returned by the selector.
 */
function reduceCollectionWithSelector<TKey extends CollectionKeyBase, TReturn>(
    collection: OnyxCollection<KeyValueMapping[TKey]>,
    selector: Selector<TKey, TReturn>,
): Record<string, TReturn> {
    return Object.entries(collection ?? {}).reduce((finalCollection: Record<string, TReturn>, [key, item]) => {
        // eslint-disable-next-line no-param-reassign
        finalCollection[key] = selector(item);

        return finalCollection;
    }, {});
}

/** Get some data from the store */
function get<TKey extends OnyxKey, TValue extends OnyxValue<TKey>>(key: TKey): Promise<TValue> {
    // When we already have the value in cache - resolve right away
    if (cache.hasCacheForKey(key)) {
        return Promise.resolve(cache.get(key) as TValue);
    }

    const taskName = `${TASK.GET}:${key}` as const;

    // When a value retrieving task for this key is still running hook to it
    if (cache.hasPendingTask(taskName)) {
        return cache.getTaskPromise(taskName) as Promise<TValue>;
    }

    // Otherwise retrieve the value from storage and capture a promise to aid concurrent usages
    const promise = Storage.getItem(key)
        .then((val) => {
            if (skippableCollectionMemberIDs.size) {
                try {
                    const [, collectionMemberID] = splitCollectionMemberKey(key);
                    if (skippableCollectionMemberIDs.has(collectionMemberID)) {
                        // The key is a skippable one, so we set the value to undefined.
                        // eslint-disable-next-line no-param-reassign
                        val = undefined as OnyxValue<TKey>;
                    }
                } catch (e) {
                    // The key is not a collection one or something went wrong during split, so we proceed with the function's logic.
                }
            }

            if (val === undefined) {
                cache.addNullishStorageKey(key);
                return undefined;
            }

            cache.set(key, val);
            return val;
        })
        .catch((err) => Logger.logInfo(`Unable to get item from persistent storage. Key: ${key} Error: ${err}`));

    return cache.captureTask(taskName, promise) as Promise<TValue>;
}

// multiGet the data first from the cache and then from the storage for the missing keys.
function multiGet<TKey extends OnyxKey>(keys: CollectionKeyBase[]): Promise<Map<OnyxKey, OnyxValue<TKey>>> {
    // Keys that are not in the cache
    const missingKeys: OnyxKey[] = [];

    // Tasks that are pending
    const pendingTasks: Array<Promise<OnyxValue<TKey>>> = [];

    // Keys for the tasks that are pending
    const pendingKeys: OnyxKey[] = [];

    // Data to be sent back to the invoker
    const dataMap = new Map<OnyxKey, OnyxValue<TKey>>();

    /**
     * We are going to iterate over all the matching keys and check if we have the data in the cache.
     * If we do then we add it to the data object. If we do not have them, then we check if there is a pending task
     * for the key. If there is such task, then we add the promise to the pendingTasks array and the key to the pendingKeys
     * array. If there is no pending task then we add the key to the missingKeys array.
     *
     * These missingKeys will be later used to multiGet the data from the storage.
     */
    keys.forEach((key) => {
        const cacheValue = cache.get(key) as OnyxValue<TKey>;
        if (cacheValue) {
            dataMap.set(key, cacheValue);
            return;
        }

        const pendingKey = `${TASK.GET}:${key}` as const;
        if (cache.hasPendingTask(pendingKey)) {
            pendingTasks.push(cache.getTaskPromise(pendingKey) as Promise<OnyxValue<TKey>>);
            pendingKeys.push(key);
        } else {
            missingKeys.push(key);
        }
    });

    return (
        Promise.all(pendingTasks)
            // Wait for all the pending tasks to resolve and then add the data to the data map.
            .then((values) => {
                values.forEach((value, index) => {
                    dataMap.set(pendingKeys[index], value);
                });

                return Promise.resolve();
            })
            // Get the missing keys using multiGet from the storage.
            .then(() => {
                if (missingKeys.length === 0) {
                    return Promise.resolve(undefined);
                }

                return Storage.multiGet(missingKeys);
            })
            // Add the data from the missing keys to the data map and also merge it to the cache.
            .then((values) => {
                if (!values || values.length === 0) {
                    return dataMap;
                }

                // temp object is used to merge the missing data into the cache
                const temp: OnyxCollection<KeyValueMapping[TKey]> = {};
                values.forEach(([key, value]) => {
                    if (skippableCollectionMemberIDs.size) {
                        try {
                            const [, collectionMemberID] = splitCollectionMemberKey(key);
                            if (skippableCollectionMemberIDs.has(collectionMemberID)) {
                                // The key is a skippable one, so we skip this iteration.
                                return;
                            }
                        } catch (e) {
                            // The key is not a collection one or something went wrong during split, so we proceed with the function's logic.
                        }
                    }

                    dataMap.set(key, value as OnyxValue<TKey>);
                    temp[key] = value as OnyxValue<TKey>;
                });
                cache.merge(temp);
                return dataMap;
            })
    );
}

/**
 * This helper exists to map an array of Onyx keys such as `['report_', 'conciergeReportID']`
 * to the values for those keys (correctly typed) such as `[OnyxCollection<Report>, OnyxEntry<string>]`
 *
 * Note: just using `.map`, you'd end up with `Array<OnyxCollection<Report>|OnyxEntry<string>>`, which is not what we want. This preserves the order of the keys provided.
 */
function tupleGet<Keys extends readonly OnyxKey[]>(keys: Keys): Promise<{[Index in keyof Keys]: OnyxValue<Keys[Index]>}> {
    return Promise.all(keys.map((key) => get(key))) as Promise<{[Index in keyof Keys]: OnyxValue<Keys[Index]>}>;
}

/**
 * Stores a subscription ID associated with a given key.
 *
 * @param subscriptionID - A subscription ID of the subscriber.
 * @param key - A key that the subscriber is subscribed to.
 */
function storeKeyBySubscriptions(key: OnyxKey, subscriptionID: number) {
    if (!onyxKeyToSubscriptionIDs.has(key)) {
        onyxKeyToSubscriptionIDs.set(key, []);
    }
    onyxKeyToSubscriptionIDs.get(key).push(subscriptionID);
}

/**
 * Deletes a subscription ID associated with its corresponding key.
 *
 * @param subscriptionID - The subscription ID to be deleted.
 */
function deleteKeyBySubscriptions(subscriptionID: number) {
    const subscriber = callbackToStateMapping[subscriptionID];

    if (subscriber && onyxKeyToSubscriptionIDs.has(subscriber.key)) {
        const updatedSubscriptionsIDs = onyxKeyToSubscriptionIDs.get(subscriber.key).filter((id: number) => id !== subscriptionID);
        onyxKeyToSubscriptionIDs.set(subscriber.key, updatedSubscriptionsIDs);
    }

    lastConnectionCallbackData.delete(subscriptionID);
}

/** Returns current key names stored in persisted storage */
function getAllKeys(): Promise<Set<OnyxKey>> {
    // When we've already read stored keys, resolve right away
    const cachedKeys = cache.getAllKeys();
    if (cachedKeys.size > 0) {
        return Promise.resolve(cachedKeys);
    }

    // When a value retrieving task for all keys is still running hook to it
    if (cache.hasPendingTask(TASK.GET_ALL_KEYS)) {
        return cache.getTaskPromise(TASK.GET_ALL_KEYS) as Promise<Set<OnyxKey>>;
    }

    // Otherwise retrieve the keys from storage and capture a promise to aid concurrent usages
    const promise = Storage.getAllKeys().then((keys) => {
        cache.setAllKeys(keys);

        // return the updated set of keys
        return cache.getAllKeys();
    });

    return cache.captureTask(TASK.GET_ALL_KEYS, promise) as Promise<Set<OnyxKey>>;
}

/**
 * Returns set of all registered collection keys
 */
function getCollectionKeys(): Set<OnyxKey> {
    return onyxCollectionKeySet;
}

/**
 * Checks to see if the subscriber's supplied key
 * is associated with a collection of keys.
 */
function isCollectionKey(key: OnyxKey): key is CollectionKeyBase {
    return onyxCollectionKeySet.has(key);
}

function isCollectionMemberKey<TCollectionKey extends CollectionKeyBase>(collectionKey: TCollectionKey, key: string): key is `${TCollectionKey}${string}` {
    return key.startsWith(collectionKey) && key.length > collectionKey.length;
}

/**
 * Splits a collection member key into the collection key part and the ID part.
 * @param key - The collection member key to split.
 * @param collectionKey - The collection key of the `key` param that can be passed in advance to optimize the function.
 * @returns A tuple where the first element is the collection part and the second element is the ID part,
 * or throws an Error if the key is not a collection one.
 */
function splitCollectionMemberKey<TKey extends CollectionKey, CollectionKeyType = TKey extends `${infer Prefix}_${string}` ? `${Prefix}_` : never>(
    key: TKey,
    collectionKey?: string,
): [CollectionKeyType, string] {
    if (collectionKey && !isCollectionMemberKey(collectionKey, key)) {
        throw new Error(`Invalid '${collectionKey}' collection key provided, it isn't compatible with '${key}' key.`);
    }

    if (!collectionKey) {
        // eslint-disable-next-line no-param-reassign
        collectionKey = getCollectionKey(key);
    }

    return [collectionKey as CollectionKeyType, key.slice(collectionKey.length)];
}

/**
 * Checks to see if a provided key is the exact configured key of our connected subscriber
 * or if the provided key is a collection member key (in case our configured key is a "collection key")
 */
function isKeyMatch(configKey: OnyxKey, key: OnyxKey): boolean {
    return isCollectionKey(configKey) ? Str.startsWith(key, configKey) : configKey === key;
}

/**
 * Extracts the collection identifier of a given collection member key.
 *
 * For example:
 * - `getCollectionKey("report_123")` would return "report_"
 * - `getCollectionKey("report_")` would return "report_"
 * - `getCollectionKey("report_-1_something")` would return "report_"
 * - `getCollectionKey("sharedNVP_user_-1_something")` would return "sharedNVP_user_"
 *
 * @param key - The collection key to process.
 * @returns The plain collection key or throws an Error if the key is not a collection one.
 */
function getCollectionKey(key: CollectionKey): string {
    // Start by finding the position of the last underscore in the string
    let lastUnderscoreIndex = key.lastIndexOf('_');

    // Iterate backwards to find the longest key that ends with '_'
    while (lastUnderscoreIndex > 0) {
        const possibleKey = key.slice(0, lastUnderscoreIndex + 1);

        // Check if the substring is a key in the Set
        if (isCollectionKey(possibleKey)) {
            // Return the matching key and the rest of the string
            return possibleKey;
        }

        // Move to the next underscore to check smaller possible keys
        lastUnderscoreIndex = key.lastIndexOf('_', lastUnderscoreIndex - 1);
    }

    throw new Error(`Invalid '${key}' key provided, only collection keys are allowed.`);
}

/**
 * Tries to get a value from the cache. If the value is not present in cache it will return the default value or undefined.
 * If the requested key is a collection, it will return an object with all the collection members.
 */
function tryGetCachedValue<TKey extends OnyxKey>(key: TKey): OnyxValue<OnyxKey> {
    let val = cache.get(key);

    if (isCollectionKey(key)) {
        const collectionData = cache.getCollectionData(key);
        if (collectionData !== undefined) {
            val = collectionData;
        } else {
            // If we haven't loaded all keys yet, we can't determine if the collection exists
            if (cache.getAllKeys().size === 0) {
                return;
            }
            // Set an empty collection object for collections that exist but have no data
            val = {};
        }
    }

    return val;
}

/**
 * Utility function to preserve object references for unchanged items in collection operations.
 * Compares new values with cached values using deep equality and preserves references when data is identical.
 * @returns The preserved collection with unchanged references maintained
 */
function preserveCollectionReferences(keyValuePairs: StorageKeyValuePair[]): OnyxInputKeyValueMapping {
    const preservedCollection: OnyxInputKeyValueMapping = {};

    keyValuePairs.forEach(([key, value]) => {
        const cachedValue = cache.get(key, false);

        // If no cached value exists, we need to add the new value (skip expensive deep equality check)
        // Use deep equality check to preserve references for unchanged items
        if (cachedValue !== undefined && deepEqual(value, cachedValue)) {
            // Keep the existing reference
            preservedCollection[key] = cachedValue;
        } else {
            // Update cache only for changed items
            cache.set(key, value);
            preservedCollection[key] = value;
        }
    });

    return preservedCollection;
}

/**
 * Utility function for merge operations that preserves references after cache merge has been performed.
 * Compares merged values with original cached values and preserves references when data is unchanged.
 * @returns The preserved collection with unchanged references maintained
 */
function preserveCollectionReferencesAfterMerge(
    collection: Record<string, OnyxValue<OnyxKey>>,
    originalCachedValues: Record<string, OnyxValue<OnyxKey>>,
): Record<string, OnyxValue<OnyxKey>> {
    const preservedCollection: Record<string, OnyxValue<OnyxKey>> = {};

    Object.keys(collection).forEach((key) => {
        const newMergedValue = cache.get(key, false);
        const originalValue = originalCachedValues[key];

        // Use deep equality check to preserve references for unchanged items
        if (originalValue !== undefined && deepEqual(newMergedValue, originalValue)) {
            // Keep the existing reference and update cache
            preservedCollection[key] = originalValue;
            cache.set(key, originalValue);
        } else {
            preservedCollection[key] = newMergedValue;
        }
    });

    return preservedCollection;
}

function getCachedCollection<TKey extends CollectionKeyBase>(collectionKey: TKey, collectionMemberKeys?: string[]): NonNullable<OnyxCollection<KeyValueMapping[TKey]>> {
    // Use optimized collection data retrieval when cache is populated
    const collectionData = cache.getCollectionData(collectionKey);
    const allKeys = collectionMemberKeys || cache.getAllKeys();
    if (collectionData !== undefined && (Array.isArray(allKeys) ? allKeys.length > 0 : allKeys.size > 0)) {
        // If we have specific member keys, filter the collection
        if (collectionMemberKeys) {
            const filteredCollection: OnyxCollection<KeyValueMapping[TKey]> = {};
            collectionMemberKeys.forEach((key) => {
                if (collectionData[key] !== undefined) {
                    filteredCollection[key] = collectionData[key];
                } else if (cache.hasNullishStorageKey(key)) {
                    filteredCollection[key] = cache.get(key);
                }
            });
            return filteredCollection;
        }

        // Return a copy to avoid mutations affecting the cache
        return {...collectionData};
    }

    // Fallback to original implementation if collection data not available
    const collection: OnyxCollection<KeyValueMapping[TKey]> = {};

    // forEach exists on both Set and Array
    allKeys.forEach((key) => {
        // If we don't have collectionMemberKeys array then we have to check whether a key is a collection member key.
        // Because in that case the keys will be coming from `cache.getAllKeys()` and we need to filter out the keys that
        // are not part of the collection.
        if (!collectionMemberKeys && !isCollectionMemberKey(collectionKey, key)) {
            return;
        }

        const cachedValue = cache.get(key);

        if (cachedValue === undefined && !cache.hasNullishStorageKey(key)) {
            return;
        }

        collection[key] = cache.get(key);
    });

    return collection;
}

/**
 * When a collection of keys change, search for any callbacks matching the collection key and trigger those callbacks
 */
function keysChanged<TKey extends CollectionKeyBase>(
    collectionKey: TKey,
    partialCollection: OnyxCollection<KeyValueMapping[TKey]>,
    partialPreviousCollection: OnyxCollection<KeyValueMapping[TKey]> | undefined,
    notifyConnectSubscribers = true,
): void {
    // We prepare the "cached collection" which is the entire collection + the new partial data that
    // was merged in via mergeCollection().
    const cachedCollection = getCachedCollection(collectionKey);

    const previousCollection = partialPreviousCollection ?? {};

    // We are iterating over all subscribers similar to keyChanged(). However, we are looking for subscribers who are subscribing to either a collection key or
    // individual collection key member for the collection that is being updated. It is important to note that the collection parameter cane be a PARTIAL collection
    // and does not represent all of the combined keys and values for a collection key. It is just the "new" data that was merged in via mergeCollection().
    const stateMappingKeys = Object.keys(callbackToStateMapping);

    for (const stateMappingKey of stateMappingKeys) {
        const subscriber = callbackToStateMapping[stateMappingKey];
        if (!subscriber) {
            continue;
        }

        // Skip iteration if we do not have a collection key or a collection member key on this subscriber
        if (!Str.startsWith(subscriber.key, collectionKey)) {
            continue;
        }

        /**
         * e.g. Onyx.connect({key: ONYXKEYS.COLLECTION.REPORT, callback: ...});
         */
        const isSubscribedToCollectionKey = subscriber.key === collectionKey;

        /**
         * e.g. Onyx.connect({key: `${ONYXKEYS.COLLECTION.REPORT}{reportID}`, callback: ...});
         */
        const isSubscribedToCollectionMemberKey = isCollectionMemberKey(collectionKey, subscriber.key);

        // Regular Onyx.connect() subscriber found.
        if (typeof subscriber.callback === 'function') {
            if (!notifyConnectSubscribers) {
                continue;
            }

            // If they are subscribed to the collection key and using waitForCollectionCallback then we'll
            // send the whole cached collection.
            if (isSubscribedToCollectionKey) {
                if (subscriber.waitForCollectionCallback) {
                    subscriber.callback(cachedCollection, subscriber.key, partialCollection);
                    continue;
                }

                // If they are not using waitForCollectionCallback then we notify the subscriber with
                // the new merged data but only for any keys in the partial collection.
                const dataKeys = Object.keys(partialCollection ?? {});
                for (const dataKey of dataKeys) {
                    if (deepEqual(cachedCollection[dataKey], previousCollection[dataKey])) {
                        continue;
                    }

                    subscriber.callback(cachedCollection[dataKey], dataKey);
                }
                continue;
            }

            // And if the subscriber is specifically only tracking a particular collection member key then we will
            // notify them with the cached data for that key only.
            if (isSubscribedToCollectionMemberKey) {
                if (deepEqual(cachedCollection[subscriber.key], previousCollection[subscriber.key])) {
                    continue;
                }

                const subscriberCallback = subscriber.callback as DefaultConnectCallback<TKey>;
                subscriberCallback(cachedCollection[subscriber.key], subscriber.key as TKey);
                lastConnectionCallbackData.set(subscriber.subscriptionID, cachedCollection[subscriber.key]);
                continue;
            }

            continue;
        }
    }
}

/**
 * When a key change happens, search for any callbacks matching the key or collection key and trigger those callbacks
 *
 * @example
 * keyChanged(key, value, subscriber => subscriber.initWithStoredValues === false)
 */
function keyChanged<TKey extends OnyxKey>(
    key: TKey,
    value: OnyxValue<TKey>,
    canUpdateSubscriber: (subscriber?: CallbackToStateMapping<OnyxKey>) => boolean = () => true,
    notifyConnectSubscribers = true,
    isProcessingCollectionUpdate = false,
): void {
    // Add or remove this key from the recentlyAccessedKeys lists
    if (value !== null) {
        cache.addLastAccessedKey(key, isCollectionKey(key));
    } else {
        cache.removeLastAccessedKey(key);
    }

    // We get the subscribers interested in the key that has just changed. If the subscriber's  key is a collection key then we will
    // notify them if the key that changed is a collection member. Or if it is a regular key notify them when there is an exact match.
    // Given the amount of times this function is called we need to make sure we are not iterating over all subscribers every time. On the other hand, we don't need to
    // do the same in keysChanged, because we only call that function when a collection key changes, and it doesn't happen that often.
    // For performance reason, we look for the given key and later if don't find it we look for the collection key, instead of checking if it is a collection key first.
    let stateMappingKeys = onyxKeyToSubscriptionIDs.get(key) ?? [];
    let collectionKey: string | undefined;
    try {
        collectionKey = getCollectionKey(key);
    } catch (e) {
        // If getCollectionKey() throws an error it means the key is not a collection key.
        collectionKey = undefined;
    }

    if (collectionKey) {
        // Getting the collection key from the specific key because only collection keys were stored in the mapping.
        stateMappingKeys = [...stateMappingKeys, ...(onyxKeyToSubscriptionIDs.get(collectionKey) ?? [])];
        if (stateMappingKeys.length === 0) {
            return;
        }
    }

    const cachedCollections: Record<string, ReturnType<typeof getCachedCollection>> = {};

    for (const stateMappingKey of stateMappingKeys) {
        const subscriber = callbackToStateMapping[stateMappingKey];
        if (!subscriber || !isKeyMatch(subscriber.key, key) || !canUpdateSubscriber(subscriber)) {
            continue;
        }

        // Subscriber is a regular call to connect() and provided a callback
        if (typeof subscriber.callback === 'function') {
            if (!notifyConnectSubscribers) {
                continue;
            }
            if (lastConnectionCallbackData.has(subscriber.subscriptionID) && lastConnectionCallbackData.get(subscriber.subscriptionID) === value) {
                continue;
            }

            if (isCollectionKey(subscriber.key) && subscriber.waitForCollectionCallback) {
                // Skip individual key changes for collection callbacks during collection updates
                // to prevent duplicate callbacks - the collection update will handle this properly
                if (isProcessingCollectionUpdate) {
                    continue;
                }
                let cachedCollection = cachedCollections[subscriber.key];

                if (!cachedCollection) {
                    cachedCollection = getCachedCollection(subscriber.key);
                    cachedCollections[subscriber.key] = cachedCollection;
                }

                cachedCollection[key] = value;
                subscriber.callback(cachedCollection, subscriber.key, {[key]: value});
                continue;
            }

            const subscriberCallback = subscriber.callback as DefaultConnectCallback<TKey>;
            subscriberCallback(value, key);

            lastConnectionCallbackData.set(subscriber.subscriptionID, value);
            continue;
        }

        console.error('Warning: Found a matching subscriber to a key that changed, but no callback could be found.');
    }
}

/**
 * Sends the data obtained from the keys to the connection.
 */
function sendDataToConnection<TKey extends OnyxKey>(mapping: CallbackToStateMapping<TKey>, value: OnyxValue<TKey> | null, matchedKey: TKey | undefined): void {
    // If the mapping no longer exists then we should not send any data.
    // This means our subscriber was disconnected.
    if (!callbackToStateMapping[mapping.subscriptionID]) {
        return;
    }

    // For regular callbacks, we never want to pass null values, but always just undefined if a value is not set in cache or storage.
    const valueToPass = value === null ? undefined : value;
    const lastValue = lastConnectionCallbackData.get(mapping.subscriptionID);
    lastConnectionCallbackData.get(mapping.subscriptionID);

    // If the value has not changed we do not need to trigger the callback
    if (lastConnectionCallbackData.has(mapping.subscriptionID) && valueToPass === lastValue) {
        return;
    }

    (mapping as DefaultConnectOptions<TKey>).callback?.(valueToPass, matchedKey as TKey);
}

/**
 * We check to see if this key is flagged as safe for eviction and add it to the recentlyAccessedKeys list so that when we
 * run out of storage the least recently accessed key can be removed.
 */
function addKeyToRecentlyAccessedIfNeeded<TKey extends OnyxKey>(key: TKey): void {
    if (!cache.isEvictableKey(key)) {
        return;
    }

    // Add the key to recentKeys first (this makes it the most recent key)
    cache.addToAccessedKeys(key);

    // Try to free some cache whenever we connect to a safe eviction key
    cache.removeLeastRecentlyUsedKeys();
}

/**
 * Gets the data for a given an array of matching keys, combines them into an object, and sends the result back to the subscriber.
 */
function getCollectionDataAndSendAsObject<TKey extends OnyxKey>(matchingKeys: CollectionKeyBase[], mapping: CallbackToStateMapping<TKey>): void {
    multiGet(matchingKeys).then((dataMap) => {
        const data = Object.fromEntries(dataMap.entries()) as OnyxValue<TKey>;
        sendDataToConnection(mapping, data, undefined);
    });
}

/**
 * Schedules an update that will be appended to the macro task queue (so it doesn't update the subscribers immediately).
 *
 * @example
 * scheduleSubscriberUpdate(key, value, subscriber => subscriber.initWithStoredValues === false)
 */
function scheduleSubscriberUpdate<TKey extends OnyxKey>(
    key: TKey,
    value: OnyxValue<TKey>,
    canUpdateSubscriber: (subscriber?: CallbackToStateMapping<OnyxKey>) => boolean = () => true,
    isProcessingCollectionUpdate = false,
): Promise<void> {
    const promise = Promise.resolve().then(() => keyChanged(key, value, canUpdateSubscriber, true, isProcessingCollectionUpdate));
    batchUpdates(() => keyChanged(key, value, canUpdateSubscriber, false, isProcessingCollectionUpdate));
    return Promise.all([maybeFlushBatchUpdates(), promise]).then(() => undefined);
}

/**
 * This method is similar to notifySubscribersOnNextTick but it is built for working specifically with collections
 * so that keysChanged() is triggered for the collection and not keyChanged(). If this was not done, then the
 * subscriber callbacks receive the data in a different format than they normally expect and it breaks code.
 */
function scheduleNotifyCollectionSubscribers<TKey extends OnyxKey>(
    key: TKey,
    value: OnyxCollection<KeyValueMapping[TKey]>,
    previousValue?: OnyxCollection<KeyValueMapping[TKey]>,
): Promise<void> {
    const promise = Promise.resolve().then(() => keysChanged(key, value, previousValue, true));
    batchUpdates(() => keysChanged(key, value, previousValue, false));
    return Promise.all([maybeFlushBatchUpdates(), promise]).then(() => undefined);
}

/**
 * Remove a key from Onyx and update the subscribers
 */
function remove<TKey extends OnyxKey>(key: TKey, isProcessingCollectionUpdate?: boolean): Promise<void> {
    cache.drop(key);
    scheduleSubscriberUpdate(key, undefined as OnyxValue<TKey>, undefined, isProcessingCollectionUpdate);
    return Storage.removeItem(key).then(() => undefined);
}

function reportStorageQuota(): Promise<void> {
    return Storage.getDatabaseSize()
        .then(({bytesUsed, bytesRemaining}) => {
            Logger.logInfo(`Storage Quota Check -- bytesUsed: ${bytesUsed} bytesRemaining: ${bytesRemaining}`);
        })
        .catch((dbSizeError) => {
            Logger.logAlert(`Unable to get database size. Error: ${dbSizeError}`);
        });
}

/**
 * Handles storage operation failures based on the error type:
 * - Storage capacity errors: evicts data and retries the operation
 * - Invalid data errors: logs an alert and throws an error
 * - Other errors: retries the operation
 */
function retryOperation<TMethod extends RetriableOnyxOperation>(error: Error, onyxMethod: TMethod, defaultParams: Parameters<TMethod>[0], retryAttempt: number | undefined): Promise<void> {
    const currentRetryAttempt = retryAttempt ?? 0;
    const nextRetryAttempt = currentRetryAttempt + 1;

    Logger.logInfo(`Failed to save to storage. Error: ${error}. onyxMethod: ${onyxMethod.name}. retryAttempt: ${currentRetryAttempt}/${MAX_STORAGE_OPERATION_RETRY_ATTEMPTS}`);

    if (error && Str.startsWith(error.message, "Failed to execute 'put' on 'IDBObjectStore'")) {
        Logger.logAlert('Attempted to set invalid data set in Onyx. Please ensure all data is serializable.');
        throw error;
    }

    const errorMessage = error?.message?.toLowerCase?.();
    const errorName = error?.name?.toLowerCase?.();
    const isStorageCapacityError = STORAGE_ERRORS.some((storageError) => errorName?.includes(storageError) || errorMessage?.includes(storageError));

    if (nextRetryAttempt > MAX_STORAGE_OPERATION_RETRY_ATTEMPTS) {
        Logger.logAlert(`Storage operation failed after 5 retries. Error: ${error}. onyxMethod: ${onyxMethod.name}.`);
        return Promise.resolve();
    }

    if (!isStorageCapacityError) {
        // @ts-expect-error No overload matches this call.
        return onyxMethod(defaultParams, nextRetryAttempt);
    }

    // Find the first key that we can remove that has no subscribers in our blocklist
    const keyForRemoval = cache.getKeyForEviction();
    if (!keyForRemoval) {
        // If we have no acceptable keys to remove then we are possibly trying to save mission critical data. If this is the case,
        // then we should stop retrying as there is not much the user can do to fix this. Instead of getting them stuck in an infinite loop we
        // will allow this write to be skipped.
        Logger.logAlert('Out of storage. But found no acceptable keys to remove.');
        return reportStorageQuota();
    }

    // Remove the least recently viewed key that is not currently being accessed and retry.
    Logger.logInfo(`Out of storage. Evicting least recently accessed key (${keyForRemoval}) and retrying.`);
    reportStorageQuota();

    // @ts-expect-error No overload matches this call.
    return remove(keyForRemoval).then(() => onyxMethod(defaultParams, nextRetryAttempt));
}

/**
 * Notifies subscribers and writes current value to cache
 */
function broadcastUpdate<TKey extends OnyxKey>(key: TKey, value: OnyxValue<TKey>, hasChanged?: boolean): Promise<void> {
    // Update subscribers if the cached value has changed, or when the subscriber specifically requires
    // all updates regardless of value changes (indicated by initWithStoredValues set to false).
    if (hasChanged) {
        cache.set(key, value);
    } else {
        cache.addToAccessedKeys(key);
    }

    return scheduleSubscriberUpdate(key, value, (subscriber) => hasChanged || subscriber?.initWithStoredValues === false).then(() => undefined);
}

function hasPendingMergeForKey(key: OnyxKey): boolean {
    return !!mergeQueue[key];
}

/**
 * Storage expects array like: [["@MyApp_user", value_1], ["@MyApp_key", value_2]]
 * This method transforms an object like {'@MyApp_user': myUserValue, '@MyApp_key': myKeyValue}
 * to an array of key-value pairs in the above format and removes key-value pairs that are being set to null
 *
 * @return an array of key - value pairs <[key, value]>
 */
function prepareKeyValuePairsForStorage(
    data: Record<OnyxKey, OnyxInput<OnyxKey>>,
    shouldRemoveNestedNulls?: boolean,
    replaceNullPatches?: MultiMergeReplaceNullPatches,
    isProcessingCollectionUpdate?: boolean,
): StorageKeyValuePair[] {
    const pairs: StorageKeyValuePair[] = [];

    Object.entries(data).forEach(([key, value]) => {
        if (value === null) {
            remove(key, isProcessingCollectionUpdate);
            return;
        }

        const valueWithoutNestedNullValues = shouldRemoveNestedNulls ?? true ? utils.removeNestedNullValues(value) : value;

        if (valueWithoutNestedNullValues !== undefined) {
            pairs.push([key, valueWithoutNestedNullValues, replaceNullPatches?.[key]]);
        }
    });

    return pairs;
}

/**
 * Merges an array of changes with an existing value or creates a single change.
 *
 * @param changes Array of changes that should be merged
 * @param existingValue The existing value that should be merged with the changes
 */
function mergeChanges<TValue extends OnyxInput<OnyxKey> | undefined, TChange extends OnyxInput<OnyxKey> | undefined>(changes: TChange[], existingValue?: TValue): FastMergeResult<TChange> {
    return mergeInternal('merge', changes, existingValue);
}

/**
 * Merges an array of changes with an existing value or creates a single change.
 * It will also mark deep nested objects that need to be entirely replaced during the merge.
 *
 * @param changes Array of changes that should be merged
 * @param existingValue The existing value that should be merged with the changes
 */
function mergeAndMarkChanges<TValue extends OnyxInput<OnyxKey> | undefined, TChange extends OnyxInput<OnyxKey> | undefined>(
    changes: TChange[],
    existingValue?: TValue,
): FastMergeResult<TChange> {
    return mergeInternal('mark', changes, existingValue);
}

/**
 * Merges an array of changes with an existing value or creates a single change.
 *
 * @param changes Array of changes that should be merged
 * @param existingValue The existing value that should be merged with the changes
 */
function mergeInternal<TValue extends OnyxInput<OnyxKey> | undefined, TChange extends OnyxInput<OnyxKey> | undefined>(
    mode: 'merge' | 'mark',
    changes: TChange[],
    existingValue?: TValue,
): FastMergeResult<TChange> {
    const lastChange = changes?.at(-1);

    if (Array.isArray(lastChange)) {
        return {result: lastChange, replaceNullPatches: []};
    }

    if (changes.some((change) => change && typeof change === 'object')) {
        // Object values are then merged one after the other
        return changes.reduce<FastMergeResult<TChange>>(
            (modifiedData, change) => {
                const options: FastMergeOptions = mode === 'merge' ? {shouldRemoveNestedNulls: true, objectRemovalMode: 'replace'} : {objectRemovalMode: 'mark'};
                const {result, replaceNullPatches} = utils.fastMerge(modifiedData.result, change, options);

                // eslint-disable-next-line no-param-reassign
                modifiedData.result = result;
                // eslint-disable-next-line no-param-reassign
                modifiedData.replaceNullPatches = [...modifiedData.replaceNullPatches, ...replaceNullPatches];

                return modifiedData;
            },
            {
                result: (existingValue ?? {}) as TChange,
                replaceNullPatches: [],
            },
        );
    }

    // If we have anything else we can't merge it so we'll
    // simply return the last value that was queued
    return {result: lastChange as TChange, replaceNullPatches: []};
}

/**
 * Merge user provided default key value pairs.
 */
function initializeWithDefaultKeyStates(): Promise<void> {
    return Storage.multiGet(Object.keys(defaultKeyStates)).then((pairs) => {
        const existingDataAsObject = Object.fromEntries(pairs) as Record<string, unknown>;

        const merged = utils.fastMerge(existingDataAsObject, defaultKeyStates, {
            shouldRemoveNestedNulls: true,
        }).result;
        cache.merge(merged ?? {});

        Object.entries(merged ?? {}).forEach(([key, value]) => keyChanged(key, value));
    });
}

/**
 * Validate the collection is not empty and has a correct type before applying mergeCollection()
 */
function isValidNonEmptyCollectionForMerge<TKey extends CollectionKeyBase>(collection: OnyxMergeCollectionInput<TKey>): boolean {
    return typeof collection === 'object' && !Array.isArray(collection) && !utils.isEmptyObject(collection);
}

/**
 * Verify if all the collection keys belong to the same parent
 */
function doAllCollectionItemsBelongToSameParent<TKey extends CollectionKeyBase>(collectionKey: TKey, collectionKeys: string[]): boolean {
    let hasCollectionKeyCheckFailed = false;
    collectionKeys.forEach((dataKey) => {
        if (isKeyMatch(collectionKey, dataKey)) {
            return;
        }

        if (process.env.NODE_ENV === 'development') {
            throw new Error(`Provided collection doesn't have all its data belonging to the same parent. CollectionKey: ${collectionKey}, DataKey: ${dataKey}`);
        }

        hasCollectionKeyCheckFailed = true;
        Logger.logAlert(`Provided collection doesn't have all its data belonging to the same parent. CollectionKey: ${collectionKey}, DataKey: ${dataKey}`);
    });

    return !hasCollectionKeyCheckFailed;
}

/**
 * Subscribes to an Onyx key and listens to its changes.
 *
 * @param connectOptions The options object that will define the behavior of the connection.
 * @returns The subscription ID to use when calling `OnyxUtils.unsubscribeFromKey()`.
 */
function subscribeToKey<TKey extends OnyxKey>(connectOptions: ConnectOptions<TKey>): number {
    const mapping = connectOptions as CallbackToStateMapping<TKey>;
    const subscriptionID = lastSubscriptionID++;
    callbackToStateMapping[subscriptionID] = mapping as CallbackToStateMapping<OnyxKey>;
    callbackToStateMapping[subscriptionID].subscriptionID = subscriptionID;

    // When keyChanged is called, a key is passed and the method looks through all the Subscribers in callbackToStateMapping for the matching key to get the subscriptionID
    // to avoid having to loop through all the Subscribers all the time (even when just one connection belongs to one key),
    // We create a mapping from key to lists of subscriptionIDs to access the specific list of subscriptionIDs.
    storeKeyBySubscriptions(mapping.key, callbackToStateMapping[subscriptionID].subscriptionID);

    if (mapping.initWithStoredValues === false) {
        return subscriptionID;
    }

    // Commit connection only after init passes
    deferredInitTask.promise
        .then(() => addKeyToRecentlyAccessedIfNeeded(mapping.key))
        .then(() => {
            // Performance improvement
            // If the mapping is connected to an onyx key that is not a collection
            // we can skip the call to getAllKeys() and return an array with a single item
            if (!!mapping.key && typeof mapping.key === 'string' && !isCollectionKey(mapping.key) && cache.getAllKeys().has(mapping.key)) {
                return new Set([mapping.key]);
            }
            return getAllKeys();
        })
        .then((keys) => {
            // We search all the keys in storage to see if any are a "match" for the subscriber we are connecting so that we
            // can send data back to the subscriber. Note that multiple keys can match as a subscriber could either be
            // subscribed to a "collection key" or a single key.
            const matchingKeys: string[] = [];

            // Performance optimization: For single key subscriptions, avoid O(n) iteration
            if (!isCollectionKey(mapping.key)) {
                if (keys.has(mapping.key)) {
                    matchingKeys.push(mapping.key);
                }
            } else {
                // Collection case - need to iterate through all keys to find matches (O(n))
                keys.forEach((key) => {
                    if (!isKeyMatch(mapping.key, key)) {
                        return;
                    }
                    matchingKeys.push(key);
                });
            }
            // If the key being connected to does not exist we initialize the value with null. For subscribers that connected
            // directly via connect() they will simply get a null value sent to them without any information about which key matched
            // since there are none matched.
            if (matchingKeys.length === 0) {
                if (mapping.key) {
                    cache.addNullishStorageKey(mapping.key);
                }

                // Here we cannot use batching because the nullish value is expected to be set immediately for default props
                // or they will be undefined.
                sendDataToConnection(mapping, null, undefined);
                return;
            }

            // When using a callback subscriber we will either trigger the provided callback for each key we find or combine all values
            // into an object and just make a single call. The latter behavior is enabled by providing a waitForCollectionCallback key
            // combined with a subscription to a collection key.
            if (typeof mapping.callback === 'function') {
                if (isCollectionKey(mapping.key)) {
                    if (mapping.waitForCollectionCallback) {
                        getCollectionDataAndSendAsObject(matchingKeys, mapping);
                        return;
                    }

                    // We did not opt into using waitForCollectionCallback mode so the callback is called for every matching key.
                    multiGet(matchingKeys).then((values) => {
                        values.forEach((val, key) => {
                            sendDataToConnection(mapping, val as OnyxValue<TKey>, key as TKey);
                        });
                    });
                    return;
                }

                // If we are not subscribed to a collection key then there's only a single key to send an update for.
                get(mapping.key).then((val) => sendDataToConnection(mapping, val as OnyxValue<TKey>, mapping.key));
                return;
            }

            console.error('Warning: Onyx.connect() was found without a callback');
        });

    // The subscriptionID is returned back to the caller so that it can be used to clean up the connection when it's no longer needed
    // by calling OnyxUtils.unsubscribeFromKey(subscriptionID).
    return subscriptionID;
}

/**
 * Disconnects and removes the listener from the Onyx key.
 *
 * @param subscriptionID Subscription ID returned by calling `OnyxUtils.subscribeToKey()`.
 */
function unsubscribeFromKey(subscriptionID: number): void {
    if (!callbackToStateMapping[subscriptionID]) {
        return;
    }

    deleteKeyBySubscriptions(lastSubscriptionID);
    delete callbackToStateMapping[subscriptionID];
}

function updateSnapshots(data: OnyxUpdate[], mergeFn: typeof Onyx.merge): Array<() => Promise<void>> {
    const snapshotCollectionKey = getSnapshotKey();
    if (!snapshotCollectionKey) return [];

    const promises: Array<() => Promise<void>> = [];

    const snapshotCollection = getCachedCollection(snapshotCollectionKey);

    Object.entries(snapshotCollection).forEach(([snapshotEntryKey, snapshotEntryValue]) => {
        // Snapshots may not be present in cache. We don't know how to update them so we skip.
        if (!snapshotEntryValue) {
            return;
        }

        let updatedData: Record<string, unknown> = {};

        data.forEach(({key, value}) => {
            // snapshots are normal keys so we want to skip update if they are written to Onyx
            if (isCollectionMemberKey(snapshotCollectionKey, key)) {
                return;
            }

            if (typeof snapshotEntryValue !== 'object' || !('data' in snapshotEntryValue)) {
                return;
            }

            const snapshotData = snapshotEntryValue.data;
            if (!snapshotData || !snapshotData[key]) {
                return;
            }

            if (Array.isArray(value) || Array.isArray(snapshotData[key])) {
                updatedData[key] = value || [];
                return;
            }

            if (value === null) {
                updatedData[key] = value;
                return;
            }

            const oldValue = updatedData[key] || {};
            const newValue = lodashPick(value, Object.keys(snapshotData[key]));

            updatedData = {...updatedData, [key]: Object.assign(oldValue, newValue)};
        });

        // Skip the update if there's no data to be merged
        if (utils.isEmptyObject(updatedData)) {
            return;
        }

        promises.push(() => mergeFn(snapshotEntryKey, {data: updatedData}));
    });

    return promises;
}

/**
 * Writes a value to our store with the given key.
 * Serves as core implementation for `Onyx.set()` public function, the difference being
 * that this internal function allows passing an additional `retryAttempt` parameter to retry on failure.
 *
 * @param params - set parameters
 * @param params.key ONYXKEY to set
 * @param params.value value to store
 * @param params.options optional configuration object
 * @param retryAttempt retry attempt
 */
function setWithRetry<TKey extends OnyxKey>({key, value, options}: SetParams<TKey>, retryAttempt?: number): Promise<void> {
    // When we use Onyx.set to set a key we want to clear the current delta changes from Onyx.merge that were queued
    // before the value was set. If Onyx.merge is currently reading the old value from storage, it will then not apply the changes.
    if (OnyxUtils.hasPendingMergeForKey(key)) {
        delete OnyxUtils.getMergeQueue()[key];
    }

    if (skippableCollectionMemberIDs.size) {
        try {
            const [, collectionMemberID] = OnyxUtils.splitCollectionMemberKey(key);
            if (skippableCollectionMemberIDs.has(collectionMemberID)) {
                // The key is a skippable one, so we set the new value to null.
                // eslint-disable-next-line no-param-reassign
                value = null;
            }
        } catch (e) {
            // The key is not a collection one or something went wrong during split, so we proceed with the function's logic.
        }
    }

    // Onyx.set will ignore `undefined` values as inputs, therefore we can return early.
    if (value === undefined) {
        return Promise.resolve();
    }

    const existingValue = cache.get(key, false);
    // If the existing value as well as the new value are null, we can return early.
    if (existingValue === undefined && value === null) {
        return Promise.resolve();
    }

    // Check if the value is compatible with the existing value in the storage
    const {isCompatible, existingValueType, newValueType} = utils.checkCompatibilityWithExistingValue(value, existingValue);
    if (!isCompatible) {
        Logger.logAlert(logMessages.incompatibleUpdateAlert(key, 'set', existingValueType, newValueType));
        return Promise.resolve();
    }

    // If the change is null, we can just delete the key.
    // Therefore, we don't need to further broadcast and update the value so we can return early.
    if (value === null) {
        OnyxUtils.remove(key);
        OnyxUtils.logKeyRemoved(OnyxUtils.METHOD.SET, key);
        return Promise.resolve();
    }

    const valueWithoutNestedNullValues = utils.removeNestedNullValues(value) as OnyxValue<TKey>;
    const hasChanged = options?.skipCacheCheck ? true : cache.hasValueChanged(key, valueWithoutNestedNullValues);

    OnyxUtils.logKeyChanged(OnyxUtils.METHOD.SET, key, value, hasChanged);

    // This approach prioritizes fast UI changes without waiting for data to be stored in device storage.
    const updatePromise = OnyxUtils.broadcastUpdate(key, valueWithoutNestedNullValues, hasChanged);

    // If the value has not changed and this isn't a retry attempt, calling Storage.setItem() would be redundant and a waste of performance, so return early instead.
    if (!hasChanged && !retryAttempt) {
        return updatePromise;
    }

    return Storage.setItem(key, valueWithoutNestedNullValues)
        .catch((error) => OnyxUtils.retryOperation(error, setWithRetry, {key, value: valueWithoutNestedNullValues, options}, retryAttempt))
        .then(() => {
            OnyxUtils.sendActionToDevTools(OnyxUtils.METHOD.SET, key, valueWithoutNestedNullValues);
            return updatePromise;
        });
}

/**
 * Sets multiple keys and values.
 * Serves as core implementation for `Onyx.multiSet()` public function, the difference being
 * that this internal function allows passing an additional `retryAttempt` parameter to retry on failure.
 *
 * @param data object keyed by ONYXKEYS and the values to set
 * @param retryAttempt retry attempt
 */
function multiSetWithRetry(data: OnyxMultiSetInput, retryAttempt?: number): Promise<void> {
    let newData = data;

    if (skippableCollectionMemberIDs.size) {
        newData = Object.keys(newData).reduce((result: OnyxMultiSetInput, key) => {
            try {
                const [, collectionMemberID] = OnyxUtils.splitCollectionMemberKey(key);
                // If the collection member key is a skippable one we set its value to null.
                // eslint-disable-next-line no-param-reassign
                result[key] = !skippableCollectionMemberIDs.has(collectionMemberID) ? newData[key] : null;
            } catch {
                // The key is not a collection one or something went wrong during split, so we assign the data to result anyway.
                // eslint-disable-next-line no-param-reassign
                result[key] = newData[key];
            }

            return result;
        }, {});
    }

    const keyValuePairsToSet = OnyxUtils.prepareKeyValuePairsForStorage(newData, true);

    const updatePromises = keyValuePairsToSet.map(([key, value]) => {
        // When we use multiSet to set a key we want to clear the current delta changes from Onyx.merge that were queued
        // before the value was set. If Onyx.merge is currently reading the old value from storage, it will then not apply the changes.
        if (OnyxUtils.hasPendingMergeForKey(key)) {
            delete OnyxUtils.getMergeQueue()[key];
        }

        // Update cache and optimistically inform subscribers on the next tick
        cache.set(key, value);
        return OnyxUtils.scheduleSubscriberUpdate(key, value);
    });

    return Storage.multiSet(keyValuePairsToSet)
        .catch((error) => OnyxUtils.retryOperation(error, multiSetWithRetry, newData, retryAttempt))
        .then(() => {
            OnyxUtils.sendActionToDevTools(OnyxUtils.METHOD.MULTI_SET, undefined, newData);
            return Promise.all(updatePromises);
        })
        .then(() => undefined);
}

/**
 * Sets a collection by replacing all existing collection members with new values.
 * Any existing collection members not included in the new data will be removed.
 * Serves as core implementation for `Onyx.setCollection()` public function, the difference being
 * that this internal function allows passing an additional `retryAttempt` parameter to retry on failure.
 *
 * @param params - collection parameters
 * @param params.collectionKey e.g. `ONYXKEYS.COLLECTION.REPORT`
 * @param params.collection Object collection keyed by individual collection member keys and values
 * @param retryAttempt retry attempt
 */
function setCollectionWithRetry<TKey extends CollectionKeyBase, TMap>({collectionKey, collection}: SetCollectionParams<TKey, TMap>, retryAttempt?: number): Promise<void> {
    let resultCollection: OnyxInputKeyValueMapping = collection;
    let resultCollectionKeys = Object.keys(resultCollection);

    // Confirm all the collection keys belong to the same parent
    if (!OnyxUtils.doAllCollectionItemsBelongToSameParent(collectionKey, resultCollectionKeys)) {
        Logger.logAlert(`setCollection called with keys that do not belong to the same parent ${collectionKey}. Skipping this update.`);
        return Promise.resolve();
    }

    if (skippableCollectionMemberIDs.size) {
        resultCollection = resultCollectionKeys.reduce((result: OnyxInputKeyValueMapping, key) => {
            try {
                const [, collectionMemberID] = OnyxUtils.splitCollectionMemberKey(key, collectionKey);
                // If the collection member key is a skippable one we set its value to null.
                // eslint-disable-next-line no-param-reassign
                result[key] = !skippableCollectionMemberIDs.has(collectionMemberID) ? resultCollection[key] : null;
            } catch {
                // Something went wrong during split, so we assign the data to result anyway.
                // eslint-disable-next-line no-param-reassign
                result[key] = resultCollection[key];
            }

            return result;
        }, {});
    }
    resultCollectionKeys = Object.keys(resultCollection);

    return OnyxUtils.getAllKeys().then((persistedKeys) => {
        const mutableCollection: OnyxInputKeyValueMapping = {...resultCollection};

        persistedKeys.forEach((key) => {
            if (!key.startsWith(collectionKey)) {
                return;
            }
            if (resultCollectionKeys.includes(key)) {
                return;
            }

            mutableCollection[key] = null;
        });

        const keyValuePairs = OnyxUtils.prepareKeyValuePairsForStorage(mutableCollection, true, undefined, true);
        const previousCollection = OnyxUtils.getCachedCollection(collectionKey);

        // Preserve references for unchanged items in setCollection
        const preservedCollection = OnyxUtils.preserveCollectionReferences(keyValuePairs);

        const updatePromise = OnyxUtils.scheduleNotifyCollectionSubscribers(collectionKey, preservedCollection, previousCollection);

        return Storage.multiSet(keyValuePairs)
            .catch((error) => OnyxUtils.retryOperation(error, setCollectionWithRetry, {collectionKey, collection}, retryAttempt))
            .then(() => {
                OnyxUtils.sendActionToDevTools(OnyxUtils.METHOD.SET_COLLECTION, undefined, mutableCollection);
                return updatePromise;
            });
    });
}

/**
 * Merges a collection based on their keys.
 * Serves as core implementation for `Onyx.mergeCollection()` public function, the difference being
 * that this internal function allows passing an additional `mergeReplaceNullPatches` parameter and retries on failure.
 *
 * @param params - mergeCollection parameters
 * @param params.collectionKey e.g. `ONYXKEYS.COLLECTION.REPORT`
 * @param params.collection Object collection keyed by individual collection member keys and values
 * @param params.mergeReplaceNullPatches Record where the key is a collection member key and the value is a list of
 * tuples that we'll use to replace the nested objects of that collection member record with something else.
 * @param params.isProcessingCollectionUpdate whether this is part of a collection update operation.
 * @param retryAttempt retry attempt
 */
<<<<<<< HEAD
function mergeCollectionWithPatches<TKey extends CollectionKeyBase, TMap>(
    {collectionKey, collection, mergeReplaceNullPatches, isProcessingCollectionUpdate = false}: MergeCollectionWithPatchesParams<TKey, TMap>,
    retryAttempt?: number,
=======
function mergeCollectionWithPatches<TKey extends CollectionKeyBase>(
    collectionKey: TKey,
    collection: OnyxMergeCollectionInput<TKey>,
    mergeReplaceNullPatches?: MultiMergeReplaceNullPatches,
    isProcessingCollectionUpdate = false,
>>>>>>> cc0f68ea
): Promise<void> {
    if (!isValidNonEmptyCollectionForMerge(collection)) {
        Logger.logInfo('mergeCollection() called with invalid or empty value. Skipping this update.');
        return Promise.resolve();
    }

    let resultCollection: OnyxInputKeyValueMapping = collection;
    let resultCollectionKeys = Object.keys(resultCollection);

    // Confirm all the collection keys belong to the same parent
    if (!doAllCollectionItemsBelongToSameParent(collectionKey, resultCollectionKeys)) {
        return Promise.resolve();
    }

    if (skippableCollectionMemberIDs.size) {
        resultCollection = resultCollectionKeys.reduce((result: OnyxInputKeyValueMapping, key) => {
            try {
                const [, collectionMemberID] = splitCollectionMemberKey(key, collectionKey);
                // If the collection member key is a skippable one we set its value to null.
                // eslint-disable-next-line no-param-reassign
                result[key] = !skippableCollectionMemberIDs.has(collectionMemberID) ? resultCollection[key] : null;
            } catch {
                // Something went wrong during split, so we assign the data to result anyway.
                // eslint-disable-next-line no-param-reassign
                result[key] = resultCollection[key];
            }

            return result;
        }, {});
    }
    resultCollectionKeys = Object.keys(resultCollection);

    return getAllKeys()
        .then((persistedKeys) => {
            // Split to keys that exist in storage and keys that don't
            const keys = resultCollectionKeys.filter((key) => {
                if (resultCollection[key] === null) {
                    remove(key, isProcessingCollectionUpdate);
                    return false;
                }
                return true;
            });

            const existingKeys = keys.filter((key) => persistedKeys.has(key));

            const cachedCollectionForExistingKeys = getCachedCollection(collectionKey, existingKeys);

            const existingKeyCollection = existingKeys.reduce((obj: OnyxInputKeyValueMapping, key) => {
                const {isCompatible, existingValueType, newValueType} = utils.checkCompatibilityWithExistingValue(resultCollection[key], cachedCollectionForExistingKeys[key]);

                if (!isCompatible) {
                    Logger.logAlert(logMessages.incompatibleUpdateAlert(key, 'mergeCollection', existingValueType, newValueType));
                    return obj;
                }

                // eslint-disable-next-line no-param-reassign
                obj[key] = resultCollection[key];
                return obj;
            }, {}) as Record<OnyxKey, OnyxInput<TKey>>;

            const newCollection: Record<OnyxKey, OnyxInput<TKey>> = {};
            keys.forEach((key) => {
                if (persistedKeys.has(key)) {
                    return;
                }
                newCollection[key] = resultCollection[key];
            });

            // When (multi-)merging the values with the existing values in storage,
            // we don't want to remove nested null values from the data that we pass to the storage layer,
            // because the storage layer uses them to remove nested keys from storage natively.
            const keyValuePairsForExistingCollection = prepareKeyValuePairsForStorage(existingKeyCollection, false, mergeReplaceNullPatches);

            // We can safely remove nested null values when using (multi-)set,
            // because we will simply overwrite the existing values in storage.
            const keyValuePairsForNewCollection = prepareKeyValuePairsForStorage(newCollection, true);

            const promises = [];

            // We need to get the previously existing values so we can compare the new ones
            // against them, to avoid unnecessary subscriber updates.
            const previousCollectionPromise = Promise.all(existingKeys.map((key) => get(key).then((value) => [key, value]))).then(Object.fromEntries);

            // New keys will be added via multiSet while existing keys will be updated using multiMerge
            // This is because setting a key that doesn't exist yet with multiMerge will throw errors
            if (keyValuePairsForExistingCollection.length > 0) {
                promises.push(Storage.multiMerge(keyValuePairsForExistingCollection));
            }

            if (keyValuePairsForNewCollection.length > 0) {
                promises.push(Storage.multiSet(keyValuePairsForNewCollection));
            }

            // finalMergedCollection contains all the keys that were merged, without the keys of incompatible updates
            const finalMergedCollection = {...existingKeyCollection, ...newCollection};

            // Prefill cache if necessary by calling get() on any existing keys and then merge original data to cache
            // and update all subscribers with reference preservation for unchanged items
            const promiseUpdate = previousCollectionPromise.then((previousCollection) => {
                // Capture the original cached values before merging
                const originalCachedValues: Record<string, OnyxValue<OnyxKey>> = {};
                Object.keys(finalMergedCollection).forEach((key) => {
                    originalCachedValues[key] = cache.get(key, false);
                });

                // Then merge all the data into cache as normal
                cache.merge(finalMergedCollection);

                // Finally, preserve references for items that didn't actually change
                const preservedCollection = preserveCollectionReferencesAfterMerge(finalMergedCollection, originalCachedValues);

                return scheduleNotifyCollectionSubscribers(collectionKey, preservedCollection, previousCollection);
            });

            return Promise.all(promises)
<<<<<<< HEAD
                .catch((error) =>
                    retryOperation(error, mergeCollectionWithPatches, {collectionKey, collection: resultCollection, mergeReplaceNullPatches, isProcessingCollectionUpdate}, retryAttempt),
                )
=======
                .catch((error) => evictStorageAndRetry(error, mergeCollectionWithPatches, collectionKey, resultCollection as OnyxMergeCollectionInput<TKey>))
>>>>>>> cc0f68ea
                .then(() => {
                    sendActionToDevTools(METHOD.MERGE_COLLECTION, undefined, resultCollection);
                    return promiseUpdate;
                });
        })
        .then(() => undefined);
}

/**
 * Sets keys in a collection by replacing all targeted collection members with new values.
 * Any existing collection members not included in the new data will not be removed.
 * Retries on failure.
 *
 * @param params - collection parameters
 * @param params.collectionKey e.g. `ONYXKEYS.COLLECTION.REPORT`
 * @param params.collection Object collection keyed by individual collection member keys and values
 * @param retryAttempt retry attempt
 */
<<<<<<< HEAD
function partialSetCollection<TKey extends CollectionKeyBase, TMap>({collectionKey, collection}: SetCollectionParams<TKey, TMap>, retryAttempt?: number): Promise<void> {
=======
function partialSetCollection<TKey extends CollectionKeyBase>(collectionKey: TKey, collection: OnyxSetCollectionInput<TKey>): Promise<void> {
>>>>>>> cc0f68ea
    let resultCollection: OnyxInputKeyValueMapping = collection;
    let resultCollectionKeys = Object.keys(resultCollection);

    // Confirm all the collection keys belong to the same parent
    if (!doAllCollectionItemsBelongToSameParent(collectionKey, resultCollectionKeys)) {
        Logger.logAlert(`setCollection called with keys that do not belong to the same parent ${collectionKey}. Skipping this update.`);
        return Promise.resolve();
    }

    if (skippableCollectionMemberIDs.size) {
        resultCollection = resultCollectionKeys.reduce((result: OnyxInputKeyValueMapping, key) => {
            try {
                const [, collectionMemberID] = splitCollectionMemberKey(key, collectionKey);
                // If the collection member key is a skippable one we set its value to null.
                // eslint-disable-next-line no-param-reassign
                result[key] = !skippableCollectionMemberIDs.has(collectionMemberID) ? resultCollection[key] : null;
            } catch {
                // Something went wrong during split, so we assign the data to result anyway.
                // eslint-disable-next-line no-param-reassign
                result[key] = resultCollection[key];
            }

            return result;
        }, {});
    }
    resultCollectionKeys = Object.keys(resultCollection);

    return getAllKeys().then((persistedKeys) => {
        const mutableCollection: OnyxInputKeyValueMapping = {...resultCollection};
        const existingKeys = resultCollectionKeys.filter((key) => persistedKeys.has(key));
        const previousCollection = getCachedCollection(collectionKey, existingKeys);
        const keyValuePairs = prepareKeyValuePairsForStorage(mutableCollection, true, undefined, true);

        // Preserve references for unchanged items in partialSetCollection
        const preservedCollection = preserveCollectionReferences(keyValuePairs);

        const updatePromise = scheduleNotifyCollectionSubscribers(collectionKey, preservedCollection, previousCollection);

        return Storage.multiSet(keyValuePairs)
            .catch((error) => retryOperation(error, partialSetCollection, {collectionKey, collection}, retryAttempt))
            .then(() => {
                sendActionToDevTools(METHOD.SET_COLLECTION, undefined, mutableCollection);
                return updatePromise;
            });
    });
}

function logKeyChanged(onyxMethod: Extract<OnyxMethod, 'set' | 'merge'>, key: OnyxKey, value: unknown, hasChanged: boolean) {
    Logger.logInfo(`${onyxMethod} called for key: ${key}${_.isObject(value) ? ` properties: ${_.keys(value).join(',')}` : ''} hasChanged: ${hasChanged}`);
}

function logKeyRemoved(onyxMethod: Extract<OnyxMethod, 'set' | 'merge'>, key: OnyxKey) {
    Logger.logInfo(`${onyxMethod} called for key: ${key} => null passed, so key was removed`);
}

/**
 * Clear internal variables used in this file, useful in test environments.
 */
function clearOnyxUtilsInternals() {
    mergeQueue = {};
    mergeQueuePromise = {};
    callbackToStateMapping = {};
    onyxKeyToSubscriptionIDs = new Map();
    batchUpdatesQueue = [];
    lastConnectionCallbackData = new Map();
}

const OnyxUtils = {
    METHOD,
    getMergeQueue,
    getMergeQueuePromise,
    getDefaultKeyStates,
    getDeferredInitTask,
    initStoreValues,
    sendActionToDevTools,
    maybeFlushBatchUpdates,
    batchUpdates,
    get,
    getAllKeys,
    getCollectionKeys,
    isCollectionKey,
    isCollectionMemberKey,
    splitCollectionMemberKey,
    isKeyMatch,
    tryGetCachedValue,
    getCachedCollection,
    keysChanged,
    keyChanged,
    sendDataToConnection,
    getCollectionKey,
    getCollectionDataAndSendAsObject,
    scheduleSubscriberUpdate,
    scheduleNotifyCollectionSubscribers,
    remove,
    reportStorageQuota,
    retryOperation,
    broadcastUpdate,
    hasPendingMergeForKey,
    prepareKeyValuePairsForStorage,
    mergeChanges,
    mergeAndMarkChanges,
    initializeWithDefaultKeyStates,
    getSnapshotKey,
    multiGet,
    tupleGet,
    isValidNonEmptyCollectionForMerge,
    doAllCollectionItemsBelongToSameParent,
    subscribeToKey,
    unsubscribeFromKey,
    getSkippableCollectionMemberIDs,
    setSkippableCollectionMemberIDs,
    storeKeyBySubscriptions,
    deleteKeyBySubscriptions,
    addKeyToRecentlyAccessedIfNeeded,
    reduceCollectionWithSelector,
    updateSnapshots,
    mergeCollectionWithPatches,
    partialSetCollection,
    preserveCollectionReferences,
    preserveCollectionReferencesAfterMerge,
    logKeyChanged,
    logKeyRemoved,
    setWithRetry,
    multiSetWithRetry,
    setCollectionWithRetry,
};

GlobalSettings.addGlobalSettingsChangeListener(({enablePerformanceMetrics}) => {
    if (!enablePerformanceMetrics) {
        return;
    }
    // We are reassigning the functions directly so that internal function calls are also decorated

    // @ts-expect-error Reassign
    initStoreValues = decorateWithMetrics(initStoreValues, 'OnyxUtils.initStoreValues');
    // @ts-expect-error Reassign
    maybeFlushBatchUpdates = decorateWithMetrics(maybeFlushBatchUpdates, 'OnyxUtils.maybeFlushBatchUpdates');
    // @ts-expect-error Reassign
    batchUpdates = decorateWithMetrics(batchUpdates, 'OnyxUtils.batchUpdates');
    // @ts-expect-error Complex type signature
    get = decorateWithMetrics(get, 'OnyxUtils.get');
    // @ts-expect-error Reassign
    getAllKeys = decorateWithMetrics(getAllKeys, 'OnyxUtils.getAllKeys');
    // @ts-expect-error Reassign
    getCollectionKeys = decorateWithMetrics(getCollectionKeys, 'OnyxUtils.getCollectionKeys');
    // @ts-expect-error Reassign
    keysChanged = decorateWithMetrics(keysChanged, 'OnyxUtils.keysChanged');
    // @ts-expect-error Reassign
    keyChanged = decorateWithMetrics(keyChanged, 'OnyxUtils.keyChanged');
    // @ts-expect-error Reassign
    sendDataToConnection = decorateWithMetrics(sendDataToConnection, 'OnyxUtils.sendDataToConnection');
    // @ts-expect-error Reassign
    scheduleSubscriberUpdate = decorateWithMetrics(scheduleSubscriberUpdate, 'OnyxUtils.scheduleSubscriberUpdate');
    // @ts-expect-error Reassign
    scheduleNotifyCollectionSubscribers = decorateWithMetrics(scheduleNotifyCollectionSubscribers, 'OnyxUtils.scheduleNotifyCollectionSubscribers');
    // @ts-expect-error Reassign
    remove = decorateWithMetrics(remove, 'OnyxUtils.remove');
    // @ts-expect-error Reassign
    reportStorageQuota = decorateWithMetrics(reportStorageQuota, 'OnyxUtils.reportStorageQuota');
    // @ts-expect-error Complex type signature
    retryOperation = decorateWithMetrics(retryOperation, 'OnyxUtils.retryOperation');
    // @ts-expect-error Reassign
    broadcastUpdate = decorateWithMetrics(broadcastUpdate, 'OnyxUtils.broadcastUpdate');
    // @ts-expect-error Reassign
    initializeWithDefaultKeyStates = decorateWithMetrics(initializeWithDefaultKeyStates, 'OnyxUtils.initializeWithDefaultKeyStates');
    // @ts-expect-error Complex type signature
    multiGet = decorateWithMetrics(multiGet, 'OnyxUtils.multiGet');
    // @ts-expect-error Reassign
    tupleGet = decorateWithMetrics(tupleGet, 'OnyxUtils.tupleGet');
    // @ts-expect-error Reassign
    subscribeToKey = decorateWithMetrics(subscribeToKey, 'OnyxUtils.subscribeToKey');
    // @ts-expect-error Reassign
    setWithRetry = decorateWithMetrics(setWithRetry, 'OnyxUtils.setWithRetry');
    // @ts-expect-error Reassign
    multiSetWithRetry = decorateWithMetrics(multiSetWithRetry, 'OnyxUtils.multiSetWithRetry');
    // @ts-expect-error Reassign
    setCollectionWithRetry = decorateWithMetrics(setCollectionWithRetry, 'OnyxUtils.setCollectionWithRetry');
});

export type {OnyxMethod};
export default OnyxUtils;
export {clearOnyxUtilsInternals};<|MERGE_RESOLUTION|>--- conflicted
+++ resolved
@@ -29,15 +29,12 @@
     OnyxUpdate,
     OnyxValue,
     Selector,
-<<<<<<< HEAD
+    OnyxSetCollectionInput,
     MergeCollectionWithPatchesParams,
     SetCollectionParams,
     SetParams,
     OnyxMultiSetInput,
     RetriableOnyxOperation,
-=======
-    OnyxSetCollectionInput,
->>>>>>> cc0f68ea
 } from './types';
 import type {FastMergeOptions, FastMergeResult} from './utils';
 import utils from './utils';
@@ -1537,17 +1534,9 @@
  * @param params.isProcessingCollectionUpdate whether this is part of a collection update operation.
  * @param retryAttempt retry attempt
  */
-<<<<<<< HEAD
-function mergeCollectionWithPatches<TKey extends CollectionKeyBase, TMap>(
-    {collectionKey, collection, mergeReplaceNullPatches, isProcessingCollectionUpdate = false}: MergeCollectionWithPatchesParams<TKey, TMap>,
+function mergeCollectionWithPatches<TKey extends CollectionKeyBase>(
+    {collectionKey, collection, mergeReplaceNullPatches, isProcessingCollectionUpdate = false}: MergeCollectionWithPatchesParams<TKey>,
     retryAttempt?: number,
-=======
-function mergeCollectionWithPatches<TKey extends CollectionKeyBase>(
-    collectionKey: TKey,
-    collection: OnyxMergeCollectionInput<TKey>,
-    mergeReplaceNullPatches?: MultiMergeReplaceNullPatches,
-    isProcessingCollectionUpdate = false,
->>>>>>> cc0f68ea
 ): Promise<void> {
     if (!isValidNonEmptyCollectionForMerge(collection)) {
         Logger.logInfo('mergeCollection() called with invalid or empty value. Skipping this update.');
@@ -1663,13 +1652,9 @@
             });
 
             return Promise.all(promises)
-<<<<<<< HEAD
                 .catch((error) =>
                     retryOperation(error, mergeCollectionWithPatches, {collectionKey, collection: resultCollection, mergeReplaceNullPatches, isProcessingCollectionUpdate}, retryAttempt),
                 )
-=======
-                .catch((error) => evictStorageAndRetry(error, mergeCollectionWithPatches, collectionKey, resultCollection as OnyxMergeCollectionInput<TKey>))
->>>>>>> cc0f68ea
                 .then(() => {
                     sendActionToDevTools(METHOD.MERGE_COLLECTION, undefined, resultCollection);
                     return promiseUpdate;
@@ -1688,11 +1673,7 @@
  * @param params.collection Object collection keyed by individual collection member keys and values
  * @param retryAttempt retry attempt
  */
-<<<<<<< HEAD
 function partialSetCollection<TKey extends CollectionKeyBase, TMap>({collectionKey, collection}: SetCollectionParams<TKey, TMap>, retryAttempt?: number): Promise<void> {
-=======
-function partialSetCollection<TKey extends CollectionKeyBase>(collectionKey: TKey, collection: OnyxSetCollectionInput<TKey>): Promise<void> {
->>>>>>> cc0f68ea
     let resultCollection: OnyxInputKeyValueMapping = collection;
     let resultCollectionKeys = Object.keys(resultCollection);
 
