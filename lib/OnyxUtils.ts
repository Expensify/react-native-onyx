/* eslint-disable no-continue */
import {deepEqual} from 'fast-equals';
import lodashClone from 'lodash/clone';
import type {ValueOf} from 'type-fest';
import DevTools from './DevTools';
import * as Logger from './Logger';
import type Onyx from './Onyx';
import cache, {TASK} from './OnyxCache';
import * as PerformanceUtils from './PerformanceUtils';
import * as Str from './Str';
import unstable_batchedUpdates from './batch';
import Storage from './storage';
import type {
    CollectionKey,
    CollectionKeyBase,
    ConnectOptions,
    DeepRecord,
    DefaultConnectCallback,
    DefaultConnectOptions,
    KeyValueMapping,
    Mapping,
    OnyxCollection,
    OnyxEntry,
    OnyxInput,
    OnyxKey,
    OnyxMergeCollectionInput,
    OnyxUpdate,
    OnyxValue,
    Selector,
} from './types';
import utils from './utils';
import type {WithOnyxState} from './withOnyx/types';
import type {DeferredTask} from './createDeferredTask';
import createDeferredTask from './createDeferredTask';
import * as GlobalSettings from './GlobalSettings';
import decorateWithMetrics from './metrics';

// Method constants
const METHOD = {
    SET: 'set',
    MERGE: 'merge',
    MERGE_COLLECTION: 'mergecollection',
    SET_COLLECTION: 'setcollection',
    MULTI_SET: 'multiset',
    CLEAR: 'clear',
} as const;

type OnyxMethod = ValueOf<typeof METHOD>;

// Key/value store of Onyx key and arrays of values to merge
const mergeQueue: Record<OnyxKey, Array<OnyxValue<OnyxKey>>> = {};
const mergeQueuePromise: Record<OnyxKey, Promise<void>> = {};

// Holds a mapping of all the React components that want their state subscribed to a store key
const callbackToStateMapping: Record<string, Mapping<OnyxKey>> = {};

// Keeps a copy of the values of the onyx collection keys as a map for faster lookups
let onyxCollectionKeySet = new Set<OnyxKey>();

// Holds a mapping of the connected key to the subscriptionID for faster lookups
const onyxKeyToSubscriptionIDs = new Map();

// Optional user-provided key value states set when Onyx initializes or clears
let defaultKeyStates: Record<OnyxKey, OnyxValue<OnyxKey>> = {};

let batchUpdatesPromise: Promise<void> | null = null;
let batchUpdatesQueue: Array<() => void> = [];

// Used for comparison with a new update to avoid invoking the Onyx.connect callback with the same data.
const lastConnectionCallbackData = new Map<number, OnyxValue<OnyxKey>>();

let snapshotKey: OnyxKey | null = null;

// Keeps track of the last subscriptionID that was used so we can keep incrementing it
let lastSubscriptionID = 0;

// Connections can be made before `Onyx.init`. They would wait for this task before resolving
const deferredInitTask = createDeferredTask();

// Holds a set of collection member IDs which updates will be ignored when using Onyx methods.
let skippableCollectionMemberIDs = new Set<string>();

function getSnapshotKey(): OnyxKey | null {
    return snapshotKey;
}

/**
 * Getter - returns the merge queue.
 */
function getMergeQueue(): Record<OnyxKey, Array<OnyxValue<OnyxKey>>> {
    return mergeQueue;
}

/**
 * Getter - returns the merge queue promise.
 */
function getMergeQueuePromise(): Record<OnyxKey, Promise<void>> {
    return mergeQueuePromise;
}

/**
 * Getter - returns the default key states.
 */
function getDefaultKeyStates(): Record<OnyxKey, OnyxValue<OnyxKey>> {
    return defaultKeyStates;
}

/**
 * Getter - returns the deffered init task.
 */
function getDeferredInitTask(): DeferredTask {
    return deferredInitTask;
}

/**
 * Getter - returns the skippable collection member IDs.
 */
function getSkippableCollectionMemberIDs(): Set<string> {
    return skippableCollectionMemberIDs;
}

/**
 * Setter - sets the skippable collection member IDs.
 */
function setSkippableCollectionMemberIDs(ids: Set<string>): void {
    skippableCollectionMemberIDs = ids;
}

/**
 * Sets the initial values for the Onyx store
 *
 * @param keys - `ONYXKEYS` constants object from Onyx.init()
 * @param initialKeyStates - initial data to set when `init()` and `clear()` are called
 * @param evictableKeys - This is an array of keys (individual or collection patterns) that when provided to Onyx are flagged as "safe" for removal.
 */
function initStoreValues(keys: DeepRecord<string, OnyxKey>, initialKeyStates: Partial<KeyValueMapping>, evictableKeys: OnyxKey[]): void {
    // We need the value of the collection keys later for checking if a
    // key is a collection. We store it in a map for faster lookup.
    const collectionValues = Object.values(keys.COLLECTION ?? {}) as string[];
    onyxCollectionKeySet = collectionValues.reduce((acc, val) => {
        acc.add(val);
        return acc;
    }, new Set<OnyxKey>());

    // Set our default key states to use when initializing and clearing Onyx data
    defaultKeyStates = initialKeyStates;

    DevTools.initState(initialKeyStates);

    // Let Onyx know about which keys are safe to evict
    cache.setEvictionAllowList(evictableKeys);

    if (typeof keys.COLLECTION === 'object' && typeof keys.COLLECTION.SNAPSHOT === 'string') {
        snapshotKey = keys.COLLECTION.SNAPSHOT;
    }
}

/**
 * Sends an action to DevTools extension
 *
 * @param method - Onyx method from METHOD
 * @param key - Onyx key that was changed
 * @param value - contains the change that was made by the method
 * @param mergedValue - (optional) value that was written in the storage after a merge method was executed.
 */
function sendActionToDevTools(
    method: typeof METHOD.MERGE_COLLECTION | typeof METHOD.MULTI_SET | typeof METHOD.SET_COLLECTION,
    key: undefined,
    value: OnyxCollection<KeyValueMapping[OnyxKey]>,
    mergedValue?: undefined,
): void;
function sendActionToDevTools(
    method: Exclude<OnyxMethod, typeof METHOD.MERGE_COLLECTION | typeof METHOD.MULTI_SET | typeof METHOD.SET_COLLECTION>,
    key: OnyxKey,
    value: OnyxEntry<KeyValueMapping[OnyxKey]>,
    mergedValue?: OnyxEntry<KeyValueMapping[OnyxKey]>,
): void;
function sendActionToDevTools(
    method: OnyxMethod,
    key: OnyxKey | undefined,
    value: OnyxCollection<KeyValueMapping[OnyxKey]> | OnyxEntry<KeyValueMapping[OnyxKey]>,
    mergedValue: OnyxEntry<KeyValueMapping[OnyxKey]> = undefined,
): void {
    DevTools.registerAction(utils.formatActionName(method, key), value, key ? {[key]: mergedValue || value} : (value as OnyxCollection<KeyValueMapping[OnyxKey]>));
}

/**
 * We are batching together onyx updates. This helps with use cases where we schedule onyx updates after each other.
 * This happens for example in the Onyx.update function, where we process API responses that might contain a lot of
 * update operations. Instead of calling the subscribers for each update operation, we batch them together which will
 * cause react to schedule the updates at once instead of after each other. This is mainly a performance optimization.
 */
function maybeFlushBatchUpdates(): Promise<void> {
    if (batchUpdatesPromise) {
        return batchUpdatesPromise;
    }

    batchUpdatesPromise = new Promise((resolve) => {
        /* We use (setTimeout, 0) here which should be called once native module calls are flushed (usually at the end of the frame)
         * We may investigate if (setTimeout, 1) (which in React Native is equal to requestAnimationFrame) works even better
         * then the batch will be flushed on next frame.
         */
        setTimeout(() => {
            const updatesCopy = batchUpdatesQueue;
            batchUpdatesQueue = [];
            batchUpdatesPromise = null;
            unstable_batchedUpdates(() => {
                updatesCopy.forEach((applyUpdates) => {
                    applyUpdates();
                });
            });

            resolve();
        }, 0);
    });
    return batchUpdatesPromise;
}

function batchUpdates(updates: () => void): Promise<void> {
    batchUpdatesQueue.push(updates);
    return maybeFlushBatchUpdates();
}

/**
 * Takes a collection of items (eg. {testKey_1:{a:'a'}, testKey_2:{b:'b'}})
 * and runs it through a reducer function to return a subset of the data according to a selector.
 * The resulting collection will only contain items that are returned by the selector.
 */
function reduceCollectionWithSelector<TKey extends CollectionKeyBase, TMap, TReturn>(
    collection: OnyxCollection<KeyValueMapping[TKey]>,
    selector: Selector<TKey, TMap, TReturn>,
    withOnyxInstanceState: WithOnyxState<TMap> | undefined,
): Record<string, TReturn> {
    return Object.entries(collection ?? {}).reduce((finalCollection: Record<string, TReturn>, [key, item]) => {
        // eslint-disable-next-line no-param-reassign
        finalCollection[key] = selector(item, withOnyxInstanceState);

        return finalCollection;
    }, {});
}

/** Get some data from the store */
function get<TKey extends OnyxKey, TValue extends OnyxValue<TKey>>(key: TKey): Promise<TValue> {
    // When we already have the value in cache - resolve right away
    if (cache.hasCacheForKey(key)) {
        return Promise.resolve(cache.get(key) as TValue);
    }

    const taskName = `${TASK.GET}:${key}` as const;

    // When a value retrieving task for this key is still running hook to it
    if (cache.hasPendingTask(taskName)) {
        return cache.getTaskPromise(taskName) as Promise<TValue>;
    }

    // Otherwise retrieve the value from storage and capture a promise to aid concurrent usages
    const promise = Storage.getItem(key)
        .then((val) => {
            if (skippableCollectionMemberIDs.size) {
                try {
                    const [, collectionMemberID] = splitCollectionMemberKey(key);
                    if (skippableCollectionMemberIDs.has(collectionMemberID)) {
                        // The key is a skippable one, so we set the value to undefined.
                        // eslint-disable-next-line no-param-reassign
                        val = undefined as OnyxValue<TKey>;
                    }
                } catch (e) {
                    // The key is not a collection one or something went wrong during split, so we proceed with the function's logic.
                }
            }

            if (val === undefined) {
                cache.addNullishStorageKey(key);
                return undefined;
            }

            cache.set(key, val);
            return val;
        })
        .catch((err) => Logger.logInfo(`Unable to get item from persistent storage. Key: ${key} Error: ${err}`));

    return cache.captureTask(taskName, promise) as Promise<TValue>;
}

// multiGet the data first from the cache and then from the storage for the missing keys.
function multiGet<TKey extends OnyxKey>(keys: CollectionKeyBase[]): Promise<Map<OnyxKey, OnyxValue<TKey>>> {
    // Keys that are not in the cache
    const missingKeys: OnyxKey[] = [];

    // Tasks that are pending
    const pendingTasks: Array<Promise<OnyxValue<TKey>>> = [];

    // Keys for the tasks that are pending
    const pendingKeys: OnyxKey[] = [];

    // Data to be sent back to the invoker
    const dataMap = new Map<OnyxKey, OnyxValue<TKey>>();

    /**
     * We are going to iterate over all the matching keys and check if we have the data in the cache.
     * If we do then we add it to the data object. If we do not have them, then we check if there is a pending task
     * for the key. If there is such task, then we add the promise to the pendingTasks array and the key to the pendingKeys
     * array. If there is no pending task then we add the key to the missingKeys array.
     *
     * These missingKeys will be later used to multiGet the data from the storage.
     */
    keys.forEach((key) => {
        const cacheValue = cache.get(key) as OnyxValue<TKey>;
        if (cacheValue) {
            dataMap.set(key, cacheValue);
            return;
        }

        const pendingKey = `${TASK.GET}:${key}` as const;
        if (cache.hasPendingTask(pendingKey)) {
            pendingTasks.push(cache.getTaskPromise(pendingKey) as Promise<OnyxValue<TKey>>);
            pendingKeys.push(key);
        } else {
            missingKeys.push(key);
        }
    });

    return (
        Promise.all(pendingTasks)
            // Wait for all the pending tasks to resolve and then add the data to the data map.
            .then((values) => {
                values.forEach((value, index) => {
                    dataMap.set(pendingKeys[index], value);
                });

                return Promise.resolve();
            })
            // Get the missing keys using multiGet from the storage.
            .then(() => {
                if (missingKeys.length === 0) {
                    return Promise.resolve(undefined);
                }

                return Storage.multiGet(missingKeys);
            })
            // Add the data from the missing keys to the data map and also merge it to the cache.
            .then((values) => {
                if (!values || values.length === 0) {
                    return dataMap;
                }

                // temp object is used to merge the missing data into the cache
                const temp: OnyxCollection<KeyValueMapping[TKey]> = {};
                values.forEach(([key, value]) => {
                    if (skippableCollectionMemberIDs.size) {
                        try {
                            const [, collectionMemberID] = OnyxUtils.splitCollectionMemberKey(key);
                            if (skippableCollectionMemberIDs.has(collectionMemberID)) {
                                // The key is a skippable one, so we skip this iteration.
                                return;
                            }
                        } catch (e) {
                            // The key is not a collection one or something went wrong during split, so we proceed with the function's logic.
                        }
                    }

                    dataMap.set(key, value as OnyxValue<TKey>);
                    temp[key] = value as OnyxValue<TKey>;
                });
                cache.merge(temp);
                return dataMap;
            })
    );
}

/**
 * This helper exists to map an array of Onyx keys such as `['report_', 'conciergeReportID']`
 * to the values for those keys (correctly typed) such as `[OnyxCollection<Report>, OnyxEntry<string>]`
 *
 * Note: just using `.map`, you'd end up with `Array<OnyxCollection<Report>|OnyxEntry<string>>`, which is not what we want. This preserves the order of the keys provided.
 */
function tupleGet<Keys extends readonly OnyxKey[]>(keys: Keys): Promise<{[Index in keyof Keys]: OnyxValue<Keys[Index]>}> {
    return Promise.all(keys.map((key) => OnyxUtils.get(key))) as Promise<{[Index in keyof Keys]: OnyxValue<Keys[Index]>}>;
}

/**
 * Stores a subscription ID associated with a given key.
 *
 * @param subscriptionID - A subscription ID of the subscriber.
 * @param key - A key that the subscriber is subscribed to.
 */
function storeKeyBySubscriptions(key: OnyxKey, subscriptionID: number) {
    if (!onyxKeyToSubscriptionIDs.has(key)) {
        onyxKeyToSubscriptionIDs.set(key, []);
    }
    onyxKeyToSubscriptionIDs.get(key).push(subscriptionID);
}

/**
 * Deletes a subscription ID associated with its corresponding key.
 *
 * @param subscriptionID - The subscription ID to be deleted.
 */
function deleteKeyBySubscriptions(subscriptionID: number) {
    const subscriber = callbackToStateMapping[subscriptionID];

    if (subscriber && onyxKeyToSubscriptionIDs.has(subscriber.key)) {
        const updatedSubscriptionsIDs = onyxKeyToSubscriptionIDs.get(subscriber.key).filter((id: number) => id !== subscriptionID);
        onyxKeyToSubscriptionIDs.set(subscriber.key, updatedSubscriptionsIDs);
    }

    lastConnectionCallbackData.delete(subscriptionID);
}

/** Returns current key names stored in persisted storage */
function getAllKeys(): Promise<Set<OnyxKey>> {
    // When we've already read stored keys, resolve right away
    const cachedKeys = cache.getAllKeys();
    if (cachedKeys.size > 0) {
        return Promise.resolve(cachedKeys);
    }

    // When a value retrieving task for all keys is still running hook to it
    if (cache.hasPendingTask(TASK.GET_ALL_KEYS)) {
        return cache.getTaskPromise(TASK.GET_ALL_KEYS) as Promise<Set<OnyxKey>>;
    }

    // Otherwise retrieve the keys from storage and capture a promise to aid concurrent usages
    const promise = Storage.getAllKeys().then((keys) => {
        cache.setAllKeys(keys);

        // return the updated set of keys
        return cache.getAllKeys();
    });

    return cache.captureTask(TASK.GET_ALL_KEYS, promise) as Promise<Set<OnyxKey>>;
}

/**
 * Returns set of all registered collection keys
 */
function getCollectionKeys(): Set<OnyxKey> {
    return onyxCollectionKeySet;
}

/**
 * Checks to see if the subscriber's supplied key
 * is associated with a collection of keys.
 */
function isCollectionKey(key: OnyxKey): key is CollectionKeyBase {
    return onyxCollectionKeySet.has(key);
}

function isCollectionMemberKey<TCollectionKey extends CollectionKeyBase>(collectionKey: TCollectionKey, key: string, collectionKeyLength: number): key is `${TCollectionKey}${string}` {
    return key.startsWith(collectionKey) && key.length > collectionKeyLength;
}

/**
 * Splits a collection member key into the collection key part and the ID part.
 * @param key - The collection member key to split.
 * @param collectionKey - The collection key of the `key` param that can be passed in advance to optimize the function.
 * @returns A tuple where the first element is the collection part and the second element is the ID part,
 * or throws an Error if the key is not a collection one.
 */
function splitCollectionMemberKey<TKey extends CollectionKey, CollectionKeyType = TKey extends `${infer Prefix}_${string}` ? `${Prefix}_` : never>(
    key: TKey,
    collectionKey?: string,
): [CollectionKeyType, string] {
    if (collectionKey && !isCollectionMemberKey(collectionKey, key, collectionKey.length)) {
        throw new Error(`Invalid '${collectionKey}' collection key provided, it isn't compatible with '${key}' key.`);
    }

    if (!collectionKey) {
        // eslint-disable-next-line no-param-reassign
        collectionKey = getCollectionKey(key);
    }

    return [collectionKey as CollectionKeyType, key.slice(collectionKey.length)];
}

/**
 * Checks to see if a provided key is the exact configured key of our connected subscriber
 * or if the provided key is a collection member key (in case our configured key is a "collection key")
 */
function isKeyMatch(configKey: OnyxKey, key: OnyxKey): boolean {
    return isCollectionKey(configKey) ? Str.startsWith(key, configKey) : configKey === key;
}

/**
 * Extracts the collection identifier of a given collection member key.
 *
 * For example:
 * - `getCollectionKey("report_123")` would return "report_"
 * - `getCollectionKey("report_")` would return "report_"
 * - `getCollectionKey("report_-1_something")` would return "report_"
 * - `getCollectionKey("sharedNVP_user_-1_something")` would return "sharedNVP_user_"
 *
 * @param key - The collection key to process.
 * @returns The plain collection key or throws an Error if the key is not a collection one.
 */
function getCollectionKey(key: CollectionKey): string {
    // Start by finding the position of the last underscore in the string
    let lastUnderscoreIndex = key.lastIndexOf('_');

    // Iterate backwards to find the longest key that ends with '_'
    while (lastUnderscoreIndex > 0) {
        const possibleKey = key.slice(0, lastUnderscoreIndex + 1);

        // Check if the substring is a key in the Set
        if (isCollectionKey(possibleKey)) {
            // Return the matching key and the rest of the string
            return possibleKey;
        }

        // Move to the next underscore to check smaller possible keys
        lastUnderscoreIndex = key.lastIndexOf('_', lastUnderscoreIndex - 1);
    }

    throw new Error(`Invalid '${key}' key provided, only collection keys are allowed.`);
}

/**
 * Tries to get a value from the cache. If the value is not present in cache it will return the default value or undefined.
 * If the requested key is a collection, it will return an object with all the collection members.
 */
function tryGetCachedValue<TKey extends OnyxKey>(key: TKey, mapping?: Partial<Mapping<TKey>>): OnyxValue<OnyxKey> {
    let val = cache.get(key);

    if (isCollectionKey(key)) {
        const allCacheKeys = cache.getAllKeys();

        // It is possible we haven't loaded all keys yet so we do not know if the
        // collection actually exists.
        if (allCacheKeys.size === 0) {
            return;
        }

        const values: OnyxCollection<KeyValueMapping[TKey]> = {};
        allCacheKeys.forEach((cacheKey) => {
            if (!cacheKey.startsWith(key)) {
                return;
            }

            values[cacheKey] = cache.get(cacheKey);
        });
        val = values;
    }

    if (mapping?.selector) {
        const state = mapping.withOnyxInstance ? mapping.withOnyxInstance.state : undefined;
        if (isCollectionKey(key)) {
            return reduceCollectionWithSelector(val as OnyxCollection<KeyValueMapping[TKey]>, mapping.selector, state);
        }
        return mapping.selector(val, state);
    }

    return val;
}

function getCachedCollection<TKey extends CollectionKeyBase>(collectionKey: TKey, collectionMemberKeys?: string[]): NonNullable<OnyxCollection<KeyValueMapping[TKey]>> {
    const allKeys = collectionMemberKeys || cache.getAllKeys();
    const collection: OnyxCollection<KeyValueMapping[TKey]> = {};

    const collectionKeyLength = collectionKey.length;

    // forEach exists on both Set and Array
    allKeys.forEach((key) => {
        // If we don't have collectionMemberKeys array then we have to check whether a key is a collection member key.
        // Because in that case the keys will be coming from `cache.getAllKeys()` and we need to filter out the keys that
        // are not part of the collection.
        if (!collectionMemberKeys && !isCollectionMemberKey(collectionKey, key, collectionKeyLength)) {
            return;
        }

        const cachedValue = cache.get(key);

        if (cachedValue === undefined && !cache.hasNullishStorageKey(key)) {
            return;
        }

        collection[key] = cache.get(key);
    });

    return collection;
}

/**
 * When a collection of keys change, search for any callbacks matching the collection key and trigger those callbacks
 */
function keysChanged<TKey extends CollectionKeyBase>(
    collectionKey: TKey,
    partialCollection: OnyxCollection<KeyValueMapping[TKey]>,
    partialPreviousCollection: OnyxCollection<KeyValueMapping[TKey]> | undefined,
    notifyConnectSubscribers = true,
    notifyWithOnyxSubscribers = true,
): void {
    // We prepare the "cached collection" which is the entire collection + the new partial data that
    // was merged in via mergeCollection().
    const cachedCollection = getCachedCollection(collectionKey);

    const previousCollection = partialPreviousCollection ?? {};

    // We are iterating over all subscribers similar to keyChanged(). However, we are looking for subscribers who are subscribing to either a collection key or
    // individual collection key member for the collection that is being updated. It is important to note that the collection parameter cane be a PARTIAL collection
    // and does not represent all of the combined keys and values for a collection key. It is just the "new" data that was merged in via mergeCollection().
    const stateMappingKeys = Object.keys(callbackToStateMapping);
    const collectionKeyLength = collectionKey.length;

    for (const stateMappingKey of stateMappingKeys) {
        const subscriber = callbackToStateMapping[stateMappingKey];
        if (!subscriber) {
            continue;
        }

        // Skip iteration if we do not have a collection key or a collection member key on this subscriber
        if (!Str.startsWith(subscriber.key, collectionKey)) {
            continue;
        }

        /**
         * e.g. Onyx.connect({key: ONYXKEYS.COLLECTION.REPORT, callback: ...});
         */
        const isSubscribedToCollectionKey = subscriber.key === collectionKey;

        /**
         * e.g. Onyx.connect({key: `${ONYXKEYS.COLLECTION.REPORT}{reportID}`, callback: ...});
         */
        const isSubscribedToCollectionMemberKey = isCollectionMemberKey(collectionKey, subscriber.key, collectionKeyLength);

        // Regular Onyx.connect() subscriber found.
        if (typeof subscriber.callback === 'function') {
            if (!notifyConnectSubscribers) {
                continue;
            }

            // If they are subscribed to the collection key and using waitForCollectionCallback then we'll
            // send the whole cached collection.
            if (isSubscribedToCollectionKey) {
                if (subscriber.waitForCollectionCallback) {
                    subscriber.callback(cachedCollection, subscriber.key, partialCollection);
                    continue;
                }

                // If they are not using waitForCollectionCallback then we notify the subscriber with
                // the new merged data but only for any keys in the partial collection.
                const dataKeys = Object.keys(partialCollection ?? {});
                for (const dataKey of dataKeys) {
                    if (deepEqual(cachedCollection[dataKey], previousCollection[dataKey])) {
                        continue;
                    }

                    subscriber.callback(cachedCollection[dataKey], dataKey);
                }
                continue;
            }

            // And if the subscriber is specifically only tracking a particular collection member key then we will
            // notify them with the cached data for that key only.
            if (isSubscribedToCollectionMemberKey) {
                if (deepEqual(cachedCollection[subscriber.key], previousCollection[subscriber.key])) {
                    continue;
                }

                const subscriberCallback = subscriber.callback as DefaultConnectCallback<TKey>;
                subscriberCallback(cachedCollection[subscriber.key], subscriber.key as TKey);
                continue;
            }

            continue;
        }

        // React component subscriber found.
        if (utils.hasWithOnyxInstance(subscriber)) {
            if (!notifyWithOnyxSubscribers) {
                continue;
            }

            // We are subscribed to a collection key so we must update the data in state with the new
            // collection member key values from the partial update.
            if (isSubscribedToCollectionKey) {
                // If the subscriber has a selector, then the component's state must only be updated with the data
                // returned by the selector.
                const collectionSelector = subscriber.selector;
                if (collectionSelector) {
                    subscriber.withOnyxInstance.setStateProxy((prevState) => {
                        const previousData = prevState[subscriber.statePropertyName];
                        const newData = reduceCollectionWithSelector(cachedCollection, collectionSelector, subscriber.withOnyxInstance.state);

                        if (deepEqual(previousData, newData)) {
                            return null;
                        }

                        return {
                            [subscriber.statePropertyName]: newData,
                        };
                    });
                    continue;
                }

                subscriber.withOnyxInstance.setStateProxy((prevState) => {
                    const prevCollection = prevState?.[subscriber.statePropertyName] ?? {};
                    const finalCollection = lodashClone(prevCollection);
                    const dataKeys = Object.keys(partialCollection ?? {});
                    for (const dataKey of dataKeys) {
                        finalCollection[dataKey] = cachedCollection[dataKey];
                    }

                    if (deepEqual(prevCollection, finalCollection)) {
                        return null;
                    }

                    PerformanceUtils.logSetStateCall(subscriber, prevState?.[subscriber.statePropertyName], finalCollection, 'keysChanged', collectionKey);
                    return {
                        [subscriber.statePropertyName]: finalCollection,
                    };
                });
                continue;
            }

            // If a React component is only interested in a single key then we can set the cached value directly to the state name.
            if (isSubscribedToCollectionMemberKey) {
                if (deepEqual(cachedCollection[subscriber.key], previousCollection[subscriber.key])) {
                    continue;
                }

                // However, we only want to update this subscriber if the partial data contains a change.
                // Otherwise, we would update them with a value they already have and trigger an unnecessary re-render.
                const dataFromCollection = partialCollection?.[subscriber.key];
                if (dataFromCollection === undefined) {
                    continue;
                }

                // If the subscriber has a selector, then the component's state must only be updated with the data
                // returned by the selector and the state should only change when the subset of data changes from what
                // it was previously.
                const selector = subscriber.selector;
                if (selector) {
                    subscriber.withOnyxInstance.setStateProxy((prevState) => {
                        const prevData = prevState[subscriber.statePropertyName];
                        const newData = selector(cachedCollection[subscriber.key], subscriber.withOnyxInstance.state);

                        if (deepEqual(prevData, newData)) {
                            return null;
                        }

                        PerformanceUtils.logSetStateCall(subscriber, prevData, newData, 'keysChanged', collectionKey);
                        return {
                            [subscriber.statePropertyName]: newData,
                        };
                    });
                    continue;
                }

                subscriber.withOnyxInstance.setStateProxy((prevState) => {
                    const prevData = prevState[subscriber.statePropertyName];
                    const newData = cachedCollection[subscriber.key];

                    // Avoids triggering unnecessary re-renders when feeding empty objects
                    if (utils.isEmptyObject(newData) && utils.isEmptyObject(prevData)) {
                        return null;
                    }

                    if (deepEqual(prevData, newData)) {
                        return null;
                    }

                    PerformanceUtils.logSetStateCall(subscriber, prevData, newData, 'keysChanged', collectionKey);
                    return {
                        [subscriber.statePropertyName]: newData,
                    };
                });
            }
        }
    }
}

/**
 * When a key change happens, search for any callbacks matching the key or collection key and trigger those callbacks
 *
 * @example
 * keyChanged(key, value, subscriber => subscriber.initWithStoredValues === false)
 */
function keyChanged<TKey extends OnyxKey>(
    key: TKey,
    value: OnyxValue<TKey>,
    previousValue: OnyxValue<TKey>,
    canUpdateSubscriber: (subscriber?: Mapping<OnyxKey>) => boolean = () => true,
    notifyConnectSubscribers = true,
    notifyWithOnyxSubscribers = true,
): void {
    // Add or remove this key from the recentlyAccessedKeys lists
    if (value !== null) {
        cache.addLastAccessedKey(key, isCollectionKey(key));
    } else {
        cache.removeLastAccessedKey(key);
    }

    // We get the subscribers interested in the key that has just changed. If the subscriber's  key is a collection key then we will
    // notify them if the key that changed is a collection member. Or if it is a regular key notify them when there is an exact match. Depending on whether the subscriber
    // was connected via withOnyx we will call setState() directly on the withOnyx instance. If it is a regular connection we will pass the data to the provided callback.
    // Given the amount of times this function is called we need to make sure we are not iterating over all subscribers every time. On the other hand, we don't need to
    // do the same in keysChanged, because we only call that function when a collection key changes, and it doesn't happen that often.
    // For performance reason, we look for the given key and later if don't find it we look for the collection key, instead of checking if it is a collection key first.
    let stateMappingKeys = onyxKeyToSubscriptionIDs.get(key) ?? [];
    let collectionKey: string | undefined;
    try {
        collectionKey = getCollectionKey(key);
    } catch (e) {
        // If getCollectionKey() throws an error it means the key is not a collection key.
        collectionKey = undefined;
    }

    if (collectionKey) {
        // Getting the collection key from the specific key because only collection keys were stored in the mapping.
        stateMappingKeys = [...stateMappingKeys, ...(onyxKeyToSubscriptionIDs.get(collectionKey) ?? [])];
        if (stateMappingKeys.length === 0) {
            return;
        }
    }

    const cachedCollections: Record<string, ReturnType<typeof getCachedCollection>> = {};

    for (const stateMappingKey of stateMappingKeys) {
        const subscriber = callbackToStateMapping[stateMappingKey];
        if (!subscriber || !isKeyMatch(subscriber.key, key) || !canUpdateSubscriber(subscriber)) {
            continue;
        }

        // Subscriber is a regular call to connect() and provided a callback
        if (typeof subscriber.callback === 'function') {
            if (!notifyConnectSubscribers) {
                continue;
            }
            if (lastConnectionCallbackData.has(subscriber.subscriptionID) && lastConnectionCallbackData.get(subscriber.subscriptionID) === value) {
                continue;
            }

            if (isCollectionKey(subscriber.key) && subscriber.waitForCollectionCallback) {
                let cachedCollection = cachedCollections[subscriber.key];

                if (!cachedCollection) {
                    cachedCollection = getCachedCollection(subscriber.key);
                    cachedCollections[subscriber.key] = cachedCollection;
                }

                cachedCollection[key] = value;
                subscriber.callback(cachedCollection, subscriber.key, {[key]: value});
                continue;
            }

            const subscriberCallback = subscriber.callback as DefaultConnectCallback<TKey>;
            subscriberCallback(value, key);

            lastConnectionCallbackData.set(subscriber.subscriptionID, value);
            continue;
        }

        // Subscriber connected via withOnyx() HOC
        if (utils.hasWithOnyxInstance(subscriber)) {
            if (!notifyWithOnyxSubscribers) {
                continue;
            }

            const selector = subscriber.selector;
            // Check if we are subscribing to a collection key and overwrite the collection member key value in state
            if (isCollectionKey(subscriber.key)) {
                // If the subscriber has a selector, then the consumer of this data must only be given the data
                // returned by the selector and only when the selected data has changed.
                if (selector) {
                    subscriber.withOnyxInstance.setStateProxy((prevState) => {
                        const prevWithOnyxData = prevState[subscriber.statePropertyName];
                        const newWithOnyxData = {
                            [key]: selector(value, subscriber.withOnyxInstance.state),
                        };
                        const prevDataWithNewData = {
                            ...prevWithOnyxData,
                            ...newWithOnyxData,
                        };

                        if (deepEqual(prevWithOnyxData, prevDataWithNewData)) {
                            return null;
                        }

                        PerformanceUtils.logSetStateCall(subscriber, prevWithOnyxData, newWithOnyxData, 'keyChanged', key);
                        return {
                            [subscriber.statePropertyName]: prevDataWithNewData,
                        };
                    });
                    continue;
                }

                subscriber.withOnyxInstance.setStateProxy((prevState) => {
                    const prevCollection = prevState[subscriber.statePropertyName] || {};
                    const newCollection = {
                        ...prevCollection,
                        [key]: value,
                    };

                    if (deepEqual(prevCollection, newCollection)) {
                        return null;
                    }

                    PerformanceUtils.logSetStateCall(subscriber, prevCollection, newCollection, 'keyChanged', key);
                    return {
                        [subscriber.statePropertyName]: newCollection,
                    };
                });
                continue;
            }

            // If the subscriber has a selector, then the component's state must only be updated with the data
            // returned by the selector and only if the selected data has changed.
            if (selector) {
                subscriber.withOnyxInstance.setStateProxy(() => {
                    const prevValue = selector(previousValue, subscriber.withOnyxInstance.state);
                    const newValue = selector(value, subscriber.withOnyxInstance.state);

                    if (deepEqual(prevValue, newValue)) {
                        return null;
                    }

                    return {
                        [subscriber.statePropertyName]: newValue,
                    };
                });
                continue;
            }

            // If we did not match on a collection key then we just set the new data to the state property
            subscriber.withOnyxInstance.setStateProxy((prevState) => {
                const prevWithOnyxValue = prevState[subscriber.statePropertyName];

                // Avoids triggering unnecessary re-renders when feeding empty objects
                if (utils.isEmptyObject(value) && utils.isEmptyObject(prevWithOnyxValue)) {
                    return null;
                }
                if (prevWithOnyxValue === value) {
                    return null;
                }

                PerformanceUtils.logSetStateCall(subscriber, previousValue, value, 'keyChanged', key);
                return {
                    [subscriber.statePropertyName]: value,
                };
            });
            continue;
        }

        console.error('Warning: Found a matching subscriber to a key that changed, but no callback or withOnyxInstance could be found.');
    }
}

/**
 * Sends the data obtained from the keys to the connection. It either:
 *     - sets state on the withOnyxInstances
 *     - triggers the callback function
 */
function sendDataToConnection<TKey extends OnyxKey>(mapping: Mapping<TKey>, value: OnyxValue<TKey> | null, matchedKey: TKey | undefined, isBatched: boolean): void {
    // If the mapping no longer exists then we should not send any data.
    // This means our subscriber disconnected or withOnyx wrapped component unmounted.
    if (!callbackToStateMapping[mapping.subscriptionID]) {
        return;
    }

    if (utils.hasWithOnyxInstance(mapping)) {
        let newData: OnyxValue<OnyxKey> = value;

        // If the mapping has a selector, then the component's state must only be updated with the data
        // returned by the selector.
        if (mapping.selector) {
            if (isCollectionKey(mapping.key)) {
                newData = reduceCollectionWithSelector(value as OnyxCollection<KeyValueMapping[TKey]>, mapping.selector, mapping.withOnyxInstance.state);
            } else {
                newData = mapping.selector(value, mapping.withOnyxInstance.state);
            }
        }

        PerformanceUtils.logSetStateCall(mapping, null, newData, 'sendDataToConnection');
        if (isBatched) {
            batchUpdates(() => mapping.withOnyxInstance.setWithOnyxState(mapping.statePropertyName, newData));
        } else {
            mapping.withOnyxInstance.setWithOnyxState(mapping.statePropertyName, newData);
        }
        return;
    }

    // When there are no matching keys in "Onyx.connect", we pass null to "sendDataToConnection" explicitly,
    // to allow the withOnyx instance to set the value in the state initially and therefore stop the loading state once all
    // required keys have been set.
    // If we would pass undefined to setWithOnyxInstance instead, withOnyx would not set the value in the state.
    // withOnyx will internally replace null values with undefined and never pass null values to wrapped components.
    // For regular callbacks, we never want to pass null values, but always just undefined if a value is not set in cache or storage.
    const valueToPass = value === null ? undefined : value;
    const lastValue = lastConnectionCallbackData.get(mapping.subscriptionID);
    lastConnectionCallbackData.get(mapping.subscriptionID);

    // If the value has not changed we do not need to trigger the callback
    if (lastConnectionCallbackData.has(mapping.subscriptionID) && valueToPass === lastValue) {
        return;
    }

    (mapping as DefaultConnectOptions<TKey>).callback?.(valueToPass, matchedKey as TKey);
}

/**
 * We check to see if this key is flagged as safe for eviction and add it to the recentlyAccessedKeys list so that when we
 * run out of storage the least recently accessed key can be removed.
 */
function addKeyToRecentlyAccessedIfNeeded<TKey extends OnyxKey>(mapping: Mapping<TKey>): void {
    if (!cache.isEvictableKey(mapping.key)) {
        return;
    }

    // Add the key to recentKeys first (this makes it the most recent key)
    cache.addToAccessedKeys(mapping.key);

    // Try to free some cache whenever we connect to a safe eviction key
    cache.removeLeastRecentlyUsedKeys();

    if (utils.hasWithOnyxInstance(mapping) && !isCollectionKey(mapping.key)) {
        // All React components subscribing to a key flagged as a safe eviction key must implement the canEvict property.
        if (mapping.canEvict === undefined) {
            throw new Error(`Cannot subscribe to safe eviction key '${mapping.key}' without providing a canEvict value.`);
        }

        cache.addLastAccessedKey(mapping.key, isCollectionKey(mapping.key));
    }
}

/**
 * Gets the data for a given an array of matching keys, combines them into an object, and sends the result back to the subscriber.
 */
function getCollectionDataAndSendAsObject<TKey extends OnyxKey>(matchingKeys: CollectionKeyBase[], mapping: Mapping<TKey>): void {
    multiGet(matchingKeys).then((dataMap) => {
        const data = Object.fromEntries(dataMap.entries()) as OnyxValue<TKey>;
        sendDataToConnection(mapping, data, undefined, true);
    });
}

/**
 * Schedules an update that will be appended to the macro task queue (so it doesn't update the subscribers immediately).
 *
 * @example
 * scheduleSubscriberUpdate(key, value, subscriber => subscriber.initWithStoredValues === false)
 */
function scheduleSubscriberUpdate<TKey extends OnyxKey>(
    key: TKey,
    value: OnyxValue<TKey>,
    previousValue: OnyxValue<TKey>,
    canUpdateSubscriber: (subscriber?: Mapping<OnyxKey>) => boolean = () => true,
): Promise<void> {
    const promise = Promise.resolve().then(() => keyChanged(key, value, previousValue, canUpdateSubscriber, true, false));
    batchUpdates(() => keyChanged(key, value, previousValue, canUpdateSubscriber, false, true));
    return Promise.all([maybeFlushBatchUpdates(), promise]).then(() => undefined);
}

/**
 * This method is similar to notifySubscribersOnNextTick but it is built for working specifically with collections
 * so that keysChanged() is triggered for the collection and not keyChanged(). If this was not done, then the
 * subscriber callbacks receive the data in a different format than they normally expect and it breaks code.
 */
function scheduleNotifyCollectionSubscribers<TKey extends OnyxKey>(
    key: TKey,
    value: OnyxCollection<KeyValueMapping[TKey]>,
    previousValue?: OnyxCollection<KeyValueMapping[TKey]>,
): Promise<void> {
    const promise = Promise.resolve().then(() => keysChanged(key, value, previousValue, true, false));
    batchUpdates(() => keysChanged(key, value, previousValue, false, true));
    return Promise.all([maybeFlushBatchUpdates(), promise]).then(() => undefined);
}

/**
 * Remove a key from Onyx and update the subscribers
 */
function remove<TKey extends OnyxKey>(key: TKey): Promise<void> {
    const prevValue = cache.get(key, false) as OnyxValue<TKey>;
    cache.drop(key);
    scheduleSubscriberUpdate(key, undefined as OnyxValue<TKey>, prevValue);
    return Storage.removeItem(key).then(() => undefined);
}

function reportStorageQuota(): Promise<void> {
    return Storage.getDatabaseSize()
        .then(({bytesUsed, bytesRemaining}) => {
            Logger.logInfo(`Storage Quota Check -- bytesUsed: ${bytesUsed} bytesRemaining: ${bytesRemaining}`);
        })
        .catch((dbSizeError) => {
            Logger.logAlert(`Unable to get database size. Error: ${dbSizeError}`);
        });
}

/**
 * If we fail to set or merge we must handle this by
 * evicting some data from Onyx and then retrying to do
 * whatever it is we attempted to do.
 */
function evictStorageAndRetry<TMethod extends typeof Onyx.set | typeof Onyx.multiSet | typeof Onyx.mergeCollection | typeof Onyx.setCollection>(
    error: Error,
    onyxMethod: TMethod,
    ...args: Parameters<TMethod>
): Promise<void> {
    Logger.logInfo(`Failed to save to storage. Error: ${error}. onyxMethod: ${onyxMethod.name}`);

    if (error && Str.startsWith(error.message, "Failed to execute 'put' on 'IDBObjectStore'")) {
        Logger.logAlert('Attempted to set invalid data set in Onyx. Please ensure all data is serializable.');
        throw error;
    }

    // Find the first key that we can remove that has no subscribers in our blocklist
    const keyForRemoval = cache.getKeyForEviction();
    if (!keyForRemoval) {
        // If we have no acceptable keys to remove then we are possibly trying to save mission critical data. If this is the case,
        // then we should stop retrying as there is not much the user can do to fix this. Instead of getting them stuck in an infinite loop we
        // will allow this write to be skipped.
        Logger.logAlert('Out of storage. But found no acceptable keys to remove.');
        return reportStorageQuota();
    }

    // Remove the least recently viewed key that is not currently being accessed and retry.
    Logger.logInfo(`Out of storage. Evicting least recently accessed key (${keyForRemoval}) and retrying.`);
    reportStorageQuota();

    // @ts-expect-error No overload matches this call.
    return remove(keyForRemoval).then(() => onyxMethod(...args));
}

/**
 * Notifies subscribers and writes current value to cache
 */
function broadcastUpdate<TKey extends OnyxKey>(key: TKey, value: OnyxValue<TKey>, hasChanged?: boolean): Promise<void> {
    const prevValue = cache.get(key, false) as OnyxValue<TKey>;

    // Update subscribers if the cached value has changed, or when the subscriber specifically requires
    // all updates regardless of value changes (indicated by initWithStoredValues set to false).
    if (hasChanged) {
        cache.set(key, value);
    } else {
        cache.addToAccessedKeys(key);
    }

    return scheduleSubscriberUpdate(key, value, prevValue, (subscriber) => hasChanged || subscriber?.initWithStoredValues === false).then(() => undefined);
}

function hasPendingMergeForKey(key: OnyxKey): boolean {
    return !!mergeQueue[key];
}

type RemoveNullValuesOutput<Value extends OnyxInput<OnyxKey> | undefined> = {
    value: Value;
    wasRemoved: boolean;
};

/**
 * Removes a key from storage if the value is null.
 * Otherwise removes all nested null values in objects,
 * if shouldRemoveNestedNulls is true and returns the object.
 *
 * @returns The value without null values and a boolean "wasRemoved", which indicates if the key got removed completely
 */
function removeNullValues<Value extends OnyxInput<OnyxKey> | undefined>(key: OnyxKey, value: Value, shouldRemoveNestedNulls = true): RemoveNullValuesOutput<Value> {
    if (value === null) {
        remove(key);
        return {value, wasRemoved: true};
    }

    if (value === undefined) {
        return {value, wasRemoved: false};
    }

    // We can remove all null values in an object by merging it with itself
    // utils.fastMerge recursively goes through the object and removes all null values
    // Passing two identical objects as source and target to fastMerge will not change it, but only remove the null values
    return {value: shouldRemoveNestedNulls ? utils.removeNestedNullValues(value) : value, wasRemoved: false};
}

/**
 * Storage expects array like: [["@MyApp_user", value_1], ["@MyApp_key", value_2]]
 * This method transforms an object like {'@MyApp_user': myUserValue, '@MyApp_key': myKeyValue}
 * to an array of key-value pairs in the above format and removes key-value pairs that are being set to null

* @return an array of key - value pairs <[key, value]>
 */
function prepareKeyValuePairsForStorage(data: Record<OnyxKey, OnyxInput<OnyxKey>>, shouldRemoveNestedNulls: boolean): Array<[OnyxKey, OnyxInput<OnyxKey>]> {
    return Object.entries(data).reduce<Array<[OnyxKey, OnyxInput<OnyxKey>]>>((pairs, [key, value]) => {
        const {value: valueAfterRemoving, wasRemoved} = removeNullValues(key, value, shouldRemoveNestedNulls);

        if (!wasRemoved && valueAfterRemoving !== undefined) {
            pairs.push([key, valueAfterRemoving]);
        }

        return pairs;
    }, []);
}

/**
 * Merges an array of changes with an existing value
 *
 * @param changes Array of changes that should be applied to the existing value
 */
function applyMerge<TValue extends OnyxInput<OnyxKey> | undefined, TChange extends OnyxInput<OnyxKey> | undefined>(existingValue: TValue, changes: TChange[]): TChange {
    const lastChange = changes?.at(-1);

    if (Array.isArray(lastChange)) {
        return lastChange;
    }

    if (changes.some((change) => change && typeof change === 'object')) {
        // Object values are then merged one after the other
        return changes.reduce((modifiedData, change) => utils.fastMerge(modifiedData, change, true, false, true), (existingValue || {}) as TChange);
    }

    // If we have anything else we can't merge it so we'll
    // simply return the last value that was queued
    return lastChange as TChange;
}

function batchMergeChanges<TChange extends OnyxInput<OnyxKey> | undefined>(changes: TChange[]): TChange {
    const lastChange = changes?.at(-1);

    if (Array.isArray(lastChange)) {
        return lastChange;
    }

    if (changes.some((change) => change && typeof change === 'object')) {
        // Object values are then merged one after the other
        return changes.reduce((modifiedData, change) => utils.fastMerge(modifiedData, change, false, true, false), {} as TChange);
    }

    // If we have anything else we can't merge it so we'll
    // simply return the last value that was queued
    return lastChange as TChange;
}

/**
 * Merge user provided default key value pairs.
 */
function initializeWithDefaultKeyStates(): Promise<void> {
    return Storage.multiGet(Object.keys(defaultKeyStates)).then((pairs) => {
        const existingDataAsObject = Object.fromEntries(pairs);

        const merged = utils.fastMerge(existingDataAsObject, defaultKeyStates, true, false, false);
        cache.merge(merged ?? {});

        Object.entries(merged ?? {}).forEach(([key, value]) => keyChanged(key, value, existingDataAsObject));
    });
}

/**
 * Validate the collection is not empty and has a correct type before applying mergeCollection()
 */
function isValidNonEmptyCollectionForMerge<TKey extends CollectionKeyBase, TMap>(collection: OnyxMergeCollectionInput<TKey, TMap>): boolean {
    return typeof collection === 'object' && !Array.isArray(collection) && !utils.isEmptyObject(collection);
}

/**
 * Verify if all the collection keys belong to the same parent
 */
function doAllCollectionItemsBelongToSameParent<TKey extends CollectionKeyBase>(collectionKey: TKey, collectionKeys: string[]): boolean {
    let hasCollectionKeyCheckFailed = false;
    collectionKeys.forEach((dataKey) => {
        if (isKeyMatch(collectionKey, dataKey)) {
            return;
        }

        if (process.env.NODE_ENV === 'development') {
            throw new Error(`Provided collection doesn't have all its data belonging to the same parent. CollectionKey: ${collectionKey}, DataKey: ${dataKey}`);
        }

        hasCollectionKeyCheckFailed = true;
        Logger.logAlert(`Provided collection doesn't have all its data belonging to the same parent. CollectionKey: ${collectionKey}, DataKey: ${dataKey}`);
    });

    return !hasCollectionKeyCheckFailed;
}

/**
 * Subscribes to an Onyx key and listens to its changes.
 *
 * @param connectOptions The options object that will define the behavior of the connection.
 * @returns The subscription ID to use when calling `OnyxUtils.unsubscribeFromKey()`.
 */
function subscribeToKey<TKey extends OnyxKey>(connectOptions: ConnectOptions<TKey>): number {
    const mapping = connectOptions as Mapping<TKey>;
    const subscriptionID = lastSubscriptionID++;
    callbackToStateMapping[subscriptionID] = mapping as Mapping<OnyxKey>;
    callbackToStateMapping[subscriptionID].subscriptionID = subscriptionID;

    // When keyChanged is called, a key is passed and the method looks through all the Subscribers in callbackToStateMapping for the matching key to get the subscriptionID
    // to avoid having to loop through all the Subscribers all the time (even when just one connection belongs to one key),
    // We create a mapping from key to lists of subscriptionIDs to access the specific list of subscriptionIDs.
    storeKeyBySubscriptions(mapping.key, callbackToStateMapping[subscriptionID].subscriptionID);

    if (mapping.initWithStoredValues === false) {
        return subscriptionID;
    }

    // Commit connection only after init passes
    deferredInitTask.promise
        .then(() => addKeyToRecentlyAccessedIfNeeded(mapping))
        .then(() => {
            // Performance improvement
            // If the mapping is connected to an onyx key that is not a collection
            // we can skip the call to getAllKeys() and return an array with a single item
            if (!!mapping.key && typeof mapping.key === 'string' && !isCollectionKey(mapping.key) && cache.getAllKeys().has(mapping.key)) {
                return new Set([mapping.key]);
            }
            return getAllKeys();
        })
        .then((keys) => {
            // We search all the keys in storage to see if any are a "match" for the subscriber we are connecting so that we
            // can send data back to the subscriber. Note that multiple keys can match as a subscriber could either be
            // subscribed to a "collection key" or a single key.
            const matchingKeys: string[] = [];
            keys.forEach((key) => {
                if (!isKeyMatch(mapping.key, key)) {
                    return;
                }
                matchingKeys.push(key);
            });
            // If the key being connected to does not exist we initialize the value with null. For subscribers that connected
            // directly via connect() they will simply get a null value sent to them without any information about which key matched
            // since there are none matched. In withOnyx() we wait for all connected keys to return a value before rendering the child
            // component. This null value will be filtered out so that the connected component can utilize defaultProps.
            if (matchingKeys.length === 0) {
                if (mapping.key && !isCollectionKey(mapping.key)) {
                    cache.addNullishStorageKey(mapping.key);
                }

                // Here we cannot use batching because the nullish value is expected to be set immediately for default props
                // or they will be undefined.
                sendDataToConnection(mapping, null, undefined, false);
                return;
            }

            // When using a callback subscriber we will either trigger the provided callback for each key we find or combine all values
            // into an object and just make a single call. The latter behavior is enabled by providing a waitForCollectionCallback key
            // combined with a subscription to a collection key.
            if (typeof mapping.callback === 'function') {
                if (isCollectionKey(mapping.key)) {
                    if (mapping.waitForCollectionCallback) {
                        getCollectionDataAndSendAsObject(matchingKeys, mapping);
                        return;
                    }

                    // We did not opt into using waitForCollectionCallback mode so the callback is called for every matching key.
                    multiGet(matchingKeys).then((values) => {
                        values.forEach((val, key) => {
                            sendDataToConnection(mapping, val as OnyxValue<TKey>, key as TKey, true);
                        });
                    });
                    return;
                }

                // If we are not subscribed to a collection key then there's only a single key to send an update for.
                get(mapping.key).then((val) => sendDataToConnection(mapping, val as OnyxValue<TKey>, mapping.key, true));
                return;
            }

            // If we have a withOnyxInstance that means a React component has subscribed via the withOnyx() HOC and we need to
            // group collection key member data into an object.
            if (utils.hasWithOnyxInstance(mapping)) {
                if (isCollectionKey(mapping.key)) {
                    getCollectionDataAndSendAsObject(matchingKeys, mapping);
                    return;
                }

                // If the subscriber is not using a collection key then we just send a single value back to the subscriber
                get(mapping.key).then((val) => sendDataToConnection(mapping, val as OnyxValue<TKey>, mapping.key, true));
                return;
            }

            console.error('Warning: Onyx.connect() was found without a callback or withOnyxInstance');
        });

    // The subscriptionID is returned back to the caller so that it can be used to clean up the connection when it's no longer needed
    // by calling OnyxUtils.unsubscribeFromKey(subscriptionID).
    return subscriptionID;
}

/**
 * Disconnects and removes the listener from the Onyx key.
 *
 * @param subscriptionID Subscription ID returned by calling `OnyxUtils.subscribeToKey()`.
 */
function unsubscribeFromKey(subscriptionID: number): void {
    if (!callbackToStateMapping[subscriptionID]) {
        return;
    }

    deleteKeyBySubscriptions(lastSubscriptionID);
    delete callbackToStateMapping[subscriptionID];
}

function updateSnapshots(data: OnyxUpdate[], mergeFn: typeof Onyx.merge): Array<() => Promise<void>> {
    const snapshotCollectionKey = OnyxUtils.getSnapshotKey();
    if (!snapshotCollectionKey) return [];

    const promises: Array<() => Promise<void>> = [];

    const snapshotCollection = OnyxUtils.getCachedCollection(snapshotCollectionKey);
    const snapshotCollectionKeyLength = snapshotCollectionKey.length;

    Object.entries(snapshotCollection).forEach(([snapshotEntryKey, snapshotEntryValue]) => {
        // Snapshots may not be present in cache. We don't know how to update them so we skip.
        if (!snapshotEntryValue) {
            return;
        }

        let updatedData: Record<string, unknown> = {};

        data.forEach(({key, value}) => {
            // snapshots are normal keys so we want to skip update if they are written to Onyx
            if (OnyxUtils.isCollectionMemberKey(snapshotCollectionKey, key, snapshotCollectionKeyLength)) {
                return;
            }

            if (typeof snapshotEntryValue !== 'object' || !('data' in snapshotEntryValue)) {
                return;
            }

            const snapshotData = snapshotEntryValue.data;
            if (!snapshotData || !snapshotData[key]) {
                return;
            }

            if (Array.isArray(value) || Array.isArray(snapshotData[key])) {
                updatedData[key] = value || [];
                return;
            }

            if (value === null) {
                updatedData[key] = value;
                return;
            }

            const oldValue = updatedData[key] || {};

            updatedData = {...updatedData, [key]: Object.assign(oldValue, value)};
        });

        // Skip the update if there's no data to be merged
        if (utils.isEmptyObject(updatedData)) {
            return;
        }

        promises.push(() => mergeFn(snapshotEntryKey, {data: updatedData}));
    });

    return promises;
}

const OnyxUtils = {
    METHOD,
    getMergeQueue,
    getMergeQueuePromise,
    getDefaultKeyStates,
    getDeferredInitTask,
    initStoreValues,
    sendActionToDevTools,
    maybeFlushBatchUpdates,
    batchUpdates,
    get,
    getAllKeys,
    getCollectionKeys,
    isCollectionKey,
    isCollectionMemberKey,
    splitCollectionMemberKey,
    isKeyMatch,
    tryGetCachedValue,
    getCachedCollection,
    keysChanged,
    keyChanged,
    sendDataToConnection,
    getCollectionKey,
    getCollectionDataAndSendAsObject,
    scheduleSubscriberUpdate,
    scheduleNotifyCollectionSubscribers,
    remove,
    reportStorageQuota,
    evictStorageAndRetry,
    broadcastUpdate,
    hasPendingMergeForKey,
    removeNullValues,
    prepareKeyValuePairsForStorage,
    applyMerge,
    initializeWithDefaultKeyStates,
    getSnapshotKey,
    multiGet,
    tupleGet,
    isValidNonEmptyCollectionForMerge,
    doAllCollectionItemsBelongToSameParent,
    subscribeToKey,
    unsubscribeFromKey,
    getSkippableCollectionMemberIDs,
    setSkippableCollectionMemberIDs,
<<<<<<< HEAD
    batchMergeChanges,
=======
    storeKeyBySubscriptions,
    deleteKeyBySubscriptions,
    addKeyToRecentlyAccessedIfNeeded,
    reduceCollectionWithSelector,
    updateSnapshots,
>>>>>>> 5fc78f0c
};

GlobalSettings.addGlobalSettingsChangeListener(({enablePerformanceMetrics}) => {
    if (!enablePerformanceMetrics) {
        return;
    }
    // We are reassigning the functions directly so that internal function calls are also decorated

    // @ts-expect-error Reassign
    initStoreValues = decorateWithMetrics(initStoreValues, 'OnyxUtils.initStoreValues');
    // @ts-expect-error Reassign
    maybeFlushBatchUpdates = decorateWithMetrics(maybeFlushBatchUpdates, 'OnyxUtils.maybeFlushBatchUpdates');
    // @ts-expect-error Reassign
    batchUpdates = decorateWithMetrics(batchUpdates, 'OnyxUtils.batchUpdates');
    // @ts-expect-error Complex type signature
    get = decorateWithMetrics(get, 'OnyxUtils.get');
    // @ts-expect-error Reassign
    getAllKeys = decorateWithMetrics(getAllKeys, 'OnyxUtils.getAllKeys');
    // @ts-expect-error Reassign
    getCollectionKeys = decorateWithMetrics(getCollectionKeys, 'OnyxUtils.getCollectionKeys');
    // @ts-expect-error Reassign
    addEvictableKeysToRecentlyAccessedList = decorateWithMetrics(cache.addEvictableKeysToRecentlyAccessedList, 'OnyxCache.addEvictableKeysToRecentlyAccessedList');
    // @ts-expect-error Reassign
    keysChanged = decorateWithMetrics(keysChanged, 'OnyxUtils.keysChanged');
    // @ts-expect-error Reassign
    keyChanged = decorateWithMetrics(keyChanged, 'OnyxUtils.keyChanged');
    // @ts-expect-error Reassign
    sendDataToConnection = decorateWithMetrics(sendDataToConnection, 'OnyxUtils.sendDataToConnection');
    // @ts-expect-error Reassign
    scheduleSubscriberUpdate = decorateWithMetrics(scheduleSubscriberUpdate, 'OnyxUtils.scheduleSubscriberUpdate');
    // @ts-expect-error Reassign
    scheduleNotifyCollectionSubscribers = decorateWithMetrics(scheduleNotifyCollectionSubscribers, 'OnyxUtils.scheduleNotifyCollectionSubscribers');
    // @ts-expect-error Reassign
    remove = decorateWithMetrics(remove, 'OnyxUtils.remove');
    // @ts-expect-error Reassign
    reportStorageQuota = decorateWithMetrics(reportStorageQuota, 'OnyxUtils.reportStorageQuota');
    // @ts-expect-error Complex type signature
    evictStorageAndRetry = decorateWithMetrics(evictStorageAndRetry, 'OnyxUtils.evictStorageAndRetry');
    // @ts-expect-error Reassign
    broadcastUpdate = decorateWithMetrics(broadcastUpdate, 'OnyxUtils.broadcastUpdate');
    // @ts-expect-error Reassign
    initializeWithDefaultKeyStates = decorateWithMetrics(initializeWithDefaultKeyStates, 'OnyxUtils.initializeWithDefaultKeyStates');
    // @ts-expect-error Complex type signature
    multiGet = decorateWithMetrics(multiGet, 'OnyxUtils.multiGet');
    // @ts-expect-error Reassign
    tupleGet = decorateWithMetrics(tupleGet, 'OnyxUtils.tupleGet');
    // @ts-expect-error Reassign
    subscribeToKey = decorateWithMetrics(subscribeToKey, 'OnyxUtils.subscribeToKey');
});

export type {OnyxMethod};
export default OnyxUtils;<|MERGE_RESOLUTION|>--- conflicted
+++ resolved
@@ -1488,15 +1488,12 @@
     unsubscribeFromKey,
     getSkippableCollectionMemberIDs,
     setSkippableCollectionMemberIDs,
-<<<<<<< HEAD
     batchMergeChanges,
-=======
     storeKeyBySubscriptions,
     deleteKeyBySubscriptions,
     addKeyToRecentlyAccessedIfNeeded,
     reduceCollectionWithSelector,
     updateSnapshots,
->>>>>>> 5fc78f0c
 };
 
 GlobalSettings.addGlobalSettingsChangeListener(({enablePerformanceMetrics}) => {
