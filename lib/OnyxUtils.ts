/* eslint-disable @typescript-eslint/prefer-for-of */
/* eslint-disable no-continue */
import {deepEqual} from 'fast-equals';
import lodashClone from 'lodash/clone';
import type {ValueOf} from 'type-fest';
import DevTools from './DevTools';
import * as Logger from './Logger';
import type Onyx from './Onyx';
import cache from './OnyxCache';
import * as PerformanceUtils from './PerformanceUtils';
import * as Str from './Str';
import unstable_batchedUpdates from './batch';
import Storage from './storage';
import type {
    CollectionKey,
    CollectionKeyBase,
    DeepRecord,
    DefaultConnectCallback,
    DefaultConnectOptions,
    KeyValueMapping,
    Mapping,
    OnyxCollection,
    OnyxEntry,
    OnyxInput,
    OnyxKey,
    OnyxValue,
    Selector,
    WithOnyxConnectOptions,
} from './types';
import utils from './utils';
import type {WithOnyxState} from './withOnyx/types';

// Method constants
const METHOD = {
    SET: 'set',
    MERGE: 'merge',
    MERGE_COLLECTION: 'mergecollection',
    MULTI_SET: 'multiset',
    CLEAR: 'clear',
} as const;

type OnyxMethod = ValueOf<typeof METHOD>;

// Key/value store of Onyx key and arrays of values to merge
const mergeQueue: Record<OnyxKey, Array<OnyxValue<OnyxKey>>> = {};
const mergeQueuePromise: Record<OnyxKey, Promise<void>> = {};

// Holds a mapping of all the react components that want their state subscribed to a store key
const callbackToStateMapping: Record<string, Mapping<OnyxKey>> = {};

// Keeps a copy of the values of the onyx collection keys as a map for faster lookups
let onyxCollectionKeyMap = new Map<OnyxKey, OnyxValue<OnyxKey>>();

// Holds a mapping of the connected key to the connectionID for faster lookups
const onyxKeyToConnectionIDs = new Map();

// Holds a list of keys that have been directly subscribed to or recently modified from least to most recent
let recentlyAccessedKeys: OnyxKey[] = [];

// Holds a list of keys that are safe to remove when we reach max storage. If a key does not match with
// whatever appears in this list it will NEVER be a candidate for eviction.
let evictionAllowList: OnyxKey[] = [];

// Holds a map of keys and connectionID arrays whose keys will never be automatically evicted as
// long as we have at least one subscriber that returns false for the canEvict property.
const evictionBlocklist: Record<OnyxKey, number[]> = {};

// Optional user-provided key value states set when Onyx initializes or clears
let defaultKeyStates: Record<OnyxKey, OnyxValue<OnyxKey>> = {};

let batchUpdatesPromise: Promise<void> | null = null;
let batchUpdatesQueue: Array<() => void> = [];

let snapshotKey: OnyxKey | null = null;

function getSnapshotKey(): OnyxKey | null {
    return snapshotKey;
}

/**
 * Getter - returns the merge queue.
 */
function getMergeQueue(): Record<OnyxKey, Array<OnyxValue<OnyxKey>>> {
    return mergeQueue;
}

/**
 * Getter - returns the merge queue promise.
 */
function getMergeQueuePromise(): Record<OnyxKey, Promise<void>> {
    return mergeQueuePromise;
}

/**
 * Getter - returns the callback to state mapping.
 */
function getCallbackToStateMapping(): Record<string, Mapping<OnyxKey>> {
    return callbackToStateMapping;
}

/**
 * Getter - returns the default key states.
 */
function getDefaultKeyStates(): Record<OnyxKey, OnyxValue<OnyxKey>> {
    return defaultKeyStates;
}

/**
 * Sets the initial values for the Onyx store
 *
 * @param keys - `ONYXKEYS` constants object from Onyx.init()
 * @param initialKeyStates - initial data to set when `init()` and `clear()` are called
 * @param safeEvictionKeys - This is an array of keys (individual or collection patterns) that when provided to Onyx are flagged as "safe" for removal.
 */
function initStoreValues(keys: DeepRecord<string, OnyxKey>, initialKeyStates: Partial<KeyValueMapping>, safeEvictionKeys: OnyxKey[]): void {
    // We need the value of the collection keys later for checking if a
    // key is a collection. We store it in a map for faster lookup.
    const collectionValues = Object.values(keys.COLLECTION ?? {});
    onyxCollectionKeyMap = collectionValues.reduce((acc, val) => {
        acc.set(val, true);
        return acc;
    }, new Map());

    // Set our default key states to use when initializing and clearing Onyx data
    defaultKeyStates = initialKeyStates;

    DevTools.initState(initialKeyStates);

    // Let Onyx know about which keys are safe to evict
    evictionAllowList = safeEvictionKeys;

    if (typeof keys.COLLECTION === 'object' && typeof keys.COLLECTION.SNAPSHOT === 'string') {
        snapshotKey = keys.COLLECTION.SNAPSHOT;
    }
}

/**
 * Sends an action to DevTools extension
 *
 * @param method - Onyx method from METHOD
 * @param key - Onyx key that was changed
 * @param value - contains the change that was made by the method
 * @param mergedValue - (optional) value that was written in the storage after a merge method was executed.
 */
function sendActionToDevTools(
    method: typeof METHOD.MERGE_COLLECTION | typeof METHOD.MULTI_SET,
    key: undefined,
    value: OnyxCollection<KeyValueMapping[OnyxKey]>,
    mergedValue?: undefined,
): void;
function sendActionToDevTools(
    method: Exclude<OnyxMethod, typeof METHOD.MERGE_COLLECTION | typeof METHOD.MULTI_SET>,
    key: OnyxKey,
    value: OnyxEntry<KeyValueMapping[OnyxKey]>,
    mergedValue?: OnyxEntry<KeyValueMapping[OnyxKey]>,
): void;
function sendActionToDevTools(
    method: OnyxMethod,
    key: OnyxKey | undefined,
    value: OnyxCollection<KeyValueMapping[OnyxKey]> | OnyxEntry<KeyValueMapping[OnyxKey]>,
    mergedValue: OnyxEntry<KeyValueMapping[OnyxKey]> = undefined,
): void {
    DevTools.registerAction(utils.formatActionName(method, key), value, key ? {[key]: mergedValue || value} : (value as OnyxCollection<KeyValueMapping[OnyxKey]>));
}

/**
 * We are batching together onyx updates. This helps with use cases where we schedule onyx updates after each other.
 * This happens for example in the Onyx.update function, where we process API responses that might contain a lot of
 * update operations. Instead of calling the subscribers for each update operation, we batch them together which will
 * cause react to schedule the updates at once instead of after each other. This is mainly a performance optimization.
 */
function maybeFlushBatchUpdates(): Promise<void> {
    if (batchUpdatesPromise) {
        return batchUpdatesPromise;
    }

    batchUpdatesPromise = new Promise((resolve) => {
        /* We use (setTimeout, 0) here which should be called once native module calls are flushed (usually at the end of the frame)
         * We may investigate if (setTimeout, 1) (which in React Native is equal to requestAnimationFrame) works even better
         * then the batch will be flushed on next frame.
         */
        setTimeout(() => {
            const updatesCopy = batchUpdatesQueue;
            batchUpdatesQueue = [];
            batchUpdatesPromise = null;
            unstable_batchedUpdates(() => {
                updatesCopy.forEach((applyUpdates) => {
                    applyUpdates();
                });
            });

            resolve();
        }, 0);
    });
    return batchUpdatesPromise;
}

function batchUpdates(updates: () => void): Promise<void> {
    batchUpdatesQueue.push(updates);
    return maybeFlushBatchUpdates();
}

/**
 * Takes a collection of items (eg. {testKey_1:{a:'a'}, testKey_2:{b:'b'}})
 * and runs it through a reducer function to return a subset of the data according to a selector.
 * The resulting collection will only contain items that are returned by the selector.
 */
function reduceCollectionWithSelector<TKey extends CollectionKeyBase, TMap, TReturn>(
    collection: OnyxCollection<KeyValueMapping[TKey]>,
    selector: Selector<TKey, TMap, TReturn>,
    withOnyxInstanceState: WithOnyxState<TMap> | undefined,
): Record<string, TReturn> {
    return Object.entries(collection ?? {}).reduce((finalCollection: Record<string, TReturn>, [key, item]) => {
        // eslint-disable-next-line no-param-reassign
        finalCollection[key] = selector(item, withOnyxInstanceState);

        return finalCollection;
    }, {});
}

/** Get some data from the store */
function get<TKey extends OnyxKey, TValue extends OnyxValue<TKey>>(key: TKey): Promise<TValue> {
    // When we already have the value in cache - resolve right away
    if (cache.hasCacheForKey(key)) {
        return Promise.resolve(cache.get(key) as TValue);
    }

    const taskName = `get:${key}`;

    // When a value retrieving task for this key is still running hook to it
    if (cache.hasPendingTask(taskName)) {
        return cache.getTaskPromise(taskName) as Promise<TValue>;
    }

    // Otherwise retrieve the value from storage and capture a promise to aid concurrent usages
    const promise = Storage.getItem(key)
        .then((val) => {
            if (val === undefined) {
                cache.addNullishStorageKey(key);
                return undefined;
            }

            cache.set(key, val);
            return val;
        })
        .catch((err) => Logger.logInfo(`Unable to get item from persistent storage. Key: ${key} Error: ${err}`));

    return cache.captureTask(taskName, promise) as Promise<TValue>;
}

/** Returns current key names stored in persisted storage */
function getAllKeys(): Promise<Set<OnyxKey>> {
    // When we've already read stored keys, resolve right away
    const cachedKeys = cache.getAllKeys();
    if (cachedKeys.size > 0) {
        return Promise.resolve(cachedKeys);
    }

    const taskName = 'getAllKeys';

    // When a value retrieving task for all keys is still running hook to it
    if (cache.hasPendingTask(taskName)) {
        return cache.getTaskPromise(taskName) as Promise<Set<OnyxKey>>;
    }

    // Otherwise retrieve the keys from storage and capture a promise to aid concurrent usages
    const promise = Storage.getAllKeys().then((keys) => {
        cache.setAllKeys(keys);

        // return the updated set of keys
        return cache.getAllKeys();
    });

    return cache.captureTask(taskName, promise) as Promise<Set<OnyxKey>>;
}

/**
 * Checks to see if the a subscriber's supplied key
 * is associated with a collection of keys.
 */
function isCollectionKey(key: OnyxKey): key is CollectionKeyBase {
    return onyxCollectionKeyMap.has(key);
}

function isCollectionMemberKey<TCollectionKey extends CollectionKeyBase>(collectionKey: TCollectionKey, key: string): key is `${TCollectionKey}${string}` {
    return Str.startsWith(key, collectionKey) && key.length > collectionKey.length;
}

/**
 * Splits a collection member key into the collection key part and the ID part.
 * @param key - The collection member key to split.
 * @returns A tuple where the first element is the collection part and the second element is the ID part.
 */
function splitCollectionMemberKey<TKey extends CollectionKey>(key: TKey): [TKey extends `${infer Prefix}_${string}` ? `${Prefix}_` : never, string] {
    const underscoreIndex = key.indexOf('_');

    if (underscoreIndex === -1) {
        throw new Error(`Invalid ${key} key provided, only collection keys are allowed.`);
    }

    return [key.substring(0, underscoreIndex + 1) as TKey extends `${infer Prefix}_${string}` ? `${Prefix}_` : never, key.substring(underscoreIndex + 1)];
}

/**
 * Checks to see if a provided key is the exact configured key of our connected subscriber
 * or if the provided key is a collection member key (in case our configured key is a "collection key")
 */
function isKeyMatch(configKey: OnyxKey, key: OnyxKey): boolean {
    return isCollectionKey(configKey) ? Str.startsWith(key, configKey) : configKey === key;
}

/** Checks to see if this key has been flagged as safe for removal. */
function isSafeEvictionKey(testKey: OnyxKey): boolean {
    return evictionAllowList.some((key) => isKeyMatch(key, testKey));
}

/**
 * Stores a connection ID associated with a given key.
 *
 * @param connectionID - a connection ID of the subscriber
 * @param key - a key that the subscriber is connected to
 */
function storeKeyByConnections(key: OnyxKey, connectionID: number) {
    if (!onyxKeyToConnectionIDs.has(key)) {
        onyxKeyToConnectionIDs.set(key, []);
    }
    onyxKeyToConnectionIDs.get(key).push(connectionID);
}

/**
 * Deletes a connection ID associated with its corresponding key.
 *
 * @param {number} connectionID - The connection ID to be deleted.
 */
function deleteKeyByConnections(connectionID: number) {
    const subscriber = callbackToStateMapping[connectionID];

    if (subscriber && onyxKeyToConnectionIDs.has(subscriber.key)) {
        const updatedConnectionIDs = onyxKeyToConnectionIDs.get(subscriber.key).filter((id: number) => id !== connectionID);
        onyxKeyToConnectionIDs.set(subscriber.key, updatedConnectionIDs);
    }
}

/**
 * Tries to get a value from the cache. If the value is not present in cache it will return the default value or undefined.
 * If the requested key is a collection, it will return an object with all the collection members.
 */
function tryGetCachedValue<TKey extends OnyxKey>(key: TKey, mapping?: Partial<WithOnyxConnectOptions<TKey>>): OnyxValue<OnyxKey> {
    let val = cache.get(key);

    if (isCollectionKey(key)) {
        const allCacheKeys = cache.getAllKeys();

        // It is possible we haven't loaded all keys yet so we do not know if the
        // collection actually exists.
        if (allCacheKeys.size === 0) {
            return;
        }

        const matchingKeys = Array.from(allCacheKeys).filter((k) => k.startsWith(key));
        const values = matchingKeys.reduce((finalObject: NonNullable<OnyxCollection<KeyValueMapping[TKey]>>, matchedKey) => {
            const cachedValue = cache.get(matchedKey);
            if (cachedValue) {
                // This is permissible because we're in the process of constructing the final object in a reduce function.
                // eslint-disable-next-line no-param-reassign
                finalObject[matchedKey] = cachedValue;
            }
            return finalObject;
        }, {});

        val = values;
    }

    if (mapping?.selector) {
        const state = mapping.withOnyxInstance ? mapping.withOnyxInstance.state : undefined;
        if (isCollectionKey(key)) {
            return reduceCollectionWithSelector(val as OnyxCollection<KeyValueMapping[TKey]>, mapping.selector, state);
        }
        return mapping.selector(val, state);
    }

    return val;
}

/**
 * Remove a key from the recently accessed key list.
 */
function removeLastAccessedKey(key: OnyxKey): void {
    recentlyAccessedKeys = recentlyAccessedKeys.filter((recentlyAccessedKey) => recentlyAccessedKey !== key);
}

/**
 * Add a key to the list of recently accessed keys. The least
 * recently accessed key should be at the head and the most
 * recently accessed key at the tail.
 */
function addLastAccessedKey(key: OnyxKey): void {
    // Only specific keys belong in this list since we cannot remove an entire collection.
    if (isCollectionKey(key) || !isSafeEvictionKey(key)) {
        return;
    }

    removeLastAccessedKey(key);
    recentlyAccessedKeys.push(key);
}

/**
 * Removes a key previously added to this list
 * which will enable it to be deleted again.
 */
function removeFromEvictionBlockList(key: OnyxKey, connectionID: number): void {
    evictionBlocklist[key] = evictionBlocklist[key]?.filter((evictionKey) => evictionKey !== connectionID) ?? [];

    // Remove the key if there are no more subscribers
    if (evictionBlocklist[key]?.length === 0) {
        delete evictionBlocklist[key];
    }
}

/** Keys added to this list can never be deleted. */
function addToEvictionBlockList(key: OnyxKey, connectionID: number): void {
    removeFromEvictionBlockList(key, connectionID);

    if (!evictionBlocklist[key]) {
        evictionBlocklist[key] = [];
    }

    evictionBlocklist[key].push(connectionID);
}
/**
 * It extracts the pure, non-numeric part of a given key.
 *
 * For example:
 * - `getPureKey("report_123")` would return "report_"
 * - `getPureKey("report")` would return "report"
 * - `getPureKey("report_")` would return "report_"
 * - `getPureKey(null)` would return ""
 *
 * @param {OnyxKey} key - The key to process.
 * @return {string} The pure key without any numeric
 */
function getCollectionKey(key: OnyxKey): string {
    if (!key) {
        return '';
    }
    return key.replace(/_\w+/g, '_');
}

/**
 * Take all the keys that are safe to evict and add them to
 * the recently accessed list when initializing the app. This
 * enables keys that have not recently been accessed to be
 * removed.
 */
function addAllSafeEvictionKeysToRecentlyAccessedList(): Promise<void> {
    return getAllKeys().then((keys) => {
        evictionAllowList.forEach((safeEvictionKey) => {
            keys.forEach((key) => {
                if (!isKeyMatch(safeEvictionKey, key)) {
                    return;
                }
                addLastAccessedKey(key);
            });
        });
    });
}

function getCachedCollection<TKey extends CollectionKeyBase>(collectionKey: TKey, collectionMemberKeys?: string[]): NonNullable<OnyxCollection<KeyValueMapping[TKey]>> {
    const allKeys = collectionMemberKeys || cache.getAllKeys();
    const collection: OnyxCollection<KeyValueMapping[TKey]> = {};

    // forEach exists on both Set and Array
    allKeys.forEach((key) => {
        // If we don't have collectionMemberKeys array then we have to check whether a key is a collection member key.
        // Because in that case the keys will be coming from `cache.getAllKeys()` and we need to filter out the keys that
        // are not part of the collection.
        if (!collectionMemberKeys && !isCollectionMemberKey(collectionKey, key)) {
            return;
        }

        const cachedValue = cache.get(key);

        if (cachedValue === undefined && !cache.hasNullishStorageKey(key)) {
            return;
        }

        collection[key] = cache.get(key);
    });

    return collection;
}

/**
 * When a collection of keys change, search for any callbacks matching the collection key and trigger those callbacks
 */
function keysChanged<TKey extends CollectionKeyBase>(
    collectionKey: TKey,
    partialCollection: OnyxCollection<KeyValueMapping[TKey]>,
    partialPreviousCollection: OnyxCollection<KeyValueMapping[TKey]> | undefined,
    notifyRegularSubscibers = true,
    notifyWithOnyxSubscibers = true,
): void {
    // We prepare the "cached collection" which is the entire collection + the new partial data that
    // was merged in via mergeCollection().
    const cachedCollection = getCachedCollection(collectionKey);

    const previousCollection = partialPreviousCollection ?? {};

    // We are iterating over all subscribers similar to keyChanged(). However, we are looking for subscribers who are subscribing to either a collection key or
    // individual collection key member for the collection that is being updated. It is important to note that the collection parameter cane be a PARTIAL collection
    // and does not represent all of the combined keys and values for a collection key. It is just the "new" data that was merged in via mergeCollection().
    const stateMappingKeys = Object.keys(callbackToStateMapping);

    for (let i = 0; i < stateMappingKeys.length; i++) {
        const subscriber = callbackToStateMapping[stateMappingKeys[i]];
        if (!subscriber) {
            continue;
        }

        // Skip iteration if we do not have a collection key or a collection member key on this subscriber
        if (!Str.startsWith(subscriber.key, collectionKey)) {
            continue;
        }

        /**
         * e.g. Onyx.connect({key: ONYXKEYS.COLLECTION.REPORT, callback: ...});
         */
        const isSubscribedToCollectionKey = subscriber.key === collectionKey;

        /**
         * e.g. Onyx.connect({key: `${ONYXKEYS.COLLECTION.REPORT}{reportID}`, callback: ...});
         */
        const isSubscribedToCollectionMemberKey = isCollectionMemberKey(collectionKey, subscriber.key);

        // Regular Onyx.connect() subscriber found.
        if (typeof subscriber.callback === 'function') {
            if (!notifyRegularSubscibers) {
                continue;
            }

            // If they are subscribed to the collection key and using waitForCollectionCallback then we'll
            // send the whole cached collection.
            if (isSubscribedToCollectionKey) {
                if (subscriber.waitForCollectionCallback) {
                    subscriber.callback(cachedCollection);
                    continue;
                }

                // If they are not using waitForCollectionCallback then we notify the subscriber with
                // the new merged data but only for any keys in the partial collection.
                const dataKeys = Object.keys(partialCollection ?? {});
                for (let j = 0; j < dataKeys.length; j++) {
                    const dataKey = dataKeys[j];

                    if (deepEqual(cachedCollection[dataKey], previousCollection[dataKey])) {
                        continue;
                    }

                    subscriber.callback(cachedCollection[dataKey], dataKey);
                }
                continue;
            }

            // And if the subscriber is specifically only tracking a particular collection member key then we will
            // notify them with the cached data for that key only.
            if (isSubscribedToCollectionMemberKey) {
                if (deepEqual(cachedCollection[subscriber.key], previousCollection[subscriber.key])) {
                    continue;
                }

                const subscriberCallback = subscriber.callback as DefaultConnectCallback<TKey>;
                subscriberCallback(cachedCollection[subscriber.key], subscriber.key as TKey);
                continue;
            }

            continue;
        }

        // React component subscriber found.
        if ('withOnyxInstance' in subscriber && subscriber.withOnyxInstance) {
            if (!notifyWithOnyxSubscibers) {
                continue;
            }

            // We are subscribed to a collection key so we must update the data in state with the new
            // collection member key values from the partial update.
            if (isSubscribedToCollectionKey) {
                // If the subscriber has a selector, then the component's state must only be updated with the data
                // returned by the selector.
                const collectionSelector = subscriber.selector;
                if (collectionSelector) {
                    subscriber.withOnyxInstance.setStateProxy((prevState) => {
                        const previousData = prevState[subscriber.statePropertyName];
                        const newData = reduceCollectionWithSelector(cachedCollection, collectionSelector, subscriber.withOnyxInstance.state);

                        if (deepEqual(previousData, newData)) {
                            return null;
                        }

                        return {
                            [subscriber.statePropertyName]: newData,
                        };
                    });
                    continue;
                }

                subscriber.withOnyxInstance.setStateProxy((prevState) => {
                    const prevCollection = prevState?.[subscriber.statePropertyName] ?? {};
                    const finalCollection = lodashClone(prevCollection);
                    const dataKeys = Object.keys(partialCollection ?? {});
                    for (let j = 0; j < dataKeys.length; j++) {
                        const dataKey = dataKeys[j];
                        finalCollection[dataKey] = cachedCollection[dataKey];
                    }

                    if (deepEqual(prevCollection, finalCollection)) {
                        return null;
                    }

                    PerformanceUtils.logSetStateCall(subscriber, prevState?.[subscriber.statePropertyName], finalCollection, 'keysChanged', collectionKey);
                    return {
                        [subscriber.statePropertyName]: finalCollection,
                    };
                });
                continue;
            }

            // If a React component is only interested in a single key then we can set the cached value directly to the state name.
            if (isSubscribedToCollectionMemberKey) {
                if (deepEqual(cachedCollection[subscriber.key], previousCollection[subscriber.key])) {
                    continue;
                }

                // However, we only want to update this subscriber if the partial data contains a change.
                // Otherwise, we would update them with a value they already have and trigger an unnecessary re-render.
                const dataFromCollection = partialCollection?.[subscriber.key];
                if (dataFromCollection === undefined) {
                    continue;
                }

                // If the subscriber has a selector, then the component's state must only be updated with the data
                // returned by the selector and the state should only change when the subset of data changes from what
                // it was previously.
                const selector = subscriber.selector;
                if (selector) {
                    subscriber.withOnyxInstance.setStateProxy((prevState) => {
                        const prevData = prevState[subscriber.statePropertyName];
                        const newData = selector(cachedCollection[subscriber.key], subscriber.withOnyxInstance.state);

                        if (deepEqual(prevData, newData)) {
                            return null;
                        }

                        PerformanceUtils.logSetStateCall(subscriber, prevData, newData, 'keysChanged', collectionKey);
                        return {
                            [subscriber.statePropertyName]: newData,
                        };
                    });
                    continue;
                }

                subscriber.withOnyxInstance.setStateProxy((prevState) => {
                    const prevData = prevState[subscriber.statePropertyName];
                    const newData = cachedCollection[subscriber.key];

                    // Avoids triggering unnecessary re-renders when feeding empty objects
                    if (utils.isEmptyObject(newData) && utils.isEmptyObject(prevData)) {
                        return null;
                    }

                    if (deepEqual(prevData, newData)) {
                        return null;
                    }

                    PerformanceUtils.logSetStateCall(subscriber, prevData, newData, 'keysChanged', collectionKey);
                    return {
                        [subscriber.statePropertyName]: newData,
                    };
                });
            }
        }
    }
}

/**
 * When a key change happens, search for any callbacks matching the key or collection key and trigger those callbacks
 *
 * @example
 * keyChanged(key, value, subscriber => subscriber.initWithStoredValues === false)
 */
function keyChanged<TKey extends OnyxKey>(
    key: TKey,
    value: OnyxValue<TKey>,
    previousValue: OnyxValue<TKey>,
    canUpdateSubscriber: (subscriber?: Mapping<OnyxKey>) => boolean = () => true,
    notifyRegularSubscibers = true,
    notifyWithOnyxSubscibers = true,
): void {
    // Add or remove this key from the recentlyAccessedKeys lists
    if (value !== null) {
        addLastAccessedKey(key);
    } else {
        removeLastAccessedKey(key);
    }

    // We get the subscribers interested in the key that has just changed. If the subscriber's  key is a collection key then we will
    // notify them if the key that changed is a collection member. Or if it is a regular key notify them when there is an exact match. Depending on whether the subscriber
    // was connected via withOnyx we will call setState() directly on the withOnyx instance. If it is a regular connection we will pass the data to the provided callback.
    // Given the amount of times this function is called we need to make sure we are not iterating over all subscribers every time. On the other hand, we don't need to
    // do the same in keysChanged, because we only call that function when a collection key changes, and it doesn't happen that often.
    // For performance reason, we look for the given key and later if don't find it we look for the collection key, instead of checking if it is a collection key first.
    let stateMappingKeys = onyxKeyToConnectionIDs.get(key) ?? [];
    const collectionKey = getCollectionKey(key);
    const plainCollectionKey = collectionKey.lastIndexOf('_') !== -1 ? collectionKey : undefined;

    if (plainCollectionKey) {
        // Getting the collection key from the specific key because only collection keys were stored in the mapping.
        stateMappingKeys = [...stateMappingKeys, ...(onyxKeyToConnectionIDs.get(plainCollectionKey) ?? [])];
        if (stateMappingKeys.length === 0) {
            return;
        }
    }

    for (let i = 0; i < stateMappingKeys.length; i++) {
        const subscriber = callbackToStateMapping[stateMappingKeys[i]];
        if (!subscriber || !isKeyMatch(subscriber.key, key) || !canUpdateSubscriber(subscriber)) {
            continue;
        }

        // Subscriber is a regular call to connect() and provided a callback
        if (typeof subscriber.callback === 'function') {
            if (!notifyRegularSubscibers) {
                continue;
            }
            if (isCollectionKey(subscriber.key) && subscriber.waitForCollectionCallback) {
                const cachedCollection = getCachedCollection(subscriber.key);

                cachedCollection[key] = value;
                subscriber.callback(cachedCollection);
                continue;
            }

            const subscriberCallback = subscriber.callback as DefaultConnectCallback<TKey>;
            subscriberCallback(value, key);
            continue;
        }

        // Subscriber connected via withOnyx() HOC
        if ('withOnyxInstance' in subscriber && subscriber.withOnyxInstance) {
            if (!notifyWithOnyxSubscibers) {
                continue;
            }

            const selector = subscriber.selector;
            // Check if we are subscribing to a collection key and overwrite the collection member key value in state
            if (isCollectionKey(subscriber.key)) {
                // If the subscriber has a selector, then the consumer of this data must only be given the data
                // returned by the selector and only when the selected data has changed.
                if (selector) {
                    subscriber.withOnyxInstance.setStateProxy((prevState) => {
                        const prevWithOnyxData = prevState[subscriber.statePropertyName];
                        const newWithOnyxData = {
                            [key]: selector(value, subscriber.withOnyxInstance.state),
                        };
                        const prevDataWithNewData = {
                            ...prevWithOnyxData,
                            ...newWithOnyxData,
                        };

                        if (deepEqual(prevWithOnyxData, prevDataWithNewData)) {
                            return null;
                        }

                        PerformanceUtils.logSetStateCall(subscriber, prevWithOnyxData, newWithOnyxData, 'keyChanged', key);
                        return {
                            [subscriber.statePropertyName]: prevDataWithNewData,
                        };
                    });
                    continue;
                }

                subscriber.withOnyxInstance.setStateProxy((prevState) => {
                    const prevCollection = prevState[subscriber.statePropertyName] || {};
                    const newCollection = {
                        ...prevCollection,
                        [key]: value,
                    };

                    if (deepEqual(prevCollection, newCollection)) {
                        return null;
                    }

                    PerformanceUtils.logSetStateCall(subscriber, prevCollection, newCollection, 'keyChanged', key);
                    return {
                        [subscriber.statePropertyName]: newCollection,
                    };
                });
                continue;
            }

            // If the subscriber has a selector, then the component's state must only be updated with the data
            // returned by the selector and only if the selected data has changed.
            if (selector) {
                subscriber.withOnyxInstance.setStateProxy(() => {
                    const prevValue = selector(previousValue, subscriber.withOnyxInstance.state);
                    const newValue = selector(value, subscriber.withOnyxInstance.state);

                    if (deepEqual(prevValue, newValue)) {
                        return null;
                    }

                    return {
                        [subscriber.statePropertyName]: newValue,
                    };
                });
                continue;
            }

            // If we did not match on a collection key then we just set the new data to the state property
            subscriber.withOnyxInstance.setStateProxy((prevState) => {
                const prevWithOnyxValue = prevState[subscriber.statePropertyName];

                // Avoids triggering unnecessary re-renders when feeding empty objects
                if (utils.isEmptyObject(value) && utils.isEmptyObject(prevWithOnyxValue)) {
                    return null;
                }
                if (prevWithOnyxValue === value) {
                    return null;
                }

                PerformanceUtils.logSetStateCall(subscriber, previousValue, value, 'keyChanged', key);
                return {
                    [subscriber.statePropertyName]: value,
                };
            });
            continue;
        }

        console.error('Warning: Found a matching subscriber to a key that changed, but no callback or withOnyxInstance could be found.');
    }
}

/**
 * Sends the data obtained from the keys to the connection. It either:
 *     - sets state on the withOnyxInstances
 *     - triggers the callback function
 */
function sendDataToConnection<TKey extends OnyxKey>(mapping: Mapping<TKey>, value: OnyxValue<TKey> | null, matchedKey: TKey | undefined, isBatched: boolean): void {
    // If the mapping no longer exists then we should not send any data.
    // This means our subscriber disconnected or withOnyx wrapped component unmounted.
    if (!callbackToStateMapping[mapping.connectionID]) {
        return;
    }

    if ('withOnyxInstance' in mapping && mapping.withOnyxInstance) {
        let newData: OnyxValue<OnyxKey> = value;

        // If the mapping has a selector, then the component's state must only be updated with the data
        // returned by the selector.
        if (mapping.selector) {
            if (isCollectionKey(mapping.key)) {
                newData = reduceCollectionWithSelector(value as OnyxCollection<KeyValueMapping[TKey]>, mapping.selector, mapping.withOnyxInstance.state);
            } else {
                newData = mapping.selector(value, mapping.withOnyxInstance.state);
            }
        }

        PerformanceUtils.logSetStateCall(mapping, null, newData, 'sendDataToConnection');
        if (isBatched) {
            batchUpdates(() => mapping.withOnyxInstance.setWithOnyxState(mapping.statePropertyName, newData));
        } else {
            mapping.withOnyxInstance.setWithOnyxState(mapping.statePropertyName, newData);
        }
        return;
    }

    // When there are no matching keys in "Onyx.connect", we pass null to "sendDataToConnection" explicitly,
    // to allow the withOnyx instance to set the value in the state initially and therefore stop the loading state once all
    // required keys have been set.
    // If we would pass undefined to setWithOnyxInstance instead, withOnyx would not set the value in the state.
    // withOnyx will internally replace null values with undefined and never pass null values to wrapped components.
    // For regular callbacks, we never want to pass null values, but always just undefined if a value is not set in cache or storage.
    (mapping as DefaultConnectOptions<TKey>).callback?.(value === null ? undefined : value, matchedKey as TKey);
}

/**
 * We check to see if this key is flagged as safe for eviction and add it to the recentlyAccessedKeys list so that when we
 * run out of storage the least recently accessed key can be removed.
 */
function addKeyToRecentlyAccessedIfNeeded<TKey extends OnyxKey>(mapping: Mapping<TKey>): void {
    if (!isSafeEvictionKey(mapping.key)) {
        return;
    }

    // Try to free some cache whenever we connect to a safe eviction key
    cache.removeLeastRecentlyUsedKeys();

    if ('withOnyxInstance' in mapping && mapping.withOnyxInstance && !isCollectionKey(mapping.key)) {
        // All React components subscribing to a key flagged as a safe eviction key must implement the canEvict property.
        if (mapping.canEvict === undefined) {
            throw new Error(`Cannot subscribe to safe eviction key '${mapping.key}' without providing a canEvict value.`);
        }

        addLastAccessedKey(mapping.key);
    }
}

/**
 * Gets the data for a given an array of matching keys, combines them into an object, and sends the result back to the subscriber.
 */
function getCollectionDataAndSendAsObject<TKey extends OnyxKey>(matchingKeys: CollectionKeyBase[], mapping: Mapping<TKey>): void {
    // Keys that are not in the cache
    const missingKeys: OnyxKey[] = [];
    // Tasks that are pending
    const pendingTasks: Array<Promise<OnyxValue<TKey>>> = [];
    // Keys for the tasks that are pending
    const pendingKeys: OnyxKey[] = [];

    // We are going to combine all the data from the matching keys into a single object
    const data: OnyxCollection<KeyValueMapping[TKey]> = {};

    /**
     * We are going to iterate over all the matching keys and check if we have the data in the cache.
     * If we do then we add it to the data object. If we do not then we check if there is a pending task
     * for the key. If there is then we add the promise to the pendingTasks array and the key to the pendingKeys
     * array. If there is no pending task then we add the key to the missingKeys array.
     *
     * These missingKeys will be later to use to multiGet the data from the storage.
     */
    matchingKeys.forEach((key) => {
        const cacheValue = cache.get(key) as OnyxValue<TKey>;
        if (cacheValue) {
            data[key] = cacheValue;
            return;
        }

        const pendingKey = `get:${key}`;
        if (cache.hasPendingTask(pendingKey)) {
            pendingTasks.push(cache.getTaskPromise(pendingKey) as Promise<OnyxValue<TKey>>);
            pendingKeys.push(key);
        } else {
            missingKeys.push(key);
        }
    });

    Promise.all(pendingTasks)
        // We are going to wait for all the pending tasks to resolve and then add the data to the data object.
        .then((values) => {
            values.forEach((value, index) => {
                data[pendingKeys[index]] = value;
            });

            return Promise.resolve();
        })
        // We are going to get the missing keys using multiGet from the storage.
        .then(() => {
            if (missingKeys.length === 0) {
                return Promise.resolve(undefined);
            }
            return Storage.multiGet(missingKeys);
        })
        // We are going to add the data from the missing keys to the data object and also merge it to the cache.
        .then((values) => {
            if (!values || values.length === 0) {
                return Promise.resolve();
            }

            // temp object is used to merge the missing data into the cache
            const temp: OnyxCollection<KeyValueMapping[TKey]> = {};
            values.forEach(([key, value]) => {
                data[key] = value as OnyxValue<TKey>;
                temp[key] = value as OnyxValue<TKey>;
            });
            cache.merge(temp);
            return Promise.resolve();
        })
        // We are going to send the data to the subscriber.
        .finally(() => {
            sendDataToConnection(mapping, data as OnyxValue<TKey>, undefined, true);
        });
}

/**
 * Schedules an update that will be appended to the macro task queue (so it doesn't update the subscribers immediately).
 *
 * @example
 * scheduleSubscriberUpdate(key, value, subscriber => subscriber.initWithStoredValues === false)
 */
function scheduleSubscriberUpdate<TKey extends OnyxKey>(
    key: TKey,
    value: OnyxValue<TKey>,
    previousValue: OnyxValue<TKey>,
    canUpdateSubscriber: (subscriber?: Mapping<OnyxKey>) => boolean = () => true,
): Promise<void> {
    const promise = Promise.resolve().then(() => keyChanged(key, value, previousValue, canUpdateSubscriber, true, false));
    batchUpdates(() => keyChanged(key, value, previousValue, canUpdateSubscriber, false, true));
    return Promise.all([maybeFlushBatchUpdates(), promise]).then(() => undefined);
}

/**
 * This method is similar to notifySubscribersOnNextTick but it is built for working specifically with collections
 * so that keysChanged() is triggered for the collection and not keyChanged(). If this was not done, then the
 * subscriber callbacks receive the data in a different format than they normally expect and it breaks code.
 */
function scheduleNotifyCollectionSubscribers<TKey extends OnyxKey>(
    key: TKey,
    value: OnyxCollection<KeyValueMapping[TKey]>,
    previousValue?: OnyxCollection<KeyValueMapping[TKey]>,
): Promise<void> {
    const promise = Promise.resolve().then(() => keysChanged(key, value, previousValue, true, false));
    batchUpdates(() => keysChanged(key, value, previousValue, false, true));
    return Promise.all([maybeFlushBatchUpdates(), promise]).then(() => undefined);
}

/**
 * Remove a key from Onyx and update the subscribers
 */
function remove<TKey extends OnyxKey>(key: TKey): Promise<void> {
    const prevValue = cache.get(key, false) as OnyxValue<TKey>;
    cache.drop(key);
    scheduleSubscriberUpdate(key, undefined as OnyxValue<TKey>, prevValue);
    return Storage.removeItem(key).then(() => undefined);
}

function reportStorageQuota(): Promise<void> {
    return Storage.getDatabaseSize()
        .then(({bytesUsed, bytesRemaining}) => {
            Logger.logInfo(`Storage Quota Check -- bytesUsed: ${bytesUsed} bytesRemaining: ${bytesRemaining}`);
        })
        .catch((dbSizeError) => {
            Logger.logAlert(`Unable to get database size. Error: ${dbSizeError}`);
        });
}

/**
 * If we fail to set or merge we must handle this by
 * evicting some data from Onyx and then retrying to do
 * whatever it is we attempted to do.
 */
function evictStorageAndRetry<TMethod extends typeof Onyx.set | typeof Onyx.multiSet | typeof Onyx.mergeCollection>(
    error: Error,
    onyxMethod: TMethod,
    ...args: Parameters<TMethod>
): Promise<void> {
    Logger.logInfo(`Failed to save to storage. Error: ${error}. onyxMethod: ${onyxMethod.name}`);

    if (error && Str.startsWith(error.message, "Failed to execute 'put' on 'IDBObjectStore'")) {
        Logger.logAlert('Attempted to set invalid data set in Onyx. Please ensure all data is serializable.');
        throw error;
    }

    // Find the first key that we can remove that has no subscribers in our blocklist
    const keyForRemoval = recentlyAccessedKeys.find((key) => !evictionBlocklist[key]);
    if (!keyForRemoval) {
        // If we have no acceptable keys to remove then we are possibly trying to save mission critical data. If this is the case,
        // then we should stop retrying as there is not much the user can do to fix this. Instead of getting them stuck in an infinite loop we
        // will allow this write to be skipped.
        Logger.logAlert('Out of storage. But found no acceptable keys to remove.');
        return reportStorageQuota();
    }

    // Remove the least recently viewed key that is not currently being accessed and retry.
    Logger.logInfo(`Out of storage. Evicting least recently accessed key (${keyForRemoval}) and retrying.`);
    reportStorageQuota();

    // @ts-expect-error No overload matches this call.
    return remove(keyForRemoval).then(() => onyxMethod(...args));
}

/**
 * Notifies subscribers and writes current value to cache
 */
function broadcastUpdate<TKey extends OnyxKey>(key: TKey, value: OnyxValue<TKey>, hasChanged?: boolean): Promise<void> {
    const prevValue = cache.get(key, false) as OnyxValue<TKey>;

    // Update subscribers if the cached value has changed, or when the subscriber specifically requires
    // all updates regardless of value changes (indicated by initWithStoredValues set to false).
    if (hasChanged) {
        cache.set(key, value);
    } else {
        cache.addToAccessedKeys(key);
    }

    return scheduleSubscriberUpdate(key, value, prevValue, (subscriber) => hasChanged || subscriber?.initWithStoredValues === false).then(() => undefined);
}

function hasPendingMergeForKey(key: OnyxKey): boolean {
    return !!mergeQueue[key];
}

type RemoveNullValuesOutput<Value extends OnyxInput<OnyxKey> | undefined> = {
    value: Value;
    wasRemoved: boolean;
};

/**
 * Removes a key from storage if the value is null.
 * Otherwise removes all nested null values in objects,
 * if shouldRemoveNestedNulls is true and returns the object.
 *
 * @returns The value without null values and a boolean "wasRemoved", which indicates if the key got removed completely
 */
function removeNullValues<Value extends OnyxInput<OnyxKey> | undefined>(key: OnyxKey, value: Value, shouldRemoveNestedNulls = true): RemoveNullValuesOutput<Value> {
    if (value === null) {
        remove(key);
        return {value, wasRemoved: true};
    }

    if (value === undefined) {
        return {value, wasRemoved: false};
    }

    // We can remove all null values in an object by merging it with itself
    // utils.fastMerge recursively goes through the object and removes all null values
    // Passing two identical objects as source and target to fastMerge will not change it, but only remove the null values
    return {value: shouldRemoveNestedNulls ? utils.removeNestedNullValues(value) : value, wasRemoved: false};
}

/**
 * Storage expects array like: [["@MyApp_user", value_1], ["@MyApp_key", value_2]]
 * This method transforms an object like {'@MyApp_user': myUserValue, '@MyApp_key': myKeyValue}
 * to an array of key-value pairs in the above format and removes key-value pairs that are being set to null

* @return an array of key - value pairs <[key, value]>
 */
function prepareKeyValuePairsForStorage(data: Record<OnyxKey, OnyxInput<OnyxKey>>, shouldRemoveNestedNulls: boolean): Array<[OnyxKey, OnyxInput<OnyxKey>]> {
    return Object.entries(data).reduce<Array<[OnyxKey, OnyxInput<OnyxKey>]>>((pairs, [key, value]) => {
        const {value: valueAfterRemoving, wasRemoved} = removeNullValues(key, value, shouldRemoveNestedNulls);

        if (!wasRemoved && valueAfterRemoving !== undefined) {
            pairs.push([key, valueAfterRemoving]);
        }

        return pairs;
    }, []);
}

/**
 * Merges an array of changes with an existing value
 *
 * @param changes Array of changes that should be applied to the existing value
 */
function applyMerge<TValue extends OnyxInput<OnyxKey> | undefined, TChange extends OnyxInput<OnyxKey> | undefined>(
    existingValue: TValue,
    changes: TChange[],
    shouldRemoveNestedNulls: boolean,
): TChange {
    const lastChange = changes?.at(-1);

    if (Array.isArray(lastChange)) {
        return lastChange;
    }

    if (changes.some((change) => change && typeof change === 'object')) {
        // Object values are then merged one after the other
        return changes.reduce((modifiedData, change) => utils.fastMerge(modifiedData, change, shouldRemoveNestedNulls), (existingValue || {}) as TChange);
    }

    // If we have anything else we can't merge it so we'll
    // simply return the last value that was queued
    return lastChange as TChange;
}

/**
 * Merge user provided default key value pairs.
 */
function initializeWithDefaultKeyStates(): Promise<void> {
    return Storage.multiGet(Object.keys(defaultKeyStates)).then((pairs) => {
        const existingDataAsObject = Object.fromEntries(pairs);

        const merged = utils.fastMerge(existingDataAsObject, defaultKeyStates);
        cache.merge(merged ?? {});

        Object.entries(merged ?? {}).forEach(([key, value]) => keyChanged(key, value, existingDataAsObject));
    });
}

const OnyxUtils = {
    METHOD,
    getMergeQueue,
    getMergeQueuePromise,
    getCallbackToStateMapping,
    getDefaultKeyStates,
    initStoreValues,
    sendActionToDevTools,
    maybeFlushBatchUpdates,
    batchUpdates,
    get,
    getAllKeys,
    isCollectionKey,
    isCollectionMemberKey,
    splitCollectionMemberKey,
    isKeyMatch,
    isSafeEvictionKey,
    tryGetCachedValue,
    removeLastAccessedKey,
    addLastAccessedKey,
    removeFromEvictionBlockList,
    addToEvictionBlockList,
    addAllSafeEvictionKeysToRecentlyAccessedList,
    getCachedCollection,
    keysChanged,
    keyChanged,
    sendDataToConnection,
    addKeyToRecentlyAccessedIfNeeded,
    getCollectionDataAndSendAsObject,
    scheduleSubscriberUpdate,
    scheduleNotifyCollectionSubscribers,
    remove,
    reportStorageQuota,
    evictStorageAndRetry,
    broadcastUpdate,
    hasPendingMergeForKey,
    removeNullValues,
    prepareKeyValuePairsForStorage,
    applyMerge,
    initializeWithDefaultKeyStates,
<<<<<<< HEAD
    storeKeyByConnections,
    deleteKeyByConnections,
=======
    getSnapshotKey,
>>>>>>> 04928a9b
};

export default OnyxUtils;<|MERGE_RESOLUTION|>--- conflicted
+++ resolved
@@ -1215,12 +1215,9 @@
     prepareKeyValuePairsForStorage,
     applyMerge,
     initializeWithDefaultKeyStates,
-<<<<<<< HEAD
     storeKeyByConnections,
     deleteKeyByConnections,
-=======
     getSnapshotKey,
->>>>>>> 04928a9b
 };
 
 export default OnyxUtils;