--- conflicted
+++ resolved
@@ -26,15 +26,6 @@
     OnyxValue,
     Selector,
     WithOnyxConnectOptions,
-<<<<<<< HEAD
-    DefaultConnectOptions,
-    OnyxEntry,
-    KeyValueMapping,
-    DefaultConnectCallback,
-    Collection,
-    NullishDeep,
-=======
->>>>>>> a4f75c1c
 } from './types';
 import utils from './utils';
 import type {WithOnyxState} from './withOnyx/types';
