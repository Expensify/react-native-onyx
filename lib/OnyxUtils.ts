/* eslint-disable no-continue */
import {deepEqual} from 'fast-equals';
import lodashClone from 'lodash/clone';
import type {ValueOf} from 'type-fest';
import lodashPick from 'lodash/pick';
import DevTools from './DevTools';
import * as Logger from './Logger';
import type Onyx from './Onyx';
import cache, {TASK} from './OnyxCache';
import * as PerformanceUtils from './PerformanceUtils';
import * as Str from './Str';
import unstable_batchedUpdates from './batch';
import Storage from './storage';
import type {
    CollectionKey,
    CollectionKeyBase,
    ConnectOptions,
    DeepRecord,
    DefaultConnectCallback,
    DefaultConnectOptions,
    KeyValueMapping,
    Mapping,
    OnyxCollection,
    OnyxEntry,
    OnyxInput,
    OnyxKey,
    OnyxMergeCollectionInput,
    OnyxUpdate,
    OnyxValue,
    Selector,
} from './types';
import utils from './utils';
import type {WithOnyxState} from './withOnyx/types';
import type {DeferredTask} from './createDeferredTask';
import createDeferredTask from './createDeferredTask';
import * as GlobalSettings from './GlobalSettings';
import decorateWithMetrics from './metrics';

// Method constants
const METHOD = {
    SET: 'set',
    MERGE: 'merge',
    MERGE_COLLECTION: 'mergecollection',
    SET_COLLECTION: 'setcollection',
    MULTI_SET: 'multiset',
    CLEAR: 'clear',
} as const;

type OnyxMethod = ValueOf<typeof METHOD>;

// Key/value store of Onyx key and arrays of values to merge
const mergeQueue: Record<OnyxKey, Array<OnyxValue<OnyxKey>>> = {};
const mergeQueuePromise: Record<OnyxKey, Promise<void>> = {};

// Holds a mapping of all the React components that want their state subscribed to a store key
const callbackToStateMapping: Record<string, Mapping<OnyxKey>> = {};

// Keeps a copy of the values of the onyx collection keys as a map for faster lookups
let onyxCollectionKeySet = new Set<OnyxKey>();

// Holds a mapping of the connected key to the subscriptionID for faster lookups
const onyxKeyToSubscriptionIDs = new Map();

// Optional user-provided key value states set when Onyx initializes or clears
let defaultKeyStates: Record<OnyxKey, OnyxValue<OnyxKey>> = {};

let batchUpdatesPromise: Promise<void> | null = null;
let batchUpdatesQueue: Array<() => void> = [];

// Used for comparison with a new update to avoid invoking the Onyx.connect callback with the same data.
const lastConnectionCallbackData = new Map<number, OnyxValue<OnyxKey>>();

let snapshotKey: OnyxKey | null = null;

let fullyMergedSnapshotKeys: Set<string> | undefined;

// Keeps track of the last subscriptionID that was used so we can keep incrementing it
let lastSubscriptionID = 0;

// Connections can be made before `Onyx.init`. They would wait for this task before resolving
const deferredInitTask = createDeferredTask();

// Holds a set of collection member IDs which updates will be ignored when using Onyx methods.
let skippableCollectionMemberIDs = new Set<string>();

function getSnapshotKey(): OnyxKey | null {
    return snapshotKey;
}

/**
 * Getter - returns the merge queue.
 */
function getMergeQueue(): Record<OnyxKey, Array<OnyxValue<OnyxKey>>> {
    return mergeQueue;
}

/**
 * Getter - returns the merge queue promise.
 */
function getMergeQueuePromise(): Record<OnyxKey, Promise<void>> {
    return mergeQueuePromise;
}

/**
 * Getter - returns the default key states.
 */
function getDefaultKeyStates(): Record<OnyxKey, OnyxValue<OnyxKey>> {
    return defaultKeyStates;
}

/**
 * Getter - returns the deffered init task.
 */
function getDeferredInitTask(): DeferredTask {
    return deferredInitTask;
}

/**
 * Getter - returns the skippable collection member IDs.
 */
function getSkippableCollectionMemberIDs(): Set<string> {
    return skippableCollectionMemberIDs;
}

/**
 * Setter - sets the skippable collection member IDs.
 */
function setSkippableCollectionMemberIDs(ids: Set<string>): void {
    skippableCollectionMemberIDs = ids;
}

/**
 * Sets the initial values for the Onyx store
 *
 * @param keys - `ONYXKEYS` constants object from Onyx.init()
 * @param initialKeyStates - initial data to set when `init()` and `clear()` are called
 * @param evictableKeys - This is an array of keys (individual or collection patterns) that when provided to Onyx are flagged as "safe" for removal.
 * @param fullyMergedSnapshotKeys - Array of snapshot collection keys where full merge is supported and data structure can be changed after merge.
 */
function initStoreValues(keys: DeepRecord<string, OnyxKey>, initialKeyStates: Partial<KeyValueMapping>, evictableKeys: OnyxKey[], fullyMergedSnapshotKeysParam?: string[]): void {
    // We need the value of the collection keys later for checking if a
    // key is a collection. We store it in a map for faster lookup.
    const collectionValues = Object.values(keys.COLLECTION ?? {}) as string[];
    onyxCollectionKeySet = collectionValues.reduce((acc, val) => {
        acc.add(val);
        return acc;
    }, new Set<OnyxKey>());

    // Set our default key states to use when initializing and clearing Onyx data
    defaultKeyStates = initialKeyStates;

    DevTools.initState(initialKeyStates);

    // Let Onyx know about which keys are safe to evict
    cache.setEvictionAllowList(evictableKeys);

    // Set collection keys in cache for optimized storage
    cache.setCollectionKeys(onyxCollectionKeySet);

    if (typeof keys.COLLECTION === 'object' && typeof keys.COLLECTION.SNAPSHOT === 'string') {
        snapshotKey = keys.COLLECTION.SNAPSHOT;
        fullyMergedSnapshotKeys = new Set(fullyMergedSnapshotKeysParam ?? []);
    }
}

/**
 * Sends an action to DevTools extension
 *
 * @param method - Onyx method from METHOD
 * @param key - Onyx key that was changed
 * @param value - contains the change that was made by the method
 * @param mergedValue - (optional) value that was written in the storage after a merge method was executed.
 */
function sendActionToDevTools(
    method: typeof METHOD.MERGE_COLLECTION | typeof METHOD.MULTI_SET | typeof METHOD.SET_COLLECTION,
    key: undefined,
    value: OnyxCollection<KeyValueMapping[OnyxKey]>,
    mergedValue?: undefined,
): void;
function sendActionToDevTools(
    method: Exclude<OnyxMethod, typeof METHOD.MERGE_COLLECTION | typeof METHOD.MULTI_SET | typeof METHOD.SET_COLLECTION>,
    key: OnyxKey,
    value: OnyxEntry<KeyValueMapping[OnyxKey]>,
    mergedValue?: OnyxEntry<KeyValueMapping[OnyxKey]>,
): void;
function sendActionToDevTools(
    method: OnyxMethod,
    key: OnyxKey | undefined,
    value: OnyxCollection<KeyValueMapping[OnyxKey]> | OnyxEntry<KeyValueMapping[OnyxKey]>,
    mergedValue: OnyxEntry<KeyValueMapping[OnyxKey]> = undefined,
): void {
    DevTools.registerAction(utils.formatActionName(method, key), value, key ? {[key]: mergedValue || value} : (value as OnyxCollection<KeyValueMapping[OnyxKey]>));
}

/**
 * We are batching together onyx updates. This helps with use cases where we schedule onyx updates after each other.
 * This happens for example in the Onyx.update function, where we process API responses that might contain a lot of
 * update operations. Instead of calling the subscribers for each update operation, we batch them together which will
 * cause react to schedule the updates at once instead of after each other. This is mainly a performance optimization.
 */
function maybeFlushBatchUpdates(): Promise<void> {
    if (batchUpdatesPromise) {
        return batchUpdatesPromise;
    }

    batchUpdatesPromise = new Promise((resolve) => {
        /* We use (setTimeout, 0) here which should be called once native module calls are flushed (usually at the end of the frame)
         * We may investigate if (setTimeout, 1) (which in React Native is equal to requestAnimationFrame) works even better
         * then the batch will be flushed on next frame.
         */
        setTimeout(() => {
            const updatesCopy = batchUpdatesQueue;
            batchUpdatesQueue = [];
            batchUpdatesPromise = null;
            unstable_batchedUpdates(() => {
                updatesCopy.forEach((applyUpdates) => {
                    applyUpdates();
                });
            });

            resolve();
        }, 0);
    });
    return batchUpdatesPromise;
}

function batchUpdates(updates: () => void): Promise<void> {
    batchUpdatesQueue.push(updates);
    return maybeFlushBatchUpdates();
}

/**
 * Takes a collection of items (eg. {testKey_1:{a:'a'}, testKey_2:{b:'b'}})
 * and runs it through a reducer function to return a subset of the data according to a selector.
 * The resulting collection will only contain items that are returned by the selector.
 */
function reduceCollectionWithSelector<TKey extends CollectionKeyBase, TMap, TReturn>(
    collection: OnyxCollection<KeyValueMapping[TKey]>,
    selector: Selector<TKey, TMap, TReturn>,
    withOnyxInstanceState: WithOnyxState<TMap> | undefined,
): Record<string, TReturn> {
    return Object.entries(collection ?? {}).reduce((finalCollection: Record<string, TReturn>, [key, item]) => {
        // eslint-disable-next-line no-param-reassign
        finalCollection[key] = selector(item, withOnyxInstanceState);

        return finalCollection;
    }, {});
}

/** Get some data from the store */
function get<TKey extends OnyxKey, TValue extends OnyxValue<TKey>>(key: TKey): Promise<TValue> {
    // When we already have the value in cache - resolve right away
    if (cache.hasCacheForKey(key)) {
        return Promise.resolve(cache.get(key) as TValue);
    }

    const taskName = `${TASK.GET}:${key}` as const;

    // When a value retrieving task for this key is still running hook to it
    if (cache.hasPendingTask(taskName)) {
        return cache.getTaskPromise(taskName) as Promise<TValue>;
    }

    // Otherwise retrieve the value from storage and capture a promise to aid concurrent usages
    const promise = Storage.getItem(key)
        .then((val) => {
            if (skippableCollectionMemberIDs.size) {
                try {
                    const [, collectionMemberID] = splitCollectionMemberKey(key);
                    if (skippableCollectionMemberIDs.has(collectionMemberID)) {
                        // The key is a skippable one, so we set the value to undefined.
                        // eslint-disable-next-line no-param-reassign
                        val = undefined as OnyxValue<TKey>;
                    }
                } catch (e) {
                    // The key is not a collection one or something went wrong during split, so we proceed with the function's logic.
                }
            }

            if (val === undefined) {
                cache.addNullishStorageKey(key);
                return undefined;
            }

            cache.set(key, val);
            return val;
        })
        .catch((err) => Logger.logInfo(`Unable to get item from persistent storage. Key: ${key} Error: ${err}`));

    return cache.captureTask(taskName, promise) as Promise<TValue>;
}

// multiGet the data first from the cache and then from the storage for the missing keys.
function multiGet<TKey extends OnyxKey>(keys: CollectionKeyBase[]): Promise<Map<OnyxKey, OnyxValue<TKey>>> {
    // Keys that are not in the cache
    const missingKeys: OnyxKey[] = [];

    // Tasks that are pending
    const pendingTasks: Array<Promise<OnyxValue<TKey>>> = [];

    // Keys for the tasks that are pending
    const pendingKeys: OnyxKey[] = [];

    // Data to be sent back to the invoker
    const dataMap = new Map<OnyxKey, OnyxValue<TKey>>();

    /**
     * We are going to iterate over all the matching keys and check if we have the data in the cache.
     * If we do then we add it to the data object. If we do not have them, then we check if there is a pending task
     * for the key. If there is such task, then we add the promise to the pendingTasks array and the key to the pendingKeys
     * array. If there is no pending task then we add the key to the missingKeys array.
     *
     * These missingKeys will be later used to multiGet the data from the storage.
     */
    keys.forEach((key) => {
        const cacheValue = cache.get(key) as OnyxValue<TKey>;
        if (cacheValue) {
            dataMap.set(key, cacheValue);
            return;
        }

        const pendingKey = `${TASK.GET}:${key}` as const;
        if (cache.hasPendingTask(pendingKey)) {
            pendingTasks.push(cache.getTaskPromise(pendingKey) as Promise<OnyxValue<TKey>>);
            pendingKeys.push(key);
        } else {
            missingKeys.push(key);
        }
    });

    return (
        Promise.all(pendingTasks)
            // Wait for all the pending tasks to resolve and then add the data to the data map.
            .then((values) => {
                values.forEach((value, index) => {
                    dataMap.set(pendingKeys[index], value);
                });

                return Promise.resolve();
            })
            // Get the missing keys using multiGet from the storage.
            .then(() => {
                if (missingKeys.length === 0) {
                    return Promise.resolve(undefined);
                }

                return Storage.multiGet(missingKeys);
            })
            // Add the data from the missing keys to the data map and also merge it to the cache.
            .then((values) => {
                if (!values || values.length === 0) {
                    return dataMap;
                }

                // temp object is used to merge the missing data into the cache
                const temp: OnyxCollection<KeyValueMapping[TKey]> = {};
                values.forEach(([key, value]) => {
                    if (skippableCollectionMemberIDs.size) {
                        try {
                            const [, collectionMemberID] = OnyxUtils.splitCollectionMemberKey(key);
                            if (skippableCollectionMemberIDs.has(collectionMemberID)) {
                                // The key is a skippable one, so we skip this iteration.
                                return;
                            }
                        } catch (e) {
                            // The key is not a collection one or something went wrong during split, so we proceed with the function's logic.
                        }
                    }

                    dataMap.set(key, value as OnyxValue<TKey>);
                    temp[key] = value as OnyxValue<TKey>;
                });
                cache.merge(temp);
                return dataMap;
            })
    );
}

/**
 * This helper exists to map an array of Onyx keys such as `['report_', 'conciergeReportID']`
 * to the values for those keys (correctly typed) such as `[OnyxCollection<Report>, OnyxEntry<string>]`
 *
 * Note: just using `.map`, you'd end up with `Array<OnyxCollection<Report>|OnyxEntry<string>>`, which is not what we want. This preserves the order of the keys provided.
 */
function tupleGet<Keys extends readonly OnyxKey[]>(keys: Keys): Promise<{[Index in keyof Keys]: OnyxValue<Keys[Index]>}> {
    return Promise.all(keys.map((key) => OnyxUtils.get(key))) as Promise<{[Index in keyof Keys]: OnyxValue<Keys[Index]>}>;
}

/**
 * Stores a subscription ID associated with a given key.
 *
 * @param subscriptionID - A subscription ID of the subscriber.
 * @param key - A key that the subscriber is subscribed to.
 */
function storeKeyBySubscriptions(key: OnyxKey, subscriptionID: number) {
    if (!onyxKeyToSubscriptionIDs.has(key)) {
        onyxKeyToSubscriptionIDs.set(key, []);
    }
    onyxKeyToSubscriptionIDs.get(key).push(subscriptionID);
}

/**
 * Deletes a subscription ID associated with its corresponding key.
 *
 * @param subscriptionID - The subscription ID to be deleted.
 */
function deleteKeyBySubscriptions(subscriptionID: number) {
    const subscriber = callbackToStateMapping[subscriptionID];

    if (subscriber && onyxKeyToSubscriptionIDs.has(subscriber.key)) {
        const updatedSubscriptionsIDs = onyxKeyToSubscriptionIDs.get(subscriber.key).filter((id: number) => id !== subscriptionID);
        onyxKeyToSubscriptionIDs.set(subscriber.key, updatedSubscriptionsIDs);
    }

    lastConnectionCallbackData.delete(subscriptionID);
}

/** Returns current key names stored in persisted storage */
function getAllKeys(): Promise<Set<OnyxKey>> {
    // When we've already read stored keys, resolve right away
    const cachedKeys = cache.getAllKeys();
    if (cachedKeys.size > 0) {
        return Promise.resolve(cachedKeys);
    }

    // When a value retrieving task for all keys is still running hook to it
    if (cache.hasPendingTask(TASK.GET_ALL_KEYS)) {
        return cache.getTaskPromise(TASK.GET_ALL_KEYS) as Promise<Set<OnyxKey>>;
    }

    // Otherwise retrieve the keys from storage and capture a promise to aid concurrent usages
    const promise = Storage.getAllKeys().then((keys) => {
        cache.setAllKeys(keys);

        // return the updated set of keys
        return cache.getAllKeys();
    });

    return cache.captureTask(TASK.GET_ALL_KEYS, promise) as Promise<Set<OnyxKey>>;
}

/**
 * Returns set of all registered collection keys
 */
function getCollectionKeys(): Set<OnyxKey> {
    return onyxCollectionKeySet;
}

/**
 * Checks to see if the subscriber's supplied key
 * is associated with a collection of keys.
 */
function isCollectionKey(key: OnyxKey): key is CollectionKeyBase {
    return onyxCollectionKeySet.has(key);
}

function isCollectionMemberKey<TCollectionKey extends CollectionKeyBase>(collectionKey: TCollectionKey, key: string): key is `${TCollectionKey}${string}` {
    return key.startsWith(collectionKey) && key.length > collectionKey.length;
}

/**
 * Splits a collection member key into the collection key part and the ID part.
 * @param key - The collection member key to split.
 * @param collectionKey - The collection key of the `key` param that can be passed in advance to optimize the function.
 * @returns A tuple where the first element is the collection part and the second element is the ID part,
 * or throws an Error if the key is not a collection one.
 */
function splitCollectionMemberKey<TKey extends CollectionKey, CollectionKeyType = TKey extends `${infer Prefix}_${string}` ? `${Prefix}_` : never>(
    key: TKey,
    collectionKey?: string,
): [CollectionKeyType, string] {
    if (collectionKey && !isCollectionMemberKey(collectionKey, key)) {
        throw new Error(`Invalid '${collectionKey}' collection key provided, it isn't compatible with '${key}' key.`);
    }

    if (!collectionKey) {
        // eslint-disable-next-line no-param-reassign
        collectionKey = getCollectionKey(key);
    }

    return [collectionKey as CollectionKeyType, key.slice(collectionKey.length)];
}

/**
 * Checks to see if a provided key is the exact configured key of our connected subscriber
 * or if the provided key is a collection member key (in case our configured key is a "collection key")
 */
function isKeyMatch(configKey: OnyxKey, key: OnyxKey): boolean {
    return isCollectionKey(configKey) ? Str.startsWith(key, configKey) : configKey === key;
}

/**
 * Extracts the collection identifier of a given collection member key.
 *
 * For example:
 * - `getCollectionKey("report_123")` would return "report_"
 * - `getCollectionKey("report_")` would return "report_"
 * - `getCollectionKey("report_-1_something")` would return "report_"
 * - `getCollectionKey("sharedNVP_user_-1_something")` would return "sharedNVP_user_"
 *
 * @param key - The collection key to process.
 * @returns The plain collection key or throws an Error if the key is not a collection one.
 */
function getCollectionKey(key: CollectionKey): string {
    // Start by finding the position of the last underscore in the string
    let lastUnderscoreIndex = key.lastIndexOf('_');

    // Iterate backwards to find the longest key that ends with '_'
    while (lastUnderscoreIndex > 0) {
        const possibleKey = key.slice(0, lastUnderscoreIndex + 1);

        // Check if the substring is a key in the Set
        if (isCollectionKey(possibleKey)) {
            // Return the matching key and the rest of the string
            return possibleKey;
        }

        // Move to the next underscore to check smaller possible keys
        lastUnderscoreIndex = key.lastIndexOf('_', lastUnderscoreIndex - 1);
    }

    throw new Error(`Invalid '${key}' key provided, only collection keys are allowed.`);
}

/**
 * Tries to get a value from the cache. If the value is not present in cache it will return the default value or undefined.
 * If the requested key is a collection, it will return an object with all the collection members.
 */
function tryGetCachedValue<TKey extends OnyxKey>(key: TKey, mapping?: Partial<Mapping<TKey>>): OnyxValue<OnyxKey> {
    let val = cache.get(key);

    if (isCollectionKey(key)) {
        const collectionData = cache.getCollectionData(key);
        const allCacheKeys = cache.getAllKeys();
        if (collectionData !== undefined && allCacheKeys.size > 0) {
            val = collectionData;
        } else {
            // Fallback to original logic
            // It is possible we haven't loaded all keys yet so we do not know if the
            // collection actually exists.
            if (allCacheKeys.size === 0) {
                return;
            }

            const values: OnyxCollection<KeyValueMapping[TKey]> = {};
            allCacheKeys.forEach((cacheKey) => {
                if (!cacheKey.startsWith(key)) {
                    return;
                }

                values[cacheKey] = cache.get(cacheKey);
            });
            val = values;
        }
    }

    if (mapping?.selector) {
        const state = mapping.withOnyxInstance ? mapping.withOnyxInstance.state : undefined;
        if (isCollectionKey(key)) {
            return reduceCollectionWithSelector(val as OnyxCollection<KeyValueMapping[TKey]>, mapping.selector, state);
        }
        return mapping.selector(val, state);
    }

    return val;
}

function getCachedCollection<TKey extends CollectionKeyBase>(collectionKey: TKey, collectionMemberKeys?: string[]): NonNullable<OnyxCollection<KeyValueMapping[TKey]>> {
    // Use optimized collection data retrieval when cache is populated
    const collectionData = cache.getCollectionData(collectionKey);
    const allKeys = collectionMemberKeys || cache.getAllKeys();
    if (collectionData !== undefined && (Array.isArray(allKeys) ? allKeys.length > 0 : allKeys.size > 0)) {
        // If we have specific member keys, filter the collection
        if (collectionMemberKeys) {
            const filteredCollection: OnyxCollection<KeyValueMapping[TKey]> = {};
            collectionMemberKeys.forEach((key) => {
                if (collectionData[key] !== undefined) {
                    filteredCollection[key] = collectionData[key];
                } else if (cache.hasNullishStorageKey(key)) {
                    filteredCollection[key] = cache.get(key);
                }
            });
            return filteredCollection;
        }
        // Return a copy to avoid mutations affecting the cache
        return {...collectionData};
    }

    // Fallback to original implementation if collection data not available
    const collection: OnyxCollection<KeyValueMapping[TKey]> = {};

    // forEach exists on both Set and Array
    allKeys.forEach((key) => {
        // If we don't have collectionMemberKeys array then we have to check whether a key is a collection member key.
        // Because in that case the keys will be coming from `cache.getAllKeys()` and we need to filter out the keys that
        // are not part of the collection.
        if (!collectionMemberKeys && !isCollectionMemberKey(collectionKey, key)) {
            return;
        }

        const cachedValue = cache.get(key);

        if (cachedValue === undefined && !cache.hasNullishStorageKey(key)) {
            return;
        }

        collection[key] = cache.get(key);
    });

    return collection;
}

/**
 * When a collection of keys change, search for any callbacks matching the collection key and trigger those callbacks
 */
function keysChanged<TKey extends CollectionKeyBase>(
    collectionKey: TKey,
    partialCollection: OnyxCollection<KeyValueMapping[TKey]>,
    partialPreviousCollection: OnyxCollection<KeyValueMapping[TKey]> | undefined,
    notifyConnectSubscribers = true,
    notifyWithOnyxSubscribers = true,
): void {
    // We prepare the "cached collection" which is the entire collection + the new partial data that
    // was merged in via mergeCollection().
    const cachedCollection = getCachedCollection(collectionKey);

    const previousCollection = partialPreviousCollection ?? {};

    // We are iterating over all subscribers similar to keyChanged(). However, we are looking for subscribers who are subscribing to either a collection key or
    // individual collection key member for the collection that is being updated. It is important to note that the collection parameter cane be a PARTIAL collection
    // and does not represent all of the combined keys and values for a collection key. It is just the "new" data that was merged in via mergeCollection().
    const stateMappingKeys = Object.keys(callbackToStateMapping);

    for (const stateMappingKey of stateMappingKeys) {
        const subscriber = callbackToStateMapping[stateMappingKey];
        if (!subscriber) {
            continue;
        }

        // Skip iteration if we do not have a collection key or a collection member key on this subscriber
        if (!Str.startsWith(subscriber.key, collectionKey)) {
            continue;
        }

        /**
         * e.g. Onyx.connect({key: ONYXKEYS.COLLECTION.REPORT, callback: ...});
         */
        const isSubscribedToCollectionKey = subscriber.key === collectionKey;

        /**
         * e.g. Onyx.connect({key: `${ONYXKEYS.COLLECTION.REPORT}{reportID}`, callback: ...});
         */
        const isSubscribedToCollectionMemberKey = isCollectionMemberKey(collectionKey, subscriber.key);

        // Regular Onyx.connect() subscriber found.
        if (typeof subscriber.callback === 'function') {
            if (!notifyConnectSubscribers) {
                continue;
            }

            // If they are subscribed to the collection key and using waitForCollectionCallback then we'll
            // send the whole cached collection.
            if (isSubscribedToCollectionKey) {
                if (subscriber.waitForCollectionCallback) {
                    subscriber.callback(cachedCollection, subscriber.key, partialCollection);
                    continue;
                }

                // If they are not using waitForCollectionCallback then we notify the subscriber with
                // the new merged data but only for any keys in the partial collection.
                const dataKeys = Object.keys(partialCollection ?? {});
                for (const dataKey of dataKeys) {
                    if (deepEqual(cachedCollection[dataKey], previousCollection[dataKey])) {
                        continue;
                    }

                    subscriber.callback(cachedCollection[dataKey], dataKey);
                }
                continue;
            }

            // And if the subscriber is specifically only tracking a particular collection member key then we will
            // notify them with the cached data for that key only.
            if (isSubscribedToCollectionMemberKey) {
                if (deepEqual(cachedCollection[subscriber.key], previousCollection[subscriber.key])) {
                    continue;
                }

                const subscriberCallback = subscriber.callback as DefaultConnectCallback<TKey>;
                subscriberCallback(cachedCollection[subscriber.key], subscriber.key as TKey);
                continue;
            }

            continue;
        }

        // React component subscriber found.
        if (utils.hasWithOnyxInstance(subscriber)) {
            if (!notifyWithOnyxSubscribers) {
                continue;
            }

            // We are subscribed to a collection key so we must update the data in state with the new
            // collection member key values from the partial update.
            if (isSubscribedToCollectionKey) {
                // If the subscriber has a selector, then the component's state must only be updated with the data
                // returned by the selector.
                const collectionSelector = subscriber.selector;
                if (collectionSelector) {
                    subscriber.withOnyxInstance.setStateProxy((prevState) => {
                        const previousData = prevState[subscriber.statePropertyName];
                        const newData = reduceCollectionWithSelector(cachedCollection, collectionSelector, subscriber.withOnyxInstance.state);

                        if (deepEqual(previousData, newData)) {
                            return null;
                        }

                        return {
                            [subscriber.statePropertyName]: newData,
                        };
                    });
                    continue;
                }

                subscriber.withOnyxInstance.setStateProxy((prevState) => {
                    const prevCollection = prevState?.[subscriber.statePropertyName] ?? {};
                    const finalCollection = lodashClone(prevCollection);
                    const dataKeys = Object.keys(partialCollection ?? {});
                    for (const dataKey of dataKeys) {
                        finalCollection[dataKey] = cachedCollection[dataKey];
                    }

                    if (deepEqual(prevCollection, finalCollection)) {
                        return null;
                    }

                    PerformanceUtils.logSetStateCall(subscriber, prevState?.[subscriber.statePropertyName], finalCollection, 'keysChanged', collectionKey);
                    return {
                        [subscriber.statePropertyName]: finalCollection,
                    };
                });
                continue;
            }

            // If a React component is only interested in a single key then we can set the cached value directly to the state name.
            if (isSubscribedToCollectionMemberKey) {
                if (deepEqual(cachedCollection[subscriber.key], previousCollection[subscriber.key])) {
                    continue;
                }

                // However, we only want to update this subscriber if the partial data contains a change.
                // Otherwise, we would update them with a value they already have and trigger an unnecessary re-render.
                const dataFromCollection = partialCollection?.[subscriber.key];
                if (dataFromCollection === undefined) {
                    continue;
                }

                // If the subscriber has a selector, then the component's state must only be updated with the data
                // returned by the selector and the state should only change when the subset of data changes from what
                // it was previously.
                const selector = subscriber.selector;
                if (selector) {
                    subscriber.withOnyxInstance.setStateProxy((prevState) => {
                        const prevData = prevState[subscriber.statePropertyName];
                        const newData = selector(cachedCollection[subscriber.key], subscriber.withOnyxInstance.state);

                        if (deepEqual(prevData, newData)) {
                            return null;
                        }

                        PerformanceUtils.logSetStateCall(subscriber, prevData, newData, 'keysChanged', collectionKey);
                        return {
                            [subscriber.statePropertyName]: newData,
                        };
                    });
                    continue;
                }

                subscriber.withOnyxInstance.setStateProxy((prevState) => {
                    const prevData = prevState[subscriber.statePropertyName];
                    const newData = cachedCollection[subscriber.key];

                    // Avoids triggering unnecessary re-renders when feeding empty objects
                    if (utils.isEmptyObject(newData) && utils.isEmptyObject(prevData)) {
                        return null;
                    }

                    if (deepEqual(prevData, newData)) {
                        return null;
                    }

                    PerformanceUtils.logSetStateCall(subscriber, prevData, newData, 'keysChanged', collectionKey);
                    return {
                        [subscriber.statePropertyName]: newData,
                    };
                });
            }
        }
    }
}

/**
 * When a key change happens, search for any callbacks matching the key or collection key and trigger those callbacks
 *
 * @example
 * keyChanged(key, value, subscriber => subscriber.initWithStoredValues === false)
 */
function keyChanged<TKey extends OnyxKey>(
    key: TKey,
    value: OnyxValue<TKey>,
    previousValue: OnyxValue<TKey>,
    canUpdateSubscriber: (subscriber?: Mapping<OnyxKey>) => boolean = () => true,
    notifyConnectSubscribers = true,
    notifyWithOnyxSubscribers = true,
): void {
    // Add or remove this key from the recentlyAccessedKeys lists
    if (value !== null) {
        cache.addLastAccessedKey(key, isCollectionKey(key));
    } else {
        cache.removeLastAccessedKey(key);
    }

    // We get the subscribers interested in the key that has just changed. If the subscriber's  key is a collection key then we will
    // notify them if the key that changed is a collection member. Or if it is a regular key notify them when there is an exact match. Depending on whether the subscriber
    // was connected via withOnyx we will call setState() directly on the withOnyx instance. If it is a regular connection we will pass the data to the provided callback.
    // Given the amount of times this function is called we need to make sure we are not iterating over all subscribers every time. On the other hand, we don't need to
    // do the same in keysChanged, because we only call that function when a collection key changes, and it doesn't happen that often.
    // For performance reason, we look for the given key and later if don't find it we look for the collection key, instead of checking if it is a collection key first.
    let stateMappingKeys = onyxKeyToSubscriptionIDs.get(key) ?? [];
    let collectionKey: string | undefined;
    try {
        collectionKey = getCollectionKey(key);
    } catch (e) {
        // If getCollectionKey() throws an error it means the key is not a collection key.
        collectionKey = undefined;
    }

    if (collectionKey) {
        // Getting the collection key from the specific key because only collection keys were stored in the mapping.
        stateMappingKeys = [...stateMappingKeys, ...(onyxKeyToSubscriptionIDs.get(collectionKey) ?? [])];
        if (stateMappingKeys.length === 0) {
            return;
        }
    }

    const cachedCollections: Record<string, ReturnType<typeof getCachedCollection>> = {};

    for (const stateMappingKey of stateMappingKeys) {
        const subscriber = callbackToStateMapping[stateMappingKey];
        if (!subscriber || !isKeyMatch(subscriber.key, key) || !canUpdateSubscriber(subscriber)) {
            continue;
        }

        // Subscriber is a regular call to connect() and provided a callback
        if (typeof subscriber.callback === 'function') {
            if (!notifyConnectSubscribers) {
                continue;
            }
            if (lastConnectionCallbackData.has(subscriber.subscriptionID) && lastConnectionCallbackData.get(subscriber.subscriptionID) === value) {
                continue;
            }

            if (isCollectionKey(subscriber.key) && subscriber.waitForCollectionCallback) {
                let cachedCollection = cachedCollections[subscriber.key];

                if (!cachedCollection) {
                    cachedCollection = getCachedCollection(subscriber.key);
                    cachedCollections[subscriber.key] = cachedCollection;
                }

                cachedCollection[key] = value;
                subscriber.callback(cachedCollection, subscriber.key, {[key]: value});
                continue;
            }

            const subscriberCallback = subscriber.callback as DefaultConnectCallback<TKey>;
            subscriberCallback(value, key);

            lastConnectionCallbackData.set(subscriber.subscriptionID, value);
            continue;
        }

        // Subscriber connected via withOnyx() HOC
        if (utils.hasWithOnyxInstance(subscriber)) {
            if (!notifyWithOnyxSubscribers) {
                continue;
            }

            const selector = subscriber.selector;
            // Check if we are subscribing to a collection key and overwrite the collection member key value in state
            if (isCollectionKey(subscriber.key)) {
                // If the subscriber has a selector, then the consumer of this data must only be given the data
                // returned by the selector and only when the selected data has changed.
                if (selector) {
                    subscriber.withOnyxInstance.setStateProxy((prevState) => {
                        const prevWithOnyxData = prevState[subscriber.statePropertyName];
                        const newWithOnyxData = {
                            [key]: selector(value, subscriber.withOnyxInstance.state),
                        };
                        const prevDataWithNewData = {
                            ...prevWithOnyxData,
                            ...newWithOnyxData,
                        };

                        if (deepEqual(prevWithOnyxData, prevDataWithNewData)) {
                            return null;
                        }

                        PerformanceUtils.logSetStateCall(subscriber, prevWithOnyxData, newWithOnyxData, 'keyChanged', key);
                        return {
                            [subscriber.statePropertyName]: prevDataWithNewData,
                        };
                    });
                    continue;
                }

                subscriber.withOnyxInstance.setStateProxy((prevState) => {
                    const prevCollection = prevState[subscriber.statePropertyName] || {};
                    const newCollection = {
                        ...prevCollection,
                        [key]: value,
                    };

                    if (deepEqual(prevCollection, newCollection)) {
                        return null;
                    }

                    PerformanceUtils.logSetStateCall(subscriber, prevCollection, newCollection, 'keyChanged', key);
                    return {
                        [subscriber.statePropertyName]: newCollection,
                    };
                });
                continue;
            }

            // If the subscriber has a selector, then the component's state must only be updated with the data
            // returned by the selector and only if the selected data has changed.
            if (selector) {
                subscriber.withOnyxInstance.setStateProxy(() => {
                    const prevValue = selector(previousValue, subscriber.withOnyxInstance.state);
                    const newValue = selector(value, subscriber.withOnyxInstance.state);

                    if (deepEqual(prevValue, newValue)) {
                        return null;
                    }

                    return {
                        [subscriber.statePropertyName]: newValue,
                    };
                });
                continue;
            }

            // If we did not match on a collection key then we just set the new data to the state property
            subscriber.withOnyxInstance.setStateProxy((prevState) => {
                const prevWithOnyxValue = prevState[subscriber.statePropertyName];

                // Avoids triggering unnecessary re-renders when feeding empty objects
                if (utils.isEmptyObject(value) && utils.isEmptyObject(prevWithOnyxValue)) {
                    return null;
                }
                if (prevWithOnyxValue === value) {
                    return null;
                }

                PerformanceUtils.logSetStateCall(subscriber, previousValue, value, 'keyChanged', key);
                return {
                    [subscriber.statePropertyName]: value,
                };
            });
            continue;
        }

        console.error('Warning: Found a matching subscriber to a key that changed, but no callback or withOnyxInstance could be found.');
    }
}

/**
 * Sends the data obtained from the keys to the connection. It either:
 *     - sets state on the withOnyxInstances
 *     - triggers the callback function
 */
function sendDataToConnection<TKey extends OnyxKey>(mapping: Mapping<TKey>, value: OnyxValue<TKey> | null, matchedKey: TKey | undefined, isBatched: boolean): void {
    // If the mapping no longer exists then we should not send any data.
    // This means our subscriber disconnected or withOnyx wrapped component unmounted.
    if (!callbackToStateMapping[mapping.subscriptionID]) {
        return;
    }

    if (utils.hasWithOnyxInstance(mapping)) {
        let newData: OnyxValue<OnyxKey> = value;

        // If the mapping has a selector, then the component's state must only be updated with the data
        // returned by the selector.
        if (mapping.selector) {
            if (isCollectionKey(mapping.key)) {
                newData = reduceCollectionWithSelector(value as OnyxCollection<KeyValueMapping[TKey]>, mapping.selector, mapping.withOnyxInstance.state);
            } else {
                newData = mapping.selector(value, mapping.withOnyxInstance.state);
            }
        }

        PerformanceUtils.logSetStateCall(mapping, null, newData, 'sendDataToConnection');
        if (isBatched) {
            batchUpdates(() => mapping.withOnyxInstance.setWithOnyxState(mapping.statePropertyName, newData));
        } else {
            mapping.withOnyxInstance.setWithOnyxState(mapping.statePropertyName, newData);
        }
        return;
    }

    // When there are no matching keys in "Onyx.connect", we pass null to "sendDataToConnection" explicitly,
    // to allow the withOnyx instance to set the value in the state initially and therefore stop the loading state once all
    // required keys have been set.
    // If we would pass undefined to setWithOnyxInstance instead, withOnyx would not set the value in the state.
    // withOnyx will internally replace null values with undefined and never pass null values to wrapped components.
    // For regular callbacks, we never want to pass null values, but always just undefined if a value is not set in cache or storage.
    const valueToPass = value === null ? undefined : value;
    const lastValue = lastConnectionCallbackData.get(mapping.subscriptionID);
    lastConnectionCallbackData.get(mapping.subscriptionID);

    // If the value has not changed we do not need to trigger the callback
    if (lastConnectionCallbackData.has(mapping.subscriptionID) && valueToPass === lastValue) {
        return;
    }

    (mapping as DefaultConnectOptions<TKey>).callback?.(valueToPass, matchedKey as TKey);
}

/**
 * We check to see if this key is flagged as safe for eviction and add it to the recentlyAccessedKeys list so that when we
 * run out of storage the least recently accessed key can be removed.
 */
function addKeyToRecentlyAccessedIfNeeded<TKey extends OnyxKey>(mapping: Mapping<TKey>): void {
    if (!cache.isEvictableKey(mapping.key)) {
        return;
    }

    // Add the key to recentKeys first (this makes it the most recent key)
    cache.addToAccessedKeys(mapping.key);

    // Try to free some cache whenever we connect to a safe eviction key
    cache.removeLeastRecentlyUsedKeys();

    if (utils.hasWithOnyxInstance(mapping) && !isCollectionKey(mapping.key)) {
        // All React components subscribing to a key flagged as a safe eviction key must implement the canEvict property.
        if (mapping.canEvict === undefined) {
            throw new Error(`Cannot subscribe to safe eviction key '${mapping.key}' without providing a canEvict value.`);
        }

        cache.addLastAccessedKey(mapping.key, isCollectionKey(mapping.key));
    }
}

/**
 * Gets the data for a given an array of matching keys, combines them into an object, and sends the result back to the subscriber.
 */
function getCollectionDataAndSendAsObject<TKey extends OnyxKey>(matchingKeys: CollectionKeyBase[], mapping: Mapping<TKey>): void {
    multiGet(matchingKeys).then((dataMap) => {
        const data = Object.fromEntries(dataMap.entries()) as OnyxValue<TKey>;
        sendDataToConnection(mapping, data, undefined, true);
    });
}

/**
 * Schedules an update that will be appended to the macro task queue (so it doesn't update the subscribers immediately).
 *
 * @example
 * scheduleSubscriberUpdate(key, value, subscriber => subscriber.initWithStoredValues === false)
 */
function scheduleSubscriberUpdate<TKey extends OnyxKey>(
    key: TKey,
    value: OnyxValue<TKey>,
    previousValue: OnyxValue<TKey>,
    canUpdateSubscriber: (subscriber?: Mapping<OnyxKey>) => boolean = () => true,
): Promise<void> {
    const promise = Promise.resolve().then(() => keyChanged(key, value, previousValue, canUpdateSubscriber, true, false));
    batchUpdates(() => keyChanged(key, value, previousValue, canUpdateSubscriber, false, true));
    return Promise.all([maybeFlushBatchUpdates(), promise]).then(() => undefined);
}

/**
 * This method is similar to notifySubscribersOnNextTick but it is built for working specifically with collections
 * so that keysChanged() is triggered for the collection and not keyChanged(). If this was not done, then the
 * subscriber callbacks receive the data in a different format than they normally expect and it breaks code.
 */
function scheduleNotifyCollectionSubscribers<TKey extends OnyxKey>(
    key: TKey,
    value: OnyxCollection<KeyValueMapping[TKey]>,
    previousValue?: OnyxCollection<KeyValueMapping[TKey]>,
): Promise<void> {
    const promise = Promise.resolve().then(() => keysChanged(key, value, previousValue, true, false));
    batchUpdates(() => keysChanged(key, value, previousValue, false, true));
    return Promise.all([maybeFlushBatchUpdates(), promise]).then(() => undefined);
}

/**
 * Remove a key from Onyx and update the subscribers
 */
function remove<TKey extends OnyxKey>(key: TKey): Promise<void> {
    const prevValue = cache.get(key, false) as OnyxValue<TKey>;
    cache.drop(key);
    scheduleSubscriberUpdate(key, undefined as OnyxValue<TKey>, prevValue);
    return Storage.removeItem(key).then(() => undefined);
}

function reportStorageQuota(): Promise<void> {
    return Storage.getDatabaseSize()
        .then(({bytesUsed, bytesRemaining}) => {
            Logger.logInfo(`Storage Quota Check -- bytesUsed: ${bytesUsed} bytesRemaining: ${bytesRemaining}`);
        })
        .catch((dbSizeError) => {
            Logger.logAlert(`Unable to get database size. Error: ${dbSizeError}`);
        });
}

/**
 * If we fail to set or merge we must handle this by
 * evicting some data from Onyx and then retrying to do
 * whatever it is we attempted to do.
 */
function evictStorageAndRetry<TMethod extends typeof Onyx.set | typeof Onyx.multiSet | typeof Onyx.mergeCollection | typeof Onyx.setCollection>(
    error: Error,
    onyxMethod: TMethod,
    ...args: Parameters<TMethod>
): Promise<void> {
    Logger.logInfo(`Failed to save to storage. Error: ${error}. onyxMethod: ${onyxMethod.name}`);

    if (error && Str.startsWith(error.message, "Failed to execute 'put' on 'IDBObjectStore'")) {
        Logger.logAlert('Attempted to set invalid data set in Onyx. Please ensure all data is serializable.');
        throw error;
    }

    // Find the first key that we can remove that has no subscribers in our blocklist
    const keyForRemoval = cache.getKeyForEviction();
    if (!keyForRemoval) {
        // If we have no acceptable keys to remove then we are possibly trying to save mission critical data. If this is the case,
        // then we should stop retrying as there is not much the user can do to fix this. Instead of getting them stuck in an infinite loop we
        // will allow this write to be skipped.
        Logger.logAlert('Out of storage. But found no acceptable keys to remove.');
        return reportStorageQuota();
    }

    // Remove the least recently viewed key that is not currently being accessed and retry.
    Logger.logInfo(`Out of storage. Evicting least recently accessed key (${keyForRemoval}) and retrying.`);
    reportStorageQuota();

    // @ts-expect-error No overload matches this call.
    return remove(keyForRemoval).then(() => onyxMethod(...args));
}

/**
 * Notifies subscribers and writes current value to cache
 */
function broadcastUpdate<TKey extends OnyxKey>(key: TKey, value: OnyxValue<TKey>, hasChanged?: boolean): Promise<void> {
    const prevValue = cache.get(key, false) as OnyxValue<TKey>;

    // Update subscribers if the cached value has changed, or when the subscriber specifically requires
    // all updates regardless of value changes (indicated by initWithStoredValues set to false).
    if (hasChanged) {
        cache.set(key, value);
    } else {
        cache.addToAccessedKeys(key);
    }

    return scheduleSubscriberUpdate(key, value, prevValue, (subscriber) => hasChanged || subscriber?.initWithStoredValues === false).then(() => undefined);
}

function hasPendingMergeForKey(key: OnyxKey): boolean {
    return !!mergeQueue[key];
}

type RemoveNullValuesOutput<Value extends OnyxInput<OnyxKey> | undefined> = {
    value: Value;
    wasRemoved: boolean;
};

/**
 * Removes a key from storage if the value is null.
 * Otherwise removes all nested null values in objects,
 * if shouldRemoveNestedNulls is true and returns the object.
 *
 * @returns The value without null values and a boolean "wasRemoved", which indicates if the key got removed completely
 */
function removeNullValues<Value extends OnyxInput<OnyxKey> | undefined>(key: OnyxKey, value: Value, shouldRemoveNestedNulls = true): RemoveNullValuesOutput<Value> {
    if (value === null) {
        remove(key);
        return {value, wasRemoved: true};
    }

    if (value === undefined) {
        return {value, wasRemoved: false};
    }

    // We can remove all null values in an object by merging it with itself
    // utils.fastMerge recursively goes through the object and removes all null values
    // Passing two identical objects as source and target to fastMerge will not change it, but only remove the null values
    return {value: shouldRemoveNestedNulls ? utils.removeNestedNullValues(value) : value, wasRemoved: false};
}

/**
 * Storage expects array like: [["@MyApp_user", value_1], ["@MyApp_key", value_2]]
 * This method transforms an object like {'@MyApp_user': myUserValue, '@MyApp_key': myKeyValue}
 * to an array of key-value pairs in the above format and removes key-value pairs that are being set to null

* @return an array of key - value pairs <[key, value]>
 */
function prepareKeyValuePairsForStorage(data: Record<OnyxKey, OnyxInput<OnyxKey>>, shouldRemoveNestedNulls: boolean): Array<[OnyxKey, OnyxInput<OnyxKey>]> {
    return Object.entries(data).reduce<Array<[OnyxKey, OnyxInput<OnyxKey>]>>((pairs, [key, value]) => {
        const {value: valueAfterRemoving, wasRemoved} = removeNullValues(key, value, shouldRemoveNestedNulls);

        if (!wasRemoved && valueAfterRemoving !== undefined) {
            pairs.push([key, valueAfterRemoving]);
        }

        return pairs;
    }, []);
}

/**
 * Merges an array of changes with an existing value
 *
 * @param changes Array of changes that should be applied to the existing value
 */
function applyMerge<TValue extends OnyxInput<OnyxKey> | undefined, TChange extends OnyxInput<OnyxKey> | undefined>(
    existingValue: TValue,
    changes: TChange[],
    shouldRemoveNestedNulls: boolean,
): TChange {
    const lastChange = changes?.at(-1);

    if (Array.isArray(lastChange)) {
        return lastChange;
    }

    if (changes.some((change) => change && typeof change === 'object')) {
        // Object values are then merged one after the other
        return changes.reduce((modifiedData, change) => utils.fastMerge(modifiedData, change, shouldRemoveNestedNulls), (existingValue || {}) as TChange);
    }

    // If we have anything else we can't merge it so we'll
    // simply return the last value that was queued
    return lastChange as TChange;
}

/**
 * Merge user provided default key value pairs.
 */
function initializeWithDefaultKeyStates(): Promise<void> {
    return Storage.multiGet(Object.keys(defaultKeyStates)).then((pairs) => {
        const existingDataAsObject = Object.fromEntries(pairs);

        const merged = utils.fastMerge(existingDataAsObject, defaultKeyStates);
        cache.merge(merged ?? {});

        Object.entries(merged ?? {}).forEach(([key, value]) => keyChanged(key, value, existingDataAsObject));
    });
}

/**
 * Validate the collection is not empty and has a correct type before applying mergeCollection()
 */
function isValidNonEmptyCollectionForMerge<TKey extends CollectionKeyBase, TMap>(collection: OnyxMergeCollectionInput<TKey, TMap>): boolean {
    return typeof collection === 'object' && !Array.isArray(collection) && !utils.isEmptyObject(collection);
}

/**
 * Verify if all the collection keys belong to the same parent
 */
function doAllCollectionItemsBelongToSameParent<TKey extends CollectionKeyBase>(collectionKey: TKey, collectionKeys: string[]): boolean {
    let hasCollectionKeyCheckFailed = false;
    collectionKeys.forEach((dataKey) => {
        if (isKeyMatch(collectionKey, dataKey)) {
            return;
        }

        if (process.env.NODE_ENV === 'development') {
            throw new Error(`Provided collection doesn't have all its data belonging to the same parent. CollectionKey: ${collectionKey}, DataKey: ${dataKey}`);
        }

        hasCollectionKeyCheckFailed = true;
        Logger.logAlert(`Provided collection doesn't have all its data belonging to the same parent. CollectionKey: ${collectionKey}, DataKey: ${dataKey}`);
    });

    return !hasCollectionKeyCheckFailed;
}

/**
 * Subscribes to an Onyx key and listens to its changes.
 *
 * @param connectOptions The options object that will define the behavior of the connection.
 * @returns The subscription ID to use when calling `OnyxUtils.unsubscribeFromKey()`.
 */
function subscribeToKey<TKey extends OnyxKey>(connectOptions: ConnectOptions<TKey>): number {
    const mapping = connectOptions as Mapping<TKey>;
    const subscriptionID = lastSubscriptionID++;
    callbackToStateMapping[subscriptionID] = mapping as Mapping<OnyxKey>;
    callbackToStateMapping[subscriptionID].subscriptionID = subscriptionID;

    // When keyChanged is called, a key is passed and the method looks through all the Subscribers in callbackToStateMapping for the matching key to get the subscriptionID
    // to avoid having to loop through all the Subscribers all the time (even when just one connection belongs to one key),
    // We create a mapping from key to lists of subscriptionIDs to access the specific list of subscriptionIDs.
    storeKeyBySubscriptions(mapping.key, callbackToStateMapping[subscriptionID].subscriptionID);

    if (mapping.initWithStoredValues === false) {
        return subscriptionID;
    }

    // Commit connection only after init passes
    deferredInitTask.promise
        .then(() => addKeyToRecentlyAccessedIfNeeded(mapping))
        .then(() => {
            // Performance improvement
            // If the mapping is connected to an onyx key that is not a collection
            // we can skip the call to getAllKeys() and return an array with a single item
            if (!!mapping.key && typeof mapping.key === 'string' && !isCollectionKey(mapping.key) && cache.getAllKeys().has(mapping.key)) {
                return new Set([mapping.key]);
            }
            return getAllKeys();
        })
        .then((keys) => {
            // We search all the keys in storage to see if any are a "match" for the subscriber we are connecting so that we
            // can send data back to the subscriber. Note that multiple keys can match as a subscriber could either be
            // subscribed to a "collection key" or a single key.
            const matchingKeys: string[] = [];

<<<<<<< HEAD
            // Use original key matching logic for reliability
            keys.forEach((key) => {
                if (!isKeyMatch(mapping.key, key)) {
                    return;
=======
            // Performance optimization: For single key subscriptions, avoid O(n) iteration
            if (!isCollectionKey(mapping.key)) {
                if (keys.has(mapping.key)) {
                    matchingKeys.push(mapping.key);
>>>>>>> b58e02f5
                }
            } else {
                // Collection case - need to iterate through all keys to find matches (O(n))
                keys.forEach((key) => {
                    if (!isKeyMatch(mapping.key, key)) {
                        return;
                    }
                    matchingKeys.push(key);
                });
            }
            // If the key being connected to does not exist we initialize the value with null. For subscribers that connected
            // directly via connect() they will simply get a null value sent to them without any information about which key matched
            // since there are none matched. In withOnyx() we wait for all connected keys to return a value before rendering the child
            // component. This null value will be filtered out so that the connected component can utilize defaultProps.
            if (matchingKeys.length === 0) {
                if (mapping.key && !isCollectionKey(mapping.key)) {
                    cache.addNullishStorageKey(mapping.key);
                }

                // Here we cannot use batching because the nullish value is expected to be set immediately for default props
                // or they will be undefined.
                sendDataToConnection(mapping, null, undefined, false);
                return;
            }

            // When using a callback subscriber we will either trigger the provided callback for each key we find or combine all values
            // into an object and just make a single call. The latter behavior is enabled by providing a waitForCollectionCallback key
            // combined with a subscription to a collection key.
            if (typeof mapping.callback === 'function') {
                if (isCollectionKey(mapping.key)) {
                    if (mapping.waitForCollectionCallback) {
                        getCollectionDataAndSendAsObject(matchingKeys, mapping);
                        return;
                    }

                    // We did not opt into using waitForCollectionCallback mode so the callback is called for every matching key.
                    multiGet(matchingKeys).then((values) => {
                        values.forEach((val, key) => {
                            sendDataToConnection(mapping, val as OnyxValue<TKey>, key as TKey, true);
                        });
                    });
                    return;
                }

                // If we are not subscribed to a collection key then there's only a single key to send an update for.
                get(mapping.key).then((val) => sendDataToConnection(mapping, val as OnyxValue<TKey>, mapping.key, true));
                return;
            }

            // If we have a withOnyxInstance that means a React component has subscribed via the withOnyx() HOC and we need to
            // group collection key member data into an object.
            if (utils.hasWithOnyxInstance(mapping)) {
                if (isCollectionKey(mapping.key)) {
                    getCollectionDataAndSendAsObject(matchingKeys, mapping);
                    return;
                }

                // If the subscriber is not using a collection key then we just send a single value back to the subscriber
                get(mapping.key).then((val) => sendDataToConnection(mapping, val as OnyxValue<TKey>, mapping.key, true));
                return;
            }

            console.error('Warning: Onyx.connect() was found without a callback or withOnyxInstance');
        });

    // The subscriptionID is returned back to the caller so that it can be used to clean up the connection when it's no longer needed
    // by calling OnyxUtils.unsubscribeFromKey(subscriptionID).
    return subscriptionID;
}

/**
 * Disconnects and removes the listener from the Onyx key.
 *
 * @param subscriptionID Subscription ID returned by calling `OnyxUtils.subscribeToKey()`.
 */
function unsubscribeFromKey(subscriptionID: number): void {
    if (!callbackToStateMapping[subscriptionID]) {
        return;
    }

    deleteKeyBySubscriptions(lastSubscriptionID);
    delete callbackToStateMapping[subscriptionID];
}

function updateSnapshots(data: OnyxUpdate[], mergeFn: typeof Onyx.merge): Array<() => Promise<void>> {
    const snapshotCollectionKey = OnyxUtils.getSnapshotKey();
    if (!snapshotCollectionKey) return [];

    const promises: Array<() => Promise<void>> = [];

    const snapshotCollection = OnyxUtils.getCachedCollection(snapshotCollectionKey);

    Object.entries(snapshotCollection).forEach(([snapshotEntryKey, snapshotEntryValue]) => {
        // Snapshots may not be present in cache. We don't know how to update them so we skip.
        if (!snapshotEntryValue) {
            return;
        }

        let updatedData: Record<string, unknown> = {};

        data.forEach(({key, value}) => {
            // snapshots are normal keys so we want to skip update if they are written to Onyx
            if (OnyxUtils.isCollectionMemberKey(snapshotCollectionKey, key)) {
                return;
            }

            if (typeof snapshotEntryValue !== 'object' || !('data' in snapshotEntryValue)) {
                return;
            }

            const snapshotData = snapshotEntryValue.data;
            if (!snapshotData || !snapshotData[key]) {
                return;
            }

            if (Array.isArray(value) || Array.isArray(snapshotData[key])) {
                updatedData[key] = value || [];
                return;
            }

            if (value === null) {
                updatedData[key] = value;
                return;
            }

            const oldValue = updatedData[key] || {};
            let collectionKey: string | undefined;
            try {
                collectionKey = getCollectionKey(key);
            } catch (e) {
                // If getCollectionKey() throws an error it means the key is not a collection key.
                collectionKey = undefined;
            }
            const shouldFullyMerge = fullyMergedSnapshotKeys?.has(collectionKey || key);
            const newValue = shouldFullyMerge ? value : lodashPick(value, Object.keys(snapshotData[key]));

            updatedData = {...updatedData, [key]: Object.assign(oldValue, newValue)};
        });

        // Skip the update if there's no data to be merged
        if (utils.isEmptyObject(updatedData)) {
            return;
        }

        promises.push(() => mergeFn(snapshotEntryKey, {data: updatedData}));
    });

    return promises;
}

const OnyxUtils = {
    METHOD,
    getMergeQueue,
    getMergeQueuePromise,
    getDefaultKeyStates,
    getDeferredInitTask,
    initStoreValues,
    sendActionToDevTools,
    maybeFlushBatchUpdates,
    batchUpdates,
    get,
    getAllKeys,
    getCollectionKeys,
    isCollectionKey,
    isCollectionMemberKey,
    splitCollectionMemberKey,
    isKeyMatch,
    tryGetCachedValue,
    getCachedCollection,
    keysChanged,
    keyChanged,
    sendDataToConnection,
    getCollectionKey,
    getCollectionDataAndSendAsObject,
    scheduleSubscriberUpdate,
    scheduleNotifyCollectionSubscribers,
    remove,
    reportStorageQuota,
    evictStorageAndRetry,
    broadcastUpdate,
    hasPendingMergeForKey,
    removeNullValues,
    prepareKeyValuePairsForStorage,
    applyMerge,
    initializeWithDefaultKeyStates,
    getSnapshotKey,
    multiGet,
    tupleGet,
    isValidNonEmptyCollectionForMerge,
    doAllCollectionItemsBelongToSameParent,
    subscribeToKey,
    unsubscribeFromKey,
    getSkippableCollectionMemberIDs,
    setSkippableCollectionMemberIDs,
    storeKeyBySubscriptions,
    deleteKeyBySubscriptions,
    addKeyToRecentlyAccessedIfNeeded,
    reduceCollectionWithSelector,
    updateSnapshots,
};

GlobalSettings.addGlobalSettingsChangeListener(({enablePerformanceMetrics}) => {
    if (!enablePerformanceMetrics) {
        return;
    }
    // We are reassigning the functions directly so that internal function calls are also decorated

    // @ts-expect-error Reassign
    initStoreValues = decorateWithMetrics(initStoreValues, 'OnyxUtils.initStoreValues');
    // @ts-expect-error Reassign
    maybeFlushBatchUpdates = decorateWithMetrics(maybeFlushBatchUpdates, 'OnyxUtils.maybeFlushBatchUpdates');
    // @ts-expect-error Reassign
    batchUpdates = decorateWithMetrics(batchUpdates, 'OnyxUtils.batchUpdates');
    // @ts-expect-error Complex type signature
    get = decorateWithMetrics(get, 'OnyxUtils.get');
    // @ts-expect-error Reassign
    getAllKeys = decorateWithMetrics(getAllKeys, 'OnyxUtils.getAllKeys');
    // @ts-expect-error Reassign
    getCollectionKeys = decorateWithMetrics(getCollectionKeys, 'OnyxUtils.getCollectionKeys');
    // @ts-expect-error Reassign
    addEvictableKeysToRecentlyAccessedList = decorateWithMetrics(cache.addEvictableKeysToRecentlyAccessedList, 'OnyxCache.addEvictableKeysToRecentlyAccessedList');
    // @ts-expect-error Reassign
    keysChanged = decorateWithMetrics(keysChanged, 'OnyxUtils.keysChanged');
    // @ts-expect-error Reassign
    keyChanged = decorateWithMetrics(keyChanged, 'OnyxUtils.keyChanged');
    // @ts-expect-error Reassign
    sendDataToConnection = decorateWithMetrics(sendDataToConnection, 'OnyxUtils.sendDataToConnection');
    // @ts-expect-error Reassign
    scheduleSubscriberUpdate = decorateWithMetrics(scheduleSubscriberUpdate, 'OnyxUtils.scheduleSubscriberUpdate');
    // @ts-expect-error Reassign
    scheduleNotifyCollectionSubscribers = decorateWithMetrics(scheduleNotifyCollectionSubscribers, 'OnyxUtils.scheduleNotifyCollectionSubscribers');
    // @ts-expect-error Reassign
    remove = decorateWithMetrics(remove, 'OnyxUtils.remove');
    // @ts-expect-error Reassign
    reportStorageQuota = decorateWithMetrics(reportStorageQuota, 'OnyxUtils.reportStorageQuota');
    // @ts-expect-error Complex type signature
    evictStorageAndRetry = decorateWithMetrics(evictStorageAndRetry, 'OnyxUtils.evictStorageAndRetry');
    // @ts-expect-error Reassign
    broadcastUpdate = decorateWithMetrics(broadcastUpdate, 'OnyxUtils.broadcastUpdate');
    // @ts-expect-error Reassign
    initializeWithDefaultKeyStates = decorateWithMetrics(initializeWithDefaultKeyStates, 'OnyxUtils.initializeWithDefaultKeyStates');
    // @ts-expect-error Complex type signature
    multiGet = decorateWithMetrics(multiGet, 'OnyxUtils.multiGet');
    // @ts-expect-error Reassign
    tupleGet = decorateWithMetrics(tupleGet, 'OnyxUtils.tupleGet');
    // @ts-expect-error Reassign
    subscribeToKey = decorateWithMetrics(subscribeToKey, 'OnyxUtils.subscribeToKey');
});

export type {OnyxMethod};
export default OnyxUtils;<|MERGE_RESOLUTION|>--- conflicted
+++ resolved
@@ -1324,17 +1324,10 @@
             // subscribed to a "collection key" or a single key.
             const matchingKeys: string[] = [];
 
-<<<<<<< HEAD
-            // Use original key matching logic for reliability
-            keys.forEach((key) => {
-                if (!isKeyMatch(mapping.key, key)) {
-                    return;
-=======
             // Performance optimization: For single key subscriptions, avoid O(n) iteration
             if (!isCollectionKey(mapping.key)) {
                 if (keys.has(mapping.key)) {
                     matchingKeys.push(mapping.key);
->>>>>>> b58e02f5
                 }
             } else {
                 // Collection case - need to iterate through all keys to find matches (O(n))
