--- conflicted
+++ resolved
@@ -146,18 +146,6 @@
     removeItems(keys) {
         return localforage.removeItems(keys);
     },
-<<<<<<< HEAD
-=======
-
-    /**
-     * Sets the value for a given key. The only requirement is that the value should be serializable to JSON string
-     * @param {String} key
-     * @param {*} value
-     * @return {Promise<void>}
-     */
-    setItem(key, value) {
-        return this.setItemQueue.push({key, value});
-    },
 
     /**
      * @param {string[]} keyList
@@ -165,7 +153,6 @@
     setMemoryOnlyKeys(keyList) {
         memoryOnlyKeys = keyList;
     },
->>>>>>> 31083216
 };
 
 export default provider;