import type {OnyxKey, OnyxValue} from '../../types';
import type {FastMergeReplaceNullPatch} from '../../utils';

type StorageKeyValuePair = [key: OnyxKey, value: OnyxValue<OnyxKey>, replaceNullPatches?: FastMergeReplaceNullPatch[]];
type StorageKeyList = OnyxKey[];

type DatabaseSize = {
    bytesUsed: number;
    bytesRemaining: number;
};

type OnStorageKeyChanged = <TKey extends OnyxKey>(key: TKey, value: OnyxValue<TKey>) => void;

type StorageProvider = {
    /**
     * The name of the provider that can be printed to the logs
     */
    name: string;
    /**
     * Initializes the storage provider
     */
    init: () => void;
    /**
     * Gets the value of a given key or return `null` if it's not available in storage
     */
    getItem: <TKey extends OnyxKey>(key: TKey) => Promise<OnyxValue<TKey>>;

    /**
     * Get multiple key-value pairs for the given array of keys in a batch
     */
    multiGet: (keys: StorageKeyList) => Promise<StorageKeyValuePair[]>;

    /**
     * Sets the value for a given key. The only requirement is that the value should be serializable to JSON string
     */
    setItem: <TKey extends OnyxKey>(key: TKey, value: OnyxValue<TKey>) => Promise<void>;

    /**
     * Stores multiple key-value pairs in a batch
     */
    multiSet: (pairs: StorageKeyValuePair[]) => Promise<void>;

    /**
     * Multiple merging of existing and new values in a batch
     */
    multiMerge: (pairs: StorageKeyValuePair[]) => Promise<void>;

    /**
     * Merges an existing value with a new one
<<<<<<< HEAD
     * @param preMergedValue - the pre-merged data from `Onyx.applyMerge`
     */
    mergeItem: <TKey extends OnyxKey>(key: TKey, preMergedValue: OnyxValue<TKey>) => Promise<BatchQueryResult | void>;
=======
     * @param change - the change to merge with the existing value
     */
    mergeItem: <TKey extends OnyxKey>(key: TKey, change: OnyxValue<TKey>, replaceNullPatches?: FastMergeReplaceNullPatch[]) => Promise<void>;
>>>>>>> 7b8801fb

    /**
     * Returns all keys available in storage
     */
    getAllKeys: () => Promise<StorageKeyList>;

    /**
     * Removes given key and its value from storage
     */
    removeItem: (key: OnyxKey) => Promise<void>;

    /**
     * Removes given keys and their values from storage
     */
    removeItems: (keys: StorageKeyList) => Promise<void>;

    /**
     * Clears absolutely everything from storage
     */
    clear: () => Promise<void>;

    /**
     * Gets the total bytes of the database file
     */
    getDatabaseSize: () => Promise<DatabaseSize>;

    /**
     * @param onStorageKeyChanged Storage synchronization mechanism keeping all opened tabs in sync
     */
    keepInstancesSync?: (onStorageKeyChanged: OnStorageKeyChanged) => void;
};

export default StorageProvider;
export type {StorageKeyList, StorageKeyValuePair, OnStorageKeyChanged};<|MERGE_RESOLUTION|>--- conflicted
+++ resolved
@@ -47,15 +47,9 @@
 
     /**
      * Merges an existing value with a new one
-<<<<<<< HEAD
-     * @param preMergedValue - the pre-merged data from `Onyx.applyMerge`
-     */
-    mergeItem: <TKey extends OnyxKey>(key: TKey, preMergedValue: OnyxValue<TKey>) => Promise<BatchQueryResult | void>;
-=======
      * @param change - the change to merge with the existing value
      */
     mergeItem: <TKey extends OnyxKey>(key: TKey, change: OnyxValue<TKey>, replaceNullPatches?: FastMergeReplaceNullPatch[]) => Promise<void>;
->>>>>>> 7b8801fb
 
     /**
      * Returns all keys available in storage
