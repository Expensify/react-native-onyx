/**
 * The SQLiteStorage provider stores everything in a key/value store by
 * converting the value to a JSON string
 */
import {open} from 'react-native-quick-sqlite';
import {getFreeDiskStorage} from 'react-native-device-info';
import _ from 'underscore';

const DB_NAME = 'OnyxDB';
const db = open({name: DB_NAME});

db.execute('CREATE TABLE IF NOT EXISTS keyvaluepairs (record_key TEXT NOT NULL PRIMARY KEY , valueJSON JSON NOT NULL) WITHOUT ROWID;');

// All of the 3 pragmas below were suggested by SQLite team.
// You can find more info about them here: https://www.sqlite.org/pragma.html
db.execute('PRAGMA CACHE_SIZE=-20000;');
db.execute('PRAGMA synchronous=NORMAL;');
db.execute('PRAGMA journal_mode=WAL;');

const provider = {
    /**
     * Get the value of a given key or return `null` if it's not available in storage
     * @param {String} key
     * @return {Promise<*>}
     */
    getItem(key) {
        return db.executeAsync('SELECT record_key, valueJSON FROM keyvaluepairs WHERE record_key = ?;', [key]).then(({rows}) => {
            if (rows.length === 0) {
                return null;
            }
            const result = rows.item(0);
            return JSON.parse(result.valueJSON);
        });
    },

    /**
     * Get multiple key-value pairs for the given array of keys in a batch
     * @param {String[]} keys
     * @return {Promise<Array<[key, value]>>}
     */
    multiGet(keys) {
        const placeholders = _.map(keys, () => '?').join(',');
        const command = `SELECT record_key, valueJSON FROM keyvaluepairs WHERE record_key IN (${placeholders});`;
        return db.executeAsync(command, keys).then(({rows}) => {
            // eslint-disable-next-line no-underscore-dangle
            const result = _.map(rows._array, (row) => [row.record_key, JSON.parse(row.valueJSON)]);
            return result;
        });
    },

    /**
     * Sets the value for a given key. The only requirement is that the value should be serializable to JSON string
     * @param {String} key
     * @param {*} value
     * @return {Promise<void>}
     */
    setItem(key, value) {
        return db.executeAsync('REPLACE INTO keyvaluepairs (record_key, valueJSON) VALUES (?, ?);', [key, JSON.stringify(value)]);
    },

    /**
<<<<<<< HEAD
        * Stores multiple key-value pairs in a batch
        * @param {Array<[key, value]>} pairs
        * @return {Promise<void>}
        */
=======
     * Stores multiple key-value pairs in a batch
     * @param {Array<[key, value]>} pairs
     * @return {Promise<void>}
     */
>>>>>>> dcae46b5
    multiSet(pairs) {
        const stringifiedPairs = _.map(pairs, (pair) => [pair[0], JSON.stringify(_.isUndefined(pair[1]) ? null : pair[1])]);
        if (_.isEmpty(stringifiedPairs)) {
            return Promise.resolve();
        }
        return db.executeBatchAsync([['REPLACE INTO keyvaluepairs (record_key, valueJSON) VALUES (?, json(?));', stringifiedPairs]]);
    },

    /**
<<<<<<< HEAD
    * Merges an existing value with a new one by leveraging JSON_PATCH
    * @param {String} key
    * @param {*} changes - the delta for a specific key
    * @return {Promise<void>}
    */
    mergeItem(key, changes) {
        return this.multiMerge([[key, changes]]);
    },

    /**
    * Multiple merging of existing and new values in a batch
    * @param {Array<[key, value]>} pairs
    * @return {Promise<void>}
    */
=======
     * Multiple merging of existing and new values in a batch
     * @param {Array<[key, value]>} pairs
     * @return {Promise<void>}
     */
>>>>>>> dcae46b5
    multiMerge(pairs) {
        // Note: We use `ON CONFLICT DO UPDATE` here instead of `INSERT OR REPLACE INTO`
        // so the new JSON value is merged into the old one if there's an existing value
        const query = `INSERT INTO keyvaluepairs (record_key, valueJSON)
             VALUES (:key, JSON(:value))
             ON CONFLICT DO UPDATE
             SET valueJSON = JSON_PATCH(valueJSON, JSON(:value));
        `;

        const nonNullishPairs = _.filter(pairs, (pair) => !_.isUndefined(pair[1]));
        const queryArguments = _.map(nonNullishPairs, (pair) => {
            const value = JSON.stringify(pair[1]);
            return [pair[0], value];
        });

        return db.executeBatchAsync([[query, queryArguments]]);
    },

    /**
<<<<<<< HEAD
    * Removes given key and it's value from storage
    * @param {String} key
    * @returns {Promise<void>}
    */
    removeItem: key => db.executeAsync('DELETE FROM keyvaluepairs WHERE record_key = ?;', [key]),
=======
     * Merges an existing value with a new one by leveraging JSON_PATCH
     * @param {String} key
     * @param {*} changes - the delta for a specific key
     * @return {Promise<void>}
     */
    mergeItem(key, changes) {
        return this.multiMerge([[key, changes]]);
    },

    /**
     * Returns all keys available in storage
     * @returns {Promise<String[]>}
     */
    getAllKeys: () =>
        db.executeAsync('SELECT record_key FROM keyvaluepairs;').then(({rows}) => {
            // eslint-disable-next-line no-underscore-dangle
            const result = _.map(rows._array, (row) => row.record_key);
            return result;
        }),

    /**
     * Removes given key and it's value from storage
     * @param {String} key
     * @returns {Promise<void>}
     */
    removeItem: (key) => db.executeAsync('DELETE FROM keyvaluepairs WHERE record_key = ?;', [key]),
>>>>>>> dcae46b5

    /**
         * Removes given keys and their values from storage
         *
         * @param {Array<String>} keys
         * @returns {Promise<void>}
         */
    removeItems: (keys) => {
        const placeholders = _.map(keys, () => '?').join(',');
        const query = `DELETE FROM keyvaluepairs WHERE record_key IN (${placeholders});`;
        return db.executeAsync(query, keys);
    },

    /**
     * Clears absolutely everything from storage
     * @returns {Promise<void>}
     */
    clear: () => db.executeAsync('DELETE FROM keyvaluepairs;', []),

    /**
     * Noop on mobile for now.
     */
    setMemoryOnlyKeys: () => {},

    /**
    * Returns all keys available in storage
    * @returns {Promise<String[]>}
    */
    getAllKeys: () => db.executeAsync('SELECT record_key FROM keyvaluepairs;').then(({rows}) => {
        // eslint-disable-next-line no-underscore-dangle
        const result = _.map(rows._array, row => row.record_key);
        return result;
    }),

    /**
     * Gets the total bytes of the database file
     * @returns {Promise}
     */
    getDatabaseSize() {
        return Promise.all([db.executeAsync('PRAGMA page_size;'), db.executeAsync('PRAGMA page_count;'), getFreeDiskStorage()]).then(([pageSizeResult, pageCountResult, bytesRemaining]) => {
            const pageSize = pageSizeResult.rows.item(0).page_size;
            const pageCount = pageCountResult.rows.item(0).page_count;
            return {
                bytesUsed: pageSize * pageCount,
                bytesRemaining,
            };
        });
    },
};

export default provider;<|MERGE_RESOLUTION|>--- conflicted
+++ resolved
@@ -59,17 +59,10 @@
     },
 
     /**
-<<<<<<< HEAD
-        * Stores multiple key-value pairs in a batch
-        * @param {Array<[key, value]>} pairs
-        * @return {Promise<void>}
-        */
-=======
      * Stores multiple key-value pairs in a batch
      * @param {Array<[key, value]>} pairs
      * @return {Promise<void>}
      */
->>>>>>> dcae46b5
     multiSet(pairs) {
         const stringifiedPairs = _.map(pairs, (pair) => [pair[0], JSON.stringify(_.isUndefined(pair[1]) ? null : pair[1])]);
         if (_.isEmpty(stringifiedPairs)) {
@@ -79,27 +72,20 @@
     },
 
     /**
-<<<<<<< HEAD
-    * Merges an existing value with a new one by leveraging JSON_PATCH
-    * @param {String} key
-    * @param {*} changes - the delta for a specific key
-    * @return {Promise<void>}
-    */
+     * Merges an existing value with a new one by leveraging JSON_PATCH
+     * @param {String} key
+     * @param {*} changes - the delta for a specific key
+     * @return {Promise<void>}
+     */
     mergeItem(key, changes) {
         return this.multiMerge([[key, changes]]);
     },
 
     /**
-    * Multiple merging of existing and new values in a batch
-    * @param {Array<[key, value]>} pairs
-    * @return {Promise<void>}
-    */
-=======
      * Multiple merging of existing and new values in a batch
      * @param {Array<[key, value]>} pairs
      * @return {Promise<void>}
      */
->>>>>>> dcae46b5
     multiMerge(pairs) {
         // Note: We use `ON CONFLICT DO UPDATE` here instead of `INSERT OR REPLACE INTO`
         // so the new JSON value is merged into the old one if there's an existing value
@@ -119,47 +105,18 @@
     },
 
     /**
-<<<<<<< HEAD
-    * Removes given key and it's value from storage
-    * @param {String} key
-    * @returns {Promise<void>}
-    */
-    removeItem: key => db.executeAsync('DELETE FROM keyvaluepairs WHERE record_key = ?;', [key]),
-=======
-     * Merges an existing value with a new one by leveraging JSON_PATCH
-     * @param {String} key
-     * @param {*} changes - the delta for a specific key
-     * @return {Promise<void>}
-     */
-    mergeItem(key, changes) {
-        return this.multiMerge([[key, changes]]);
-    },
-
-    /**
-     * Returns all keys available in storage
-     * @returns {Promise<String[]>}
-     */
-    getAllKeys: () =>
-        db.executeAsync('SELECT record_key FROM keyvaluepairs;').then(({rows}) => {
-            // eslint-disable-next-line no-underscore-dangle
-            const result = _.map(rows._array, (row) => row.record_key);
-            return result;
-        }),
-
-    /**
      * Removes given key and it's value from storage
      * @param {String} key
      * @returns {Promise<void>}
      */
     removeItem: (key) => db.executeAsync('DELETE FROM keyvaluepairs WHERE record_key = ?;', [key]),
->>>>>>> dcae46b5
 
     /**
-         * Removes given keys and their values from storage
-         *
-         * @param {Array<String>} keys
-         * @returns {Promise<void>}
-         */
+     * Removes given keys and their values from storage
+     *
+     * @param {Array<String>} keys
+     * @returns {Promise<void>}
+     */
     removeItems: (keys) => {
         const placeholders = _.map(keys, () => '?').join(',');
         const query = `DELETE FROM keyvaluepairs WHERE record_key IN (${placeholders});`;
@@ -178,14 +135,15 @@
     setMemoryOnlyKeys: () => {},
 
     /**
-    * Returns all keys available in storage
-    * @returns {Promise<String[]>}
-    */
-    getAllKeys: () => db.executeAsync('SELECT record_key FROM keyvaluepairs;').then(({rows}) => {
-        // eslint-disable-next-line no-underscore-dangle
-        const result = _.map(rows._array, row => row.record_key);
-        return result;
-    }),
+     * Returns all keys available in storage
+     * @returns {Promise<String[]>}
+     */
+    getAllKeys: () =>
+        db.executeAsync('SELECT record_key FROM keyvaluepairs;').then(({rows}) => {
+            // eslint-disable-next-line no-underscore-dangle
+            const result = _.map(rows._array, (row) => row.record_key);
+            return result;
+        }),
 
     /**
      * Gets the total bytes of the database file
