import WebStorage from './WebStorage';

<<<<<<< HEAD
import PlatformStorage from './platforms';
import InstanceSync from './InstanceSync';
import NoopProvider from './providers/NoopProvider';
import type StorageProvider from './providers/types';

let provider = PlatformStorage;
let shouldKeepInstancesSync = false;
let finishInitalization: (value?: unknown) => void;
const initPromise = new Promise((resolve) => {
    finishInitalization = resolve;
});

type Storage = {
    getStorageProvider: () => StorageProvider;
} & Omit<StorageProvider, 'name'>;

/**
 * Degrade performance by removing the storage provider and only using cache
 */
function degradePerformance(error: Error) {
    Logger.logAlert(`Error while using ${provider.name}. Falling back to only using cache and dropping storage.`);
    console.error(error);
    provider = NoopProvider;
}

/**
 * Runs a piece of code and degrades performance if certain errors are thrown
 */
function tryOrDegradePerformance<T>(fn: () => Promise<T> | T): Promise<T> {
    return new Promise<T>((resolve, reject) => {
        initPromise.then(() => {
            try {
                resolve(fn());
            } catch (error) {
                // Test for known critical errors that the storage provider throws, e.g. when storage is full
                if (error instanceof Error) {
                    // IndexedDB error when storage is full (https://github.com/Expensify/App/issues/29403)
                    if (error.message.includes('Internal error opening backing store for indexedDB.open')) {
                        degradePerformance(error);
                    }
                }

                reject(error);
            }
        });
    });
}

const Storage: Storage = {
    /**
     * Returns the storage provider currently in use
     */
    getStorageProvider() {
        return provider;
    },

    /**
     * Initializes all providers in the list of storage providers
     * and enables fallback providers if necessary
     */
    init() {
        tryOrDegradePerformance(provider.init).finally(() => {
            finishInitalization();
        });
    },

    /**
     * Get the value of a given key or return `null` if it's not available
     */
    getItem: (key) => tryOrDegradePerformance(() => provider.getItem(key)),

    /**
     * Get multiple key-value pairs for the give array of keys in a batch
     */
    multiGet: (keys) => tryOrDegradePerformance(() => provider.multiGet(keys)),

    /**
     * Sets the value for a given key. The only requirement is that the value should be serializable to JSON string
     */
    setItem: (key, value) =>
        tryOrDegradePerformance(() => {
            const promise = provider.setItem(key, value);

            if (shouldKeepInstancesSync) {
                return promise.then(() => InstanceSync.setItem(key));
            }

            return promise;
        }),

    /**
     * Stores multiple key-value pairs in a batch
     */
    multiSet: (pairs) => tryOrDegradePerformance(() => provider.multiSet(pairs)),

    /**
     * Merging an existing value with a new one
     */
    mergeItem: (key, changes, modifiedData) =>
        tryOrDegradePerformance(() => {
            const promise = provider.mergeItem(key, changes, modifiedData);

            if (shouldKeepInstancesSync) {
                return promise.then(() => InstanceSync.mergeItem(key));
            }

            return promise;
        }),

    /**
     * Multiple merging of existing and new values in a batch
     * This function also removes all nested null values from an object.
     */
    multiMerge: (pairs) => tryOrDegradePerformance(() => provider.multiMerge(pairs)),

    /**
     * Removes given key and its value
     */
    removeItem: (key) =>
        tryOrDegradePerformance(() => {
            const promise = provider.removeItem(key);

            if (shouldKeepInstancesSync) {
                return promise.then(() => InstanceSync.removeItem(key));
            }

            return promise;
        }),

    /**
     * Remove given keys and their values
     */
    removeItems: (keys) =>
        tryOrDegradePerformance(() => {
            const promise = provider.removeItems(keys);

            if (shouldKeepInstancesSync) {
                return promise.then(() => InstanceSync.removeItems(keys));
            }

            return promise;
        }),

    /**
     * Clears everything
     */
    clear: () =>
        tryOrDegradePerformance(() => {
            if (shouldKeepInstancesSync) {
                return InstanceSync.clear(() => provider.clear());
            }

            return provider.clear();
        }),

    /**
     * Returns all available keys
     */
    getAllKeys: () => tryOrDegradePerformance(() => provider.getAllKeys()),

    /**
     * Gets the total bytes of the store
     */
    getDatabaseSize: () => tryOrDegradePerformance(() => provider.getDatabaseSize()),

    /**
     * @param onStorageKeyChanged - Storage synchronization mechanism keeping all opened tabs in sync (web only)
     */
    keepInstancesSync(onStorageKeyChanged) {
        // If InstanceSync is null, it means we're on a native platform and we don't need to keep instances in sync
        if (InstanceSync === null) return;

        shouldKeepInstancesSync = true;
        InstanceSync.init(onStorageKeyChanged);
    },
};

export default Storage;
=======
export default WebStorage;
>>>>>>> 563889c1
<|MERGE_RESOLUTION|>--- conflicted
+++ resolved
@@ -1,184 +1,3 @@
 import WebStorage from './WebStorage';
 
-<<<<<<< HEAD
-import PlatformStorage from './platforms';
-import InstanceSync from './InstanceSync';
-import NoopProvider from './providers/NoopProvider';
-import type StorageProvider from './providers/types';
-
-let provider = PlatformStorage;
-let shouldKeepInstancesSync = false;
-let finishInitalization: (value?: unknown) => void;
-const initPromise = new Promise((resolve) => {
-    finishInitalization = resolve;
-});
-
-type Storage = {
-    getStorageProvider: () => StorageProvider;
-} & Omit<StorageProvider, 'name'>;
-
-/**
- * Degrade performance by removing the storage provider and only using cache
- */
-function degradePerformance(error: Error) {
-    Logger.logAlert(`Error while using ${provider.name}. Falling back to only using cache and dropping storage.`);
-    console.error(error);
-    provider = NoopProvider;
-}
-
-/**
- * Runs a piece of code and degrades performance if certain errors are thrown
- */
-function tryOrDegradePerformance<T>(fn: () => Promise<T> | T): Promise<T> {
-    return new Promise<T>((resolve, reject) => {
-        initPromise.then(() => {
-            try {
-                resolve(fn());
-            } catch (error) {
-                // Test for known critical errors that the storage provider throws, e.g. when storage is full
-                if (error instanceof Error) {
-                    // IndexedDB error when storage is full (https://github.com/Expensify/App/issues/29403)
-                    if (error.message.includes('Internal error opening backing store for indexedDB.open')) {
-                        degradePerformance(error);
-                    }
-                }
-
-                reject(error);
-            }
-        });
-    });
-}
-
-const Storage: Storage = {
-    /**
-     * Returns the storage provider currently in use
-     */
-    getStorageProvider() {
-        return provider;
-    },
-
-    /**
-     * Initializes all providers in the list of storage providers
-     * and enables fallback providers if necessary
-     */
-    init() {
-        tryOrDegradePerformance(provider.init).finally(() => {
-            finishInitalization();
-        });
-    },
-
-    /**
-     * Get the value of a given key or return `null` if it's not available
-     */
-    getItem: (key) => tryOrDegradePerformance(() => provider.getItem(key)),
-
-    /**
-     * Get multiple key-value pairs for the give array of keys in a batch
-     */
-    multiGet: (keys) => tryOrDegradePerformance(() => provider.multiGet(keys)),
-
-    /**
-     * Sets the value for a given key. The only requirement is that the value should be serializable to JSON string
-     */
-    setItem: (key, value) =>
-        tryOrDegradePerformance(() => {
-            const promise = provider.setItem(key, value);
-
-            if (shouldKeepInstancesSync) {
-                return promise.then(() => InstanceSync.setItem(key));
-            }
-
-            return promise;
-        }),
-
-    /**
-     * Stores multiple key-value pairs in a batch
-     */
-    multiSet: (pairs) => tryOrDegradePerformance(() => provider.multiSet(pairs)),
-
-    /**
-     * Merging an existing value with a new one
-     */
-    mergeItem: (key, changes, modifiedData) =>
-        tryOrDegradePerformance(() => {
-            const promise = provider.mergeItem(key, changes, modifiedData);
-
-            if (shouldKeepInstancesSync) {
-                return promise.then(() => InstanceSync.mergeItem(key));
-            }
-
-            return promise;
-        }),
-
-    /**
-     * Multiple merging of existing and new values in a batch
-     * This function also removes all nested null values from an object.
-     */
-    multiMerge: (pairs) => tryOrDegradePerformance(() => provider.multiMerge(pairs)),
-
-    /**
-     * Removes given key and its value
-     */
-    removeItem: (key) =>
-        tryOrDegradePerformance(() => {
-            const promise = provider.removeItem(key);
-
-            if (shouldKeepInstancesSync) {
-                return promise.then(() => InstanceSync.removeItem(key));
-            }
-
-            return promise;
-        }),
-
-    /**
-     * Remove given keys and their values
-     */
-    removeItems: (keys) =>
-        tryOrDegradePerformance(() => {
-            const promise = provider.removeItems(keys);
-
-            if (shouldKeepInstancesSync) {
-                return promise.then(() => InstanceSync.removeItems(keys));
-            }
-
-            return promise;
-        }),
-
-    /**
-     * Clears everything
-     */
-    clear: () =>
-        tryOrDegradePerformance(() => {
-            if (shouldKeepInstancesSync) {
-                return InstanceSync.clear(() => provider.clear());
-            }
-
-            return provider.clear();
-        }),
-
-    /**
-     * Returns all available keys
-     */
-    getAllKeys: () => tryOrDegradePerformance(() => provider.getAllKeys()),
-
-    /**
-     * Gets the total bytes of the store
-     */
-    getDatabaseSize: () => tryOrDegradePerformance(() => provider.getDatabaseSize()),
-
-    /**
-     * @param onStorageKeyChanged - Storage synchronization mechanism keeping all opened tabs in sync (web only)
-     */
-    keepInstancesSync(onStorageKeyChanged) {
-        // If InstanceSync is null, it means we're on a native platform and we don't need to keep instances in sync
-        if (InstanceSync === null) return;
-
-        shouldKeepInstancesSync = true;
-        InstanceSync.init(onStorageKeyChanged);
-    },
-};
-
-export default Storage;
-=======
-export default WebStorage;
->>>>>>> 563889c1
+export default WebStorage;