--- conflicted
+++ resolved
@@ -155,12 +155,6 @@
             return provider.clear();
         }),
 
-<<<<<<< HEAD
-=======
-    // This is a noop for now in order to keep clients from crashing see https://github.com/Expensify/Expensify/issues/312438
-    setMemoryOnlyKeys: () => tryOrDegradePerformance(() => provider.setMemoryOnlyKeys()),
-
->>>>>>> 69b2d597
     /**
      * Returns all available keys
      */
