import type {ConnectOptions, OnyxInput, OnyxKey} from './types';

type EmptyObject = Record<string, never>;
type EmptyValue = EmptyObject | null | undefined;

/**
 * A tuple where the first value is the path to the nested object that contains the
 * internal `ONYX_INTERNALS__REPLACE_OBJECT_MARK` flag, and the second value is the data we want to replace
 * in that path.
 *
 * This tuple will be used in SQLiteProvider to replace the nested object using `JSON_REPLACE`.
 * */
type FastMergeReplaceNullPatch = [string[], unknown];

type FastMergeOptions = {
    /** If true, null object values will be removed. */
    shouldRemoveNestedNulls?: boolean;

    /**
     * If set to "mark", we will mark objects that are set to null instead of simply removing them,
     * so that we can batch changes together, without losing information about the object removal.
     * If set to "replace", we will completely replace the marked objects with the new value instead of merging them.
     */
    objectRemovalMode?: 'mark' | 'replace' | 'none';
};

type FastMergeMetadata = {
    /** The list of tuples that will be used in SQLiteProvider to replace the nested objects using `JSON_REPLACE`. */
    replaceNullPatches: FastMergeReplaceNullPatch[];
};

type FastMergeResult<TValue> = {
    /** The result of the merge. */
    result: TValue;

    /** The list of tuples that will be used in SQLiteProvider to replace the nested objects using `JSON_REPLACE`. */
    replaceNullPatches: FastMergeReplaceNullPatch[];
};

const ONYX_INTERNALS__REPLACE_OBJECT_MARK = 'ONYX_INTERNALS__REPLACE_OBJECT_MARK';

/**
 * Merges two objects and removes null values if "shouldRemoveNestedNulls" is set to true
 *
 * We generally want to remove null values from objects written to disk and cache, because it decreases the amount of data stored in memory and on disk.
 */
function fastMerge<TValue>(target: TValue, source: TValue, options?: FastMergeOptions, metadata?: FastMergeMetadata, basePath: string[] = []): FastMergeResult<TValue> {
    if (!metadata) {
        // eslint-disable-next-line no-param-reassign
        metadata = {
            replaceNullPatches: [],
        };
    }

    // We have to ignore arrays and nullish values here,
    // otherwise "mergeObject" will throw an error,
    // because it expects an object as "source"
    if (Array.isArray(source) || source === null || source === undefined) {
        return {result: source, replaceNullPatches: metadata.replaceNullPatches};
    }

    const optionsWithDefaults: FastMergeOptions = {
        shouldRemoveNestedNulls: options?.shouldRemoveNestedNulls ?? false,
        objectRemovalMode: options?.objectRemovalMode ?? 'none',
    };

    const mergedValue = mergeObject(target, source as Record<string, unknown>, optionsWithDefaults, metadata, basePath) as TValue;

    return {result: mergedValue, replaceNullPatches: metadata.replaceNullPatches};
}

/**
 * Merges the source object into the target object.
 * @param target - The target object.
 * @param source - The source object.
 * @param options - The options for the merge.
 * @param metadata - The metadata for the merge.
 * @param basePath - The base path for the merge.
 * @returns - The merged object.
 */
function mergeObject<TObject extends Record<string, unknown>>(
    target: TObject | unknown | null | undefined,
    source: TObject,
    options: FastMergeOptions,
    metadata: FastMergeMetadata,
    basePath: string[],
): TObject {
    const destination: Record<string, unknown> = {};

    const targetObject = isMergeableObject(target) ? target : undefined;

    // First we want to copy over all keys from the target into the destination object,
    // in case "target" is a mergable object.
    // If "shouldRemoveNestedNulls" is true, we want to remove null values from the merged object
    // and therefore we need to omit keys where either the source or target value is null.
    if (targetObject) {
        Object.keys(targetObject).forEach((key) => {
            const targetProperty = targetObject?.[key];
            const sourceProperty = source?.[key];

            // If "shouldRemoveNestedNulls" is true, we want to remove (nested) null values from the merged object.
            // If either the source or target value is null, we want to omit the key from the merged object.
            const shouldOmitNullishProperty = options.shouldRemoveNestedNulls && (targetProperty === null || sourceProperty === null);

            if (targetProperty === undefined || shouldOmitNullishProperty) {
                return;
            }

            destination[key] = targetProperty;
        });
    }

    // After copying over all keys from the target object, we want to merge the source object into the destination object.
    Object.keys(source).forEach((key) => {
        let targetProperty = targetObject?.[key];
        const sourceProperty = source?.[key] as Record<string, unknown>;

        // If "shouldRemoveNestedNulls" is true, we want to remove (nested) null values from the merged object.
        // If the source value is null, we want to omit the key from the merged object.
        const shouldOmitNullishProperty = options.shouldRemoveNestedNulls && sourceProperty === null;

        if (sourceProperty === undefined || shouldOmitNullishProperty) {
            return;
        }

        // If the source value is not a mergable object, we need to set the key directly.
        if (!isMergeableObject(sourceProperty)) {
            destination[key] = sourceProperty;
            return;
        }

        // If "shouldMarkRemovedObjects" is enabled and the previous merge change (targetProperty) is null,
        // it means we want to fully replace this object when merging the batched changes with the Onyx value.
        // To achieve this, we first mark these nested objects with an internal flag.
        // When calling fastMerge again with "mark" removal mode, the marked objects will be removed.
        if (options.objectRemovalMode === 'mark' && targetProperty === null) {
            targetProperty = {[ONYX_INTERNALS__REPLACE_OBJECT_MARK]: true};
            metadata.replaceNullPatches.push([[...basePath, key], {...sourceProperty}]);
        }

        // Later, when merging the batched changes with the Onyx value, if a nested object of the batched changes
        // has the internal flag set, we replace the entire destination object with the source one and remove
        // the flag.
        if (options.objectRemovalMode === 'replace' && sourceProperty[ONYX_INTERNALS__REPLACE_OBJECT_MARK]) {
            // We do a spread here in order to have a new object reference and allow us to delete the internal flag
            // of the merged object only.
            const sourcePropertyWithoutMark = {...sourceProperty};
            delete sourcePropertyWithoutMark.ONYX_INTERNALS__REPLACE_OBJECT_MARK;
            destination[key] = sourcePropertyWithoutMark;
            return;
        }

        destination[key] = fastMerge(targetProperty, sourceProperty, options, metadata, [...basePath, key]).result;
    });

    return destination as TObject;
}

/** Checks whether the given object is an object and not null/undefined. */
function isEmptyObject<T>(obj: T | EmptyValue): obj is EmptyValue {
    return typeof obj === 'object' && Object.keys(obj || {}).length === 0;
}

/**
 * Checks whether the given value can be merged. It has to be an object, but not an array, RegExp or Date.
 * Mostly copied from https://medium.com/@lubaka.a/how-to-remove-lodash-performance-improvement-b306669ad0e1.
 */
function isMergeableObject<TObject extends Record<string, unknown>>(value: unknown): value is TObject {
    const isNonNullObject = value != null ? typeof value === 'object' : false;
    return isNonNullObject && !(value instanceof RegExp) && !(value instanceof Date) && !Array.isArray(value);
}

/** Deep removes the nested null values from the given value. */
function removeNestedNullValues<TValue extends OnyxInput<OnyxKey> | null>(value: TValue): TValue {
<<<<<<< HEAD
    if (typeof value === 'object' && !Array.isArray(value)) {
        return fastMerge(value, value, {
            shouldRemoveNestedNulls: true,
            objectRemovalMode: 'replace',
        }).result;
=======
    if (value === null || value === undefined) {
        return value;
>>>>>>> 96c5932d
    }

    if (typeof value !== 'object' || Array.isArray(value)) {
        return value;
    }

    const result: Record<string, unknown> = {};

    // eslint-disable-next-line no-restricted-syntax, guard-for-in
    for (const key in value) {
        const propertyValue = value[key];

        if (propertyValue === null || propertyValue === undefined) {
            // eslint-disable-next-line no-continue
            continue;
        }

        if (typeof propertyValue === 'object' && !Array.isArray(propertyValue)) {
            const valueWithoutNestedNulls = removeNestedNullValues(propertyValue);
            result[key] = valueWithoutNestedNulls;
        } else {
            result[key] = propertyValue;
        }
    }

    return result as TValue;
}

/** Formats the action name by uppercasing and adding the key if provided. */
function formatActionName(method: string, key?: OnyxKey): string {
    return key ? `${method.toUpperCase()}/${key}` : method.toUpperCase();
}

/** validate that the update and the existing value are compatible */
function checkCompatibilityWithExistingValue(value: unknown, existingValue: unknown): {isCompatible: boolean; existingValueType?: string; newValueType?: string} {
    if (!existingValue || !value) {
        return {
            isCompatible: true,
        };
    }
    const existingValueType = Array.isArray(existingValue) ? 'array' : 'non-array';
    const newValueType = Array.isArray(value) ? 'array' : 'non-array';
    if (existingValueType !== newValueType) {
        return {
            isCompatible: false,
            existingValueType,
            newValueType,
        };
    }
    return {
        isCompatible: true,
    };
}

/**
 * Filters an object based on a condition and an inclusion flag.
 *
 * @param obj - The object to filter.
 * @param condition - The condition to apply.
 * @param include - If true, include entries that match the condition; otherwise, exclude them.
 * @returns The filtered object.
 */
function filterObject<TValue>(obj: Record<string, TValue>, condition: string | string[] | ((entry: [string, TValue]) => boolean), include: boolean): Record<string, TValue> {
    const result: Record<string, TValue> = {};
    const entries = Object.entries(obj);

    for (const [key, value] of entries) {
        let shouldInclude: boolean;

        if (Array.isArray(condition)) {
            shouldInclude = condition.includes(key);
        } else if (typeof condition === 'string') {
            shouldInclude = key === condition;
        } else {
            shouldInclude = condition([key, value]);
        }

        if (include ? shouldInclude : !shouldInclude) {
            result[key] = value;
        }
    }

    return result;
}

/**
 * Picks entries from an object based on a condition.
 *
 * @param obj - The object to pick entries from.
 * @param condition - The condition to determine which entries to pick.
 * @returns The object containing only the picked entries.
 */
function pick<TValue>(obj: Record<string, TValue>, condition: string | string[] | ((entry: [string, TValue]) => boolean)): Record<string, TValue> {
    return filterObject(obj, condition, true);
}

/**
 * Omits entries from an object based on a condition.
 *
 * @param obj - The object to omit entries from.
 * @param condition - The condition to determine which entries to omit.
 * @returns The object containing only the remaining entries after omission.
 */
function omit<TValue>(obj: Record<string, TValue>, condition: string | string[] | ((entry: [string, TValue]) => boolean)): Record<string, TValue> {
    return filterObject(obj, condition, false);
}

/**
 * Whether the connect options has the `withOnyxInstance` property defined, that is, it's used by the `withOnyx()` HOC.
 */
function hasWithOnyxInstance<TKey extends OnyxKey>(mapping: ConnectOptions<TKey>) {
    return 'withOnyxInstance' in mapping && mapping.withOnyxInstance;
}

export default {
    fastMerge,
    isEmptyObject,
    formatActionName,
    removeNestedNullValues,
    checkCompatibilityWithExistingValue,
    pick,
    omit,
    hasWithOnyxInstance,
    ONYX_INTERNALS__REPLACE_OBJECT_MARK,
};
export type {FastMergeResult, FastMergeReplaceNullPatch, FastMergeOptions};<|MERGE_RESOLUTION|>--- conflicted
+++ resolved
@@ -172,16 +172,8 @@
 
 /** Deep removes the nested null values from the given value. */
 function removeNestedNullValues<TValue extends OnyxInput<OnyxKey> | null>(value: TValue): TValue {
-<<<<<<< HEAD
-    if (typeof value === 'object' && !Array.isArray(value)) {
-        return fastMerge(value, value, {
-            shouldRemoveNestedNulls: true,
-            objectRemovalMode: 'replace',
-        }).result;
-=======
     if (value === null || value === undefined) {
         return value;
->>>>>>> 96c5932d
     }
 
     if (typeof value !== 'object' || Array.isArray(value)) {
