/* eslint-disable no-continue */
import _ from 'underscore';
import Str from 'expensify-common/lib/str';
import lodashGet from 'lodash/get';
import Storage from './storage';
import * as Logger from './Logger';
import cache from './OnyxCache';
import createDeferredTask from './createDeferredTask';
import fastMerge from './fastMerge';
import * as PerformanceUtils from './metrics/PerformanceUtils';

// Keeps track of the last connectionID that was used so we can keep incrementing it
let lastConnectionID = 0;

// Holds a mapping of all the react components that want their state subscribed to a store key
const callbackToStateMapping = {};

// Stores all of the keys that Onyx can use. Must be defined in init().
let onyxKeys = {};

// Holds a list of keys that have been directly subscribed to or recently modified from least to most recent
let recentlyAccessedKeys = [];

// Holds a list of keys that are safe to remove when we reach max storage. If a key does not match with
// whatever appears in this list it will NEVER be a candidate for eviction.
let evictionAllowList = [];

// Holds a map of keys and connectionID arrays whose keys will never be automatically evicted as
// long as we have at least one subscriber that returns false for the canEvict property.
const evictionBlocklist = {};

// Optional user-provided key value states set when Onyx initializes or clears
let defaultKeyStates = {};

// Connections can be made before `Onyx.init`. They would wait for this task before resolving
const deferredInitTask = createDeferredTask();

/**
 * Returns a simplifiedVersion of the object by using the selector
 * @param {Object} sourceObject
 * @param {String|Function} selector
 *      If it's a string, the selector is passed to lodashGet
 *      If it's a function, the selector should return the simplified object
 * @returns {*}
 */
const getSimplifiedObject = (sourceObject, selector) => (_.isFunction(selector)
    ? selector(sourceObject)
    : lodashGet(sourceObject, selector));

/**
 * Takes a collection of items (eg. {one:{a:'a'}, two:{b:'b'}})
 * and runs it through a reducer function to return a subset of the data according to a selector
 * @param {Object} collection
 * @param {String|Function} selector
 *      If it's a string, the selector is passed to lodashGet
 *      If it's a function, the selector should return the simplified object
 * @returns {Object}
 */
const reduceCollectionWithSelector = (collection, selector) => _.reduce(collection, (finalCollection, item, key) => {
    const selectedValue = getSimplifiedObject(item, selector);

    // If the selector didn't return any value, then don't add anything to our finalCollection because
    // the subscriber doesn't want it
    if (_.isUndefined(selectedValue)) {
        return finalCollection;
    }

    return Object.assign(finalCollection, {[key]: selectedValue});
}, {});


/**
 * Get some data from the store
 *
 * @private
 * @param {string} key
 * @returns {Promise<*>}
 */
function get(key) {
    // When we already have the value in cache - resolve right away
    if (cache.hasCacheForKey(key)) {
        return Promise.resolve(cache.getValue(key));
    }

    const taskName = `get:${key}`;

    // When a value retrieving task for this key is still running hook to it
    if (cache.hasPendingTask(taskName)) {
        return cache.getTaskPromise(taskName);
    }

    // Otherwise retrieve the value from storage and capture a promise to aid concurrent usages
    const promise = Storage.getItem(key)
        .then((val) => {
            cache.set(key, val);
            return val;
        })
        .catch(err => Logger.logInfo(`Unable to get item from persistent storage. Key: ${key} Error: ${err}`));

    return cache.captureTask(taskName, promise);
}

/**
 * Returns current key names stored in persisted storage
 * @private
 * @returns {Promise<string[]>}
 */
function getAllKeys() {
    // When we've already read stored keys, resolve right away
    const storedKeys = cache.getAllKeys();
    if (storedKeys.length > 0) {
        return Promise.resolve(storedKeys);
    }

    const taskName = 'getAllKeys';

    // When a value retrieving task for all keys is still running hook to it
    if (cache.hasPendingTask(taskName)) {
        return cache.getTaskPromise(taskName);
    }

    // Otherwise retrieve the keys from storage and capture a promise to aid concurrent usages
    const promise = Storage.getAllKeys()
        .then((keys) => {
            _.each(keys, key => cache.addKey(key));
            return keys;
        });

    return cache.captureTask(taskName, promise);
}

/**
 * Checks to see if the a subscriber's supplied key
 * is associated with a collection of keys.
 *
 * @private
 * @param {String} key
 * @returns {Boolean}
 */
function isCollectionKey(key) {
    return _.contains(_.values(onyxKeys.COLLECTION), key);
}

/**
 * @param {String} collectionKey
 * @param {String} key
 * @returns {Boolean}
 */
function isCollectionMemberKey(collectionKey, key) {
    return Str.startsWith(key, collectionKey) && key.length > collectionKey.length;
}

/**
 * Checks to see if a provided key is the exact configured key of our connected subscriber
 * or if the provided key is a collection member key (in case our configured key is a "collection key")
 *
 * @private
 * @param {String} configKey
 * @param {String} key
 * @return {Boolean}
 */
function isKeyMatch(configKey, key) {
    return isCollectionKey(configKey)
        ? Str.startsWith(key, configKey)
        : configKey === key;
}

/**
 * Checks to see if this key has been flagged as
 * safe for removal.
 *
 * @private
 * @param {String} testKey
 * @returns {Boolean}
 */
function isSafeEvictionKey(testKey) {
    return _.some(evictionAllowList, key => isKeyMatch(key, testKey));
}

/**
 * Remove a key from the recently accessed key list.
 *
 * @private
 * @param {String} key
 */
function removeLastAccessedKey(key) {
    recentlyAccessedKeys = _.without(recentlyAccessedKeys, key);
}

/**
 * Add a key to the list of recently accessed keys. The least
 * recently accessed key should be at the head and the most
 * recently accessed key at the tail.
 *
 * @private
 * @param {String} key
 */
function addLastAccessedKey(key) {
    // Only specific keys belong in this list since we cannot remove an entire collection.
    if (isCollectionKey(key) || !isSafeEvictionKey(key)) {
        return;
    }

    removeLastAccessedKey(key);
    recentlyAccessedKeys.push(key);
}

/**
 * Removes a key previously added to this list
 * which will enable it to be deleted again.
 *
 * @private
 * @param {String} key
 * @param {Number} connectionID
 */
function removeFromEvictionBlockList(key, connectionID) {
    evictionBlocklist[key] = _.without(evictionBlocklist[key] || [], connectionID);

    // Remove the key if there are no more subscribers
    if (evictionBlocklist[key].length === 0) {
        delete evictionBlocklist[key];
    }
}

/**
 * Keys added to this list can never be deleted.
 *
 * @private
 * @param {String} key
 * @param {Number} connectionID
 */
function addToEvictionBlockList(key, connectionID) {
    removeFromEvictionBlockList(key, connectionID);

    if (!evictionBlocklist[key]) {
        evictionBlocklist[key] = [];
    }

    evictionBlocklist[key].push(connectionID);
}

/**
 * Take all the keys that are safe to evict and add them to
 * the recently accessed list when initializing the app. This
 * enables keys that have not recently been accessed to be
 * removed.
 *
 * @private
 * @returns {Promise}
 */
function addAllSafeEvictionKeysToRecentlyAccessedList() {
    return getAllKeys()
        .then((keys) => {
            _.each(evictionAllowList, (safeEvictionKey) => {
                _.each(keys, (key) => {
                    if (!isKeyMatch(safeEvictionKey, key)) {
                        return;
                    }
                    addLastAccessedKey(key);
                });
            });
        });
}

/**
 * @private
 * @param {String} collectionKey
 * @returns {Object}
 */
function getCachedCollection(collectionKey) {
    const collectionMemberKeys = _.filter(cache.getAllKeys(), (
        storedKey => isCollectionMemberKey(collectionKey, storedKey)
    ));

    return _.reduce(collectionMemberKeys, (prev, curr) => {
        const cachedValue = cache.getValue(curr);
        if (!cachedValue) {
            return prev;
        }

        // eslint-disable-next-line no-param-reassign
        prev[curr] = cachedValue;
        return prev;
    }, {});
}

/**
 * When a collection of keys change, search for any callbacks matching the collection key and trigger those callbacks
 *
 * @private
 * @param {String} collectionKey
 * @param {Object} partialCollection - a partial collection of grouped member keys
 */
function keysChanged(collectionKey, partialCollection) {
    // We are iterating over all subscribers similar to keyChanged(). However, we are looking for subscribers who are subscribing to either a collection key or
    // individual collection key member for the collection that is being updated. It is important to note that the collection parameter cane be a PARTIAL collection
    // and does not represent all of the combined keys and values for a collection key. It is just the "new" data that was merged in via mergeCollection().
    const stateMappingKeys = _.keys(callbackToStateMapping);
    for (let i = 0; i < stateMappingKeys.length; i++) {
        const subscriber = callbackToStateMapping[stateMappingKeys[i]];
        if (!subscriber) {
            continue;
        }

        // Skip iteration if we do not have a collection key or a collection member key on this subscriber
        if (!Str.startsWith(subscriber.key, collectionKey)) {
            continue;
        }

        /**
         * e.g. Onyx.connect({key: ONYXKEYS.COLLECTION.REPORT, callback: ...});
         */
        const isSubscribedToCollectionKey = subscriber.key === collectionKey;

        /**
         * e.g. Onyx.connect({key: `${ONYXKEYS.COLLECTION.REPORT}{reportID}`, callback: ...});
         */
        const isSubscribedToCollectionMemberKey = isCollectionMemberKey(collectionKey, subscriber.key);

        // We prepare the "cached collection" which is the entire collection + the new partial data that
        // was merged in via mergeCollection().
        const cachedCollection = getCachedCollection(collectionKey);

        // Regular Onyx.connect() subscriber found.
        if (_.isFunction(subscriber.callback)) {
            // If they are subscribed to the collection key and using waitForCollectionCallback then we'll
            // send the whole cached collection.
            if (isSubscribedToCollectionKey) {
                if (subscriber.waitForCollectionCallback) {
                    // If there is a selector, we need to reduce the collection to only contain the items with the
                    // properties the subscriber wants
                    if (subscriber.selector) {
                        const newData = reduceCollectionWithSelector(cachedCollection, subscriber.selector);

                        // If the data changed, give it to the subscriber
                        if (!_.isEqual(subscriber.lastCalledWith, newData)) {
                            subscriber.callback(newData);
                        }
                        subscriber.lastCalledWith = newData;
                        continue;
                    }

                    subscriber.callback(cachedCollection);
                    continue;
                }

                // If they are not using waitForCollectionCallback then we notify the subscriber with
                // the new merged data but only for any keys in the partial collection.
                const dataKeys = _.keys(partialCollection);
                for (let j = 0; j < dataKeys.length; j++) {
                    const dataKey = dataKeys[j];
                    const newData = cachedCollection[dataKey];

                    // If there is a selector, only trigger the callback when that particular data has changed
                    if (subscriber.selector) {
                        const newValue = getSimplifiedObject(newData, subscriber.selector);

                        // If the selected value doesn't exist, exit early so that the callback doesn't get called at all
                        if (_.isUndefined(newValue)) {
                            continue;
                        }

                        if (!_.isEqual(subscriber.lastCalledWith, newValue)) {
                            subscriber.callback(newValue, dataKey);
                        }
                        subscriber.lastCalledWith = newValue;
                        continue;
                    }

                    subscriber.callback(newData, dataKey);
                }
                continue;
            }

            // And if the subscriber is specifically only tracking a particular collection member key then we will
            // notify them with the cached data for that key only.
            if (isSubscribedToCollectionMemberKey) {
                // The subscriber is only listening to a particular subset of data on the object so we need to reduce
                // the data to what the subscriber is listening to, and then trigger the callback if that data changed
                if (subscriber.selector) {
                    const newValue = getSimplifiedObject(cachedCollection[subscriber.key], subscriber.selector);

                    if (!_.isEqual(subscriber.lastCalledWith, newValue)) {
                        subscriber.callback(newValue, subscriber.key);
                    }
                    subscriber.lastCalledWith = newValue;
                    continue;
                }

                subscriber.callback(cachedCollection[subscriber.key], subscriber.key);
                continue;
            }

            continue;
        }

        // React component subscriber found.
        if (subscriber.withOnyxInstance) {
            // We are subscribed to a collection key so we must update the data in state with the new
            // collection member key values from the partial update.
            if (isSubscribedToCollectionKey) {
                if (subscriber.selector) {
                    subscriber.withOnyxInstance.setState((prevState) => {
                        const previousData = reduceCollectionWithSelector(prevState[subscriber.statePropertyName], subscriber.selector);
                        const newData = reduceCollectionWithSelector(partialCollection, subscriber.selector);

                        if (!_.isEqual(previousData, newData)) {
                            return {
                                [subscriber.statePropertyName]: newData,
                            };
                        }
                        return null;
                    });
                    continue;
                }

                subscriber.withOnyxInstance.setState((prevState) => {
                    const finalCollection = _.clone(prevState[subscriber.statePropertyName] || {});
                    const dataKeys = _.keys(partialCollection);
                    for (let j = 0; j < dataKeys.length; j++) {
                        const dataKey = dataKeys[j];
                        finalCollection[dataKey] = cachedCollection[dataKey];
                    }

                    PerformanceUtils.logSetStateCall(subscriber, prevState[subscriber.statePropertyName], finalCollection, 'keysChanged', collectionKey);
                    return {
                        [subscriber.statePropertyName]: finalCollection,
                    };
                });
                continue;
            }

            // If a React component is only interested in a single key then we can set the cached value directly to the state name.
            if (isSubscribedToCollectionMemberKey) {
                // However, we only want to update this subscriber if the partial data contains a change.
                // Otherwise, we would update them with a value they already have and trigger an unnecessary re-render.
                const dataFromCollection = partialCollection[subscriber.key];
                if (_.isUndefined(dataFromCollection)) {
                    continue;
                }

                // The subscriber only wants a portion of the data, so we need to reduce the data down to only
                // the values the subscribers wants, and then only update the state if those values change
                if (subscriber.selector) {
                    subscriber.withOnyxInstance.setState((prevState) => {
                        const prevData = prevState[subscriber.statePropertyName];
                        const newData = getSimplifiedObject(cachedCollection[subscriber.key], subscriber.selector);
                        if (!_.isEqual(prevData, newData)) {
                            PerformanceUtils.logSetStateCall(subscriber, prevData, newData, 'keysChanged', collectionKey);
                            return {
                                [subscriber.statePropertyName]: newData,
                            };
                        }

                        return null;
                    });
                    continue;
                }

                subscriber.withOnyxInstance.setState((prevState) => {
                    const data = cachedCollection[subscriber.key];
                    const previousData = prevState[subscriber.statePropertyName];
                    if (data === previousData) {
                        return null;
                    }

                    PerformanceUtils.logSetStateCall(subscriber, previousData, data, 'keysChanged', collectionKey);
                    return {
                        [subscriber.statePropertyName]: data,
                    };
                });
            }
        }
    }
}

/**
 * When a key change happens, search for any callbacks matching the key or collection key and trigger those callbacks
 *
 * @example
 * keyChanged(key, value, subscriber => subscriber.initWithStoredValues === false)
 *
 * @private
 * @param {String} key
 * @param {*} data
 * @param {Function} [canUpdateSubscriber] only subscribers that pass this truth test will be updated
 */
function keyChanged(key, data, canUpdateSubscriber) {
    // Add or remove this key from the recentlyAccessedKeys lists
    if (!_.isNull(data)) {
        addLastAccessedKey(key);
    } else {
        removeLastAccessedKey(key);
    }

    // We are iterating over all subscribers to see if they are interested in the key that has just changed. If the subscriber's  key is a collection key then we will
    // notify them if the key that changed is a collection member. Or if it is a regular key notify them when there is an exact match. Depending on whether the subscriber
    // was connected via withOnyx we will call setState() directly on the withOnyx instance. If it is a regular connection we will pass the data to the provided callback.
    const stateMappingKeys = _.keys(callbackToStateMapping);
    for (let i = 0; i < stateMappingKeys.length; i++) {
        const subscriber = callbackToStateMapping[stateMappingKeys[i]];
        if (!subscriber || !isKeyMatch(subscriber.key, key) || (_.isFunction(canUpdateSubscriber) && !canUpdateSubscriber(subscriber))) {
            continue;
        }

        // Subscriber is a regular call to connect() and provided a callback
        if (_.isFunction(subscriber.callback)) {
            // The subscriber here is only subscribing to a particular piece of the data, so we must only trigger
            // the callback if that particular piece of data has changed
            if (subscriber.selector) {
                const newValue = getSimplifiedObject(data, subscriber.selector);
                if (!_.isEqual(subscriber.lastCalledWith, newValue)) {
                    subscriber.callback(newValue, key);

                    // Keep a reference to the last value that the subscriber was called with so that we can easily
                    // compare it to the next value it's called with
                    subscriber.lastCalledWith = newValue;
                }
                continue;
            }

            if (isCollectionKey(subscriber.key) && subscriber.waitForCollectionCallback) {
                const cachedCollection = getCachedCollection(subscriber.key);
                cachedCollection[key] = data;
                subscriber.callback(cachedCollection);
                continue;
            }

            subscriber.callback(data, key);
            continue;
        }

        // Subscriber connected via withOnyx() HOC
        if (subscriber.withOnyxInstance) {
            // Check if we are subscribing to a collection key and overwrite the collection member key value in state
            if (isCollectionKey(subscriber.key)) {
                // The subscriber only wants a subset of data if there is a selector, so let's be sure that
                // only the subset of data gets sent
                if (subscriber.selector) {
                    subscriber.withOnyxInstance.setState((prevState) => {
                        const prevData = prevState[subscriber.statePropertyName];
                        const newValue = getSimplifiedObject(data, subscriber.selector);
                        const newData = {
                            [key]: newValue,
                        };
                        if (!_.isEqual(prevData, newData)) {
                            PerformanceUtils.logSetStateCall(subscriber, prevData, newData, 'keyChanged', key);
                            return {
                                [subscriber.statePropertyName]: newData,
                            };
                        }
                        return null;
                    });
                    continue;
                }

                subscriber.withOnyxInstance.setState((prevState) => {
                    const collection = prevState[subscriber.statePropertyName] || {};
                    const newCollection = {
                        ...collection,
                        [key]: data,
                    };
                    PerformanceUtils.logSetStateCall(subscriber, collection, newCollection, 'keyChanged', key);
                    return {
                        [subscriber.statePropertyName]: newCollection,
                    };
                });
                continue;
            }

            // The subscriber here is only subscribing to a particular piece of the data, so we must only the component
            // state if that particular piece of data has changed
            if (subscriber.selector) {
                subscriber.withOnyxInstance.setState((prevState) => {
                    const previousValue = getSimplifiedObject(prevState, subscriber.selector);
                    const newValue = getSimplifiedObject(data, subscriber.selector);
                    if (!_.isEqual(previousValue, newValue)) {
                        return {
                            [subscriber.statePropertyName]: newValue,
                        };
                    }
                    return null;
                });
                continue;
            }

            // If we did not match on a collection key then we just set the new data to the state property
            subscriber.withOnyxInstance.setState((prevState) => {
                const previousData = prevState[subscriber.statePropertyName];
                if (previousData === data) {
                    return null;
                }

                PerformanceUtils.logSetStateCall(subscriber, previousData, data, 'keyChanged', key);
                return {
                    [subscriber.statePropertyName]: data,
                };
            });
            continue;
        }

        console.error('Warning: Found a matching subscriber to a key that changed, but no callback or withOnyxInstance could be found.');
    }
}

/**
 * Sends the data obtained from the keys to the connection. It either:
 *     - sets state on the withOnyxInstances
 *     - triggers the callback function
 *
 * @private
 * @param {Object} mapping
 * @param {Object} [mapping.withOnyxInstance]
 * @param {String} [mapping.statePropertyName]
 * @param {Function} [mapping.callback]
 * @param {String} [mapping.selector]
 * @param {*|null} val
 * @param {String} matchedKey
 */
function sendDataToConnection(mapping, val, matchedKey) {
    // If the mapping no longer exists then we should not send any data.
    // This means our subscriber disconnected or withOnyx wrapped component unmounted.
    if (!callbackToStateMapping[mapping.connectionID]) {
        return;
    }

    if (mapping.withOnyxInstance) {
        // The subscriber here is only subscribing to a particular piece of the data, so we must set the state with
        // that particular property
        if (mapping.selector) {
            if (isCollectionKey(mapping.key)) {
                const newData = reduceCollectionWithSelector(val, mapping.selector);
                PerformanceUtils.logSetStateCall(mapping, null, newData, 'sendDataToConnection');
                mapping.withOnyxInstance.setWithOnyxState(mapping.statePropertyName, newData);
                return;
            }

            const newValue = getSimplifiedObject(val, mapping.selector);
            PerformanceUtils.logSetStateCall(mapping, null, newValue, 'sendDataToConnection');
            mapping.withOnyxInstance.setWithOnyxState(mapping.statePropertyName, newValue);
            return;
        }

        PerformanceUtils.logSetStateCall(mapping, null, val, 'sendDataToConnection');
        mapping.withOnyxInstance.setWithOnyxState(mapping.statePropertyName, val);
        return;
    }

    if (_.isFunction(mapping.callback)) {
        if (mapping.selector) {
            if (val) {
                const newValue = getSimplifiedObject(val, mapping.selector);
                mapping.callback(newValue, matchedKey);
            }
            return;
        }
        mapping.callback(val, matchedKey);
    }
}

/**
 * We check to see if this key is flagged as safe for eviction and add it to the recentlyAccessedKeys list so that when we
 * run out of storage the least recently accessed key can be removed.
 *
 * @private
 * @param {Object} mapping
 */
function addKeyToRecentlyAccessedIfNeeded(mapping) {
    if (!isSafeEvictionKey(mapping.key)) {
        return;
    }

    // Try to free some cache whenever we connect to a safe eviction key
    cache.removeLeastRecentlyUsedKeys();

    if (mapping.withOnyxInstance && !isCollectionKey(mapping.key)) {
        // All React components subscribing to a key flagged as a safe eviction key must implement the canEvict property.
        if (_.isUndefined(mapping.canEvict)) {
            throw new Error(
                `Cannot subscribe to safe eviction key '${mapping.key}' without providing a canEvict value.`,
            );
        }

        addLastAccessedKey(mapping.key);
    }
}

/**
 * Gets the data for a given an array of matching keys, combines them into an object, and sends the result back to the subscriber.
 *
 * @private
 * @param {Array} matchingKeys
 * @param {Object} mapping
 */
function getCollectionDataAndSendAsObject(matchingKeys, mapping) {
    Promise.all(_.map(matchingKeys, key => get(key)))
        .then(values => _.reduce(values, (finalObject, value, i) => {
            // eslint-disable-next-line no-param-reassign
            finalObject[matchingKeys[i]] = value;
            return finalObject;
        }, {}))
        .then(val => sendDataToConnection(mapping, val));
}

/**
 * Subscribes a react component's state directly to a store key
 *
 * @example
 * const connectionID = Onyx.connect({
 *     key: ONYXKEYS.SESSION,
 *     callback: onSessionChange,
 * });
 *
 * @param {Object} mapping the mapping information to connect Onyx to the components state
 * @param {String} mapping.key ONYXKEY to subscribe to
 * @param {String} [mapping.statePropertyName] the name of the property in the state to connect the data to
 * @param {Object} [mapping.withOnyxInstance] whose setState() method will be called with any changed data
 *      This is used by React components to connect to Onyx
 * @param {Function} [mapping.callback] a method that will be called with changed data
 *      This is used by any non-React code to connect to Onyx
 * @param {Boolean} [mapping.initWithStoredValues] If set to false, then no data will be prefilled into the
 *  component
 * @param {Boolean} [mapping.waitForCollectionCallback] If set to true, it will return the entire collection to the callback as a single object
 * @param {String|Function} [mapping.selector] used to return only a portion of an Onyx object
 *      If it's a string, the selector is passed to lodashGet
 *      If it's a function, the function will be called and is expected to return a simplified version of the object
 * @returns {Number} an ID to use when calling disconnect
 */
function connect(mapping) {
    const connectionID = lastConnectionID++;
    callbackToStateMapping[connectionID] = mapping;
    callbackToStateMapping[connectionID].connectionID = connectionID;

    if (mapping.initWithStoredValues === false) {
        return connectionID;
    }

    // Commit connection only after init passes
    deferredInitTask.promise
        .then(() => addKeyToRecentlyAccessedIfNeeded(mapping))
        .then(getAllKeys)
        .then((keys) => {
            // We search all the keys in storage to see if any are a "match" for the subscriber we are connecting so that we
            // can send data back to the subscriber. Note that multiple keys can match as a subscriber could either be
            // subscribed to a "collection key" or a single key.
            const matchingKeys = _.filter(keys, key => isKeyMatch(mapping.key, key));

            // If the key being connected to does not exist we initialize the value with null. For subscribers that connected
            // directly via connect() they will simply get a null value sent to them without any information about which key matched
            // since there are none matched. In withOnyx() we wait for all connected keys to return a value before rendering the child
            // component. This null value will be filtered out so that the connected component can utilize defaultProps.
            if (matchingKeys.length === 0) {
                sendDataToConnection(mapping, null);
                return;
            }

            // When using a callback subscriber we will either trigger the provided callback for each key we find or combine all values
            // into an object and just make a single call. The latter behavior is enabled by providing a waitForCollectionCallback key
            // combined with a subscription to a collection key.
            if (_.isFunction(mapping.callback)) {
                if (isCollectionKey(mapping.key)) {
                    if (mapping.waitForCollectionCallback) {
                        getCollectionDataAndSendAsObject(matchingKeys, mapping);
                        return;
                    }

                    // We did not opt into using waitForCollectionCallback mode so the callback is called for every matching key.
                    for (let i = 0; i < matchingKeys.length; i++) {
                        get(matchingKeys[i]).then(val => sendDataToConnection(mapping, val, matchingKeys[i]));
                    }
                    return;
                }

                // If we are not subscribed to a collection key then there's only a single key to send an update for.
                get(mapping.key).then(val => sendDataToConnection(mapping, val, mapping.key));
                return;
            }

            // If we have a withOnyxInstance that means a React component has subscribed via the withOnyx() HOC and we need to
            // group collection key member data into an object.
            if (mapping.withOnyxInstance) {
                if (isCollectionKey(mapping.key)) {
                    getCollectionDataAndSendAsObject(matchingKeys, mapping);
                    return;
                }

                // If the subscriber is not using a collection key then we just send a single value back to the subscriber
                get(mapping.key).then(val => sendDataToConnection(mapping, val, mapping.key));
                return;
            }

            console.error('Warning: Onyx.connect() was found without a callback or withOnyxInstance');
        });

    // The connectionID is returned back to the caller so that it can be used to clean up the connection when it's no longer needed
    // by calling Onyx.disconnect(connectionID).
    return connectionID;
}

/**
 * Remove the listener for a react component
 * @example
 * Onyx.disconnect(connectionID);
 *
 * @param {Number} connectionID unique id returned by call to Onyx.connect()
 * @param {String} [keyToRemoveFromEvictionBlocklist]
 */
function disconnect(connectionID, keyToRemoveFromEvictionBlocklist) {
    if (!callbackToStateMapping[connectionID]) {
        return;
    }

    // Remove this key from the eviction block list as we are no longer
    // subscribing to it and it should be safe to delete again
    if (keyToRemoveFromEvictionBlocklist) {
        removeFromEvictionBlockList(keyToRemoveFromEvictionBlocklist, connectionID);
    }

    delete callbackToStateMapping[connectionID];
}

/**
 * This method mostly exists for historical reasons as this library was initially designed without a memory cache and one was added later.
 * For this reason, Onyx works more similar to what you might expect from a native AsyncStorage with reads, writes, etc all becoming
 * available async. Since we have code in our main applications that might expect things to work this way it's not safe to change this
 * behavior just yet.
 *
 * @example
 * notifySubscribersOnNextTick(key, value, subscriber => subscriber.initWithStoredValues === false)
 *
 * @param {String} key
 * @param {*} value
 * @param {Function} [canUpdateSubscriber] only subscribers that pass this truth test will be updated
 */
<<<<<<< HEAD
function notifySubscribersOnNextTick(key, value) {
    Promise.resolve().then(() => keyChanged(key, value));
=======
// eslint-disable-next-line rulesdir/no-negated-variables
function notifySubscribersOnNextTick(key, value, canUpdateSubscriber) {
    Promise.resolve().then(() => keyChanged(key, value, canUpdateSubscriber));
>>>>>>> 961320c3
}

/**
 * Remove a key from Onyx and update the subscribers
 *
 * @private
 * @param {String} key
 * @return {Promise}
 */
function remove(key) {
    // Cache the fact that the value was removed
    cache.set(key, null);
    notifySubscribersOnNextTick(key, null);
    return Storage.removeItem(key);
}

/**
 * If we fail to set or merge we must handle this by
 * evicting some data from Onyx and then retrying to do
 * whatever it is we attempted to do.
 *
 * @private
 * @param {Error} error
 * @param {Function} onyxMethod
 * @param  {...any} args
 * @return {Promise}
 */
function evictStorageAndRetry(error, onyxMethod, ...args) {
    Logger.logInfo(`Handled error: ${error}`);

    if (error && Str.startsWith(error.message, 'Failed to execute \'put\' on \'IDBObjectStore\'')) {
        Logger.logAlert('Attempted to set invalid data set in Onyx. Please ensure all data is serializable.');
        throw error;
    }

    // Find the first key that we can remove that has no subscribers in our blocklist
    const keyForRemoval = _.find(recentlyAccessedKeys, key => !evictionBlocklist[key]);

    if (!keyForRemoval) {
        Logger.logAlert('Out of storage. But found no acceptable keys to remove.');
        throw error;
    }

    // Remove the least recently viewed key that is not currently being accessed and retry.
    Logger.logInfo(`Out of storage. Evicting least recently accessed key (${keyForRemoval}) and retrying.`);
    return remove(keyForRemoval)
        .then(() => onyxMethod(...args));
}

/**
 * Write a value to our store with the given key
 *
 * @param {String} key ONYXKEY to set
 * @param {*} value value to store
 *
 * @returns {Promise}
 */
function set(key, value) {
    // Logging properties only since values could be sensitive things we don't want to log
    Logger.logInfo(`set() called for key: ${key}${_.isObject(value) ? ` properties: ${_.keys(value).join(',')}` : ''}`);

    // eslint-disable-next-line no-use-before-define
    if (hasPendingMergeForKey(key)) {
        Logger.logAlert(`Onyx.set() called after Onyx.merge() for key: ${key}. It is recommended to use set() or merge() not both.`);
    }

    // If the value in the cache is the same as what we have then do not update subscribers unless they
    // have initWithStoredValues: false then they MUST get all updates even if nothing has changed.
    if (!cache.hasValueChanged(key, value)) {
        cache.addToAccessedKeys(key);
        notifySubscribersOnNextTick(key, value, subscriber => subscriber.initWithStoredValues === false);
        return Promise.resolve();
    }

    // Adds the key to cache when it's not available
    cache.set(key, value);
    notifySubscribersOnNextTick(key, value);

    // Write the thing to persistent storage, which will trigger a storage event for any other tabs open on this domain
    return Storage.setItem(key, value)
        .catch(error => evictStorageAndRetry(error, set, key, value));
}

/**
 * Storage expects array like: [["@MyApp_user", value_1], ["@MyApp_key", value_2]]
 * This method transforms an object like {'@MyApp_user': myUserValue, '@MyApp_key': myKeyValue}
 * to an array of key-value pairs in the above format
 * @private
 * @param {Record} data
 * @return {Array} an array of key - value pairs <[key, value]>
 */
function prepareKeyValuePairsForStorage(data) {
    return _.map(data, (value, key) => [key, value]);
}

/**
 * Sets multiple keys and values
 *
 * @example Onyx.multiSet({'key1': 'a', 'key2': 'b'});
 *
 * @param {Object} data object keyed by ONYXKEYS and the values to set
 * @returns {Promise}
 */
function multiSet(data) {
    const keyValuePairs = prepareKeyValuePairsForStorage(data);

    _.each(data, (val, key) => {
        // Update cache and optimistically inform subscribers on the next tick
        const previousValue = cache.getValue(key);
        cache.set(key, val);
        notifySubscribersOnNextTick(key, val, previousValue);
    });

    return Storage.multiSet(keyValuePairs)
        .catch(error => evictStorageAndRetry(error, multiSet, data));
}

// Key/value store of Onyx key and arrays of values to merge
const mergeQueue = {};

/**
 * @private
 * @param {String} key
 * @returns {Boolean}
 */
function hasPendingMergeForKey(key) {
    return Boolean(mergeQueue[key]);
}

/**
 * Given an Onyx key and value this method will combine all queued
 * value updates and return a single value. Merge attempts are
 * batched. They must occur after a single call to get() so we
 * can avoid race conditions.
 *
 * @private
 * @param {String} key
 * @param {*} data
 *
 * @returns {*}
 */
function applyMerge(key, data) {
    const mergeValues = mergeQueue[key];
    if (_.isArray(data) || _.every(mergeValues, _.isArray)) {
        // Array values will always just concatenate
        // more items onto the end of the array
        return _.reduce(mergeValues, (modifiedData, mergeValue) => [
            ...modifiedData,
            ...mergeValue,
        ], data || []);
    }

    if (_.isObject(data) || _.every(mergeValues, _.isObject)) {
        // Object values are merged one after the other
        return _.reduce(mergeValues, (modifiedData, mergeValue) => {
            // lodash adds a small overhead so we don't use it here
            // eslint-disable-next-line prefer-object-spread
            const newData = Object.assign({}, fastMerge(modifiedData, mergeValue));

            // We will also delete any object keys that are undefined or null.
            // Deleting keys is not supported by AsyncStorage so we do it this way.
            // Remove all first level keys that are explicitly set to null.
            return _.omit(newData, (value, finalObjectKey) => _.isNull(mergeValue[finalObjectKey]));
        }, data || {});
    }

    // If we have anything else we can't merge it so we'll
    // simply return the last value that was queued
    return _.last(mergeValues);
}

/**
 * Merge a new value into an existing value at a key.
 *
 * The types of values that can be merged are `Object` and `Array`. To set another type of value use `Onyx.set()`. Merge
 * behavior uses lodash/merge under the hood for `Object` and simple concatenation for `Array`. However, it's important
 * to note that if you have an array value property on an `Object` that the default behavior of lodash/merge is not to
 * concatenate. See here: https://github.com/lodash/lodash/issues/2872
 *
 * Calls to `Onyx.merge()` are batched so that any calls performed in a single tick will stack in a queue and get
 * applied in the order they were called. Note: `Onyx.set()` calls do not work this way so use caution when mixing
 * `Onyx.merge()` and `Onyx.set()`.
 *
 * @example
 * Onyx.merge(ONYXKEYS.EMPLOYEE_LIST, ['Joe']); // -> ['Joe']
 * Onyx.merge(ONYXKEYS.EMPLOYEE_LIST, ['Jack']); // -> ['Joe', 'Jack']
 * Onyx.merge(ONYXKEYS.POLICY, {id: 1}); // -> {id: 1}
 * Onyx.merge(ONYXKEYS.POLICY, {name: 'My Workspace'}); // -> {id: 1, name: 'My Workspace'}
 *
 * @param {String} key ONYXKEYS key
 * @param {(Object|Array)} value Object or Array value to merge
 * @returns {Promise}
 */
function merge(key, value) {
    if (mergeQueue[key]) {
        mergeQueue[key].push(value);
        return Promise.resolve();
    }

    mergeQueue[key] = [value];
    return get(key)
        .then((data) => {
            try {
                const modifiedData = applyMerge(key, data);

                // Clean up the write queue so we
                // don't apply these changes again
                delete mergeQueue[key];

                return set(key, modifiedData);
            } catch (error) {
                Logger.logAlert(`An error occurred while applying merge for key: ${key}, Error: ${error}`);
            }

            return Promise.resolve();
        });
}

/**
 * Merge user provided default key value pairs.
 * @private
 * @returns {Promise}
 */
function initializeWithDefaultKeyStates() {
    return Storage.multiGet(_.keys(defaultKeyStates))
        .then((pairs) => {
            const asObject = _.object(pairs);

            const merged = fastMerge(asObject, defaultKeyStates);
            cache.merge(merged);
            _.each(merged, (val, key) => keyChanged(key, val));
        });
}

/**
 * Clear out all the data in the store
 *
 * Note that calling Onyx.clear() and then Onyx.set() on a key with a default
 * key state may store an unexpected value in Storage.
 *
 * E.g.
 * Onyx.clear();
 * Onyx.set(ONYXKEYS.DEFAULT_KEY, 'default');
 * Storage.getItem(ONYXKEYS.DEFAULT_KEY)
 *     .then((storedValue) => console.log(storedValue));
 * null is logged instead of the expected 'default'
 *
 * Onyx.set() might call Storage.setItem() before Onyx.clear() calls
 * Storage.setItem(). Use Onyx.merge() instead if possible. Onyx.merge() calls
 * Onyx.get(key) before calling Storage.setItem() via Onyx.set().
 * Storage.setItem() from Onyx.clear() will have already finished and the merged
 * value will be saved to storage after the default value.
 *
 * @returns {Promise<void>}
 */
function clear() {
    return getAllKeys()
        .then((keys) => {
            _.each(keys, (key) => {
                const resetValue = lodashGet(defaultKeyStates, key, null);
                const previousValue = cache.getValue(key);
                cache.set(key, resetValue);
                notifySubscribersOnNextTick(key, resetValue, previousValue);
            });
            return Storage.clear();
        });
}

/**
 * Merges a collection based on their keys
 *
 * @example
 *
 * Onyx.mergeCollection(ONYXKEYS.COLLECTION.REPORT, {
 *     [`${ONYXKEYS.COLLECTION.REPORT}1`]: report1,
 *     [`${ONYXKEYS.COLLECTION.REPORT}2`]: report2,
 * });
 *
 * @param {String} collectionKey e.g. `ONYXKEYS.COLLECTION.REPORT`
 * @param {Object} collection Object collection keyed by individual collection member keys and values
 * @returns {Promise}
 */
function mergeCollection(collectionKey, collection) {
    // Confirm all the collection keys belong to the same parent
    _.each(collection, (_data, dataKey) => {
        if (isKeyMatch(collectionKey, dataKey)) {
            return;
        }

        throw new Error(`Provided collection doesn't have all its data belonging to the same parent. CollectionKey: ${collectionKey}, DataKey: ${dataKey}`);
    });

    return getAllKeys()
        .then((persistedKeys) => {
            // Split to keys that exist in storage and keys that don't
            const [existingKeys, newKeys] = _.chain(collection)
                .keys()
                .partition(key => persistedKeys.includes(key))
                .value();

            const existingKeyCollection = _.pick(collection, existingKeys);
            const newCollection = _.pick(collection, newKeys);
            const keyValuePairsForExistingCollection = prepareKeyValuePairsForStorage(existingKeyCollection);
            const keyValuePairsForNewCollection = prepareKeyValuePairsForStorage(newCollection);

            const promises = [];

            // New keys will be added via multiSet while existing keys will be updated using multiMerge
            // This is because setting a key that doesn't exist yet with multiMerge will throw errors
            if (keyValuePairsForExistingCollection.length > 0) {
                promises.push(Storage.multiMerge(keyValuePairsForExistingCollection));
            }

            if (keyValuePairsForNewCollection.length > 0) {
                promises.push(Storage.multiSet(keyValuePairsForNewCollection));
            }

            // Prefill cache if necessary by calling get() on any existing keys and then merge original data to cache
            // and update all subscribers
            Promise.all(_.map(existingKeys, get)).then(() => {
                cache.merge(collection);
                keysChanged(collectionKey, collection);
            });

            return Promise.all(promises)
                .catch(error => evictStorageAndRetry(error, mergeCollection, collection));
        });
}

/**
 * Insert API responses and lifecycle data into Onyx
 *
 * @param {Array} data An array of objects with shape {onyxMethod: oneOf('set', 'merge', 'mergeCollection'), key: string, value: *}
 */
function update(data) {
    // First, validate the Onyx object is in the format we expect
    _.each(data, ({onyxMethod, key}) => {
        if (!_.contains(['clear', 'set', 'merge', 'mergecollection'], onyxMethod)) {
            throw new Error(`Invalid onyxMethod ${onyxMethod} in Onyx update.`);
        }
        if (onyxMethod !== 'clear' && !_.isString(key)) {
            throw new Error(`Invalid ${typeof key} key provided in Onyx update. Onyx key must be of type string.`);
        }
    });

    _.each(data, ({onyxMethod, key, value}) => {
        switch (onyxMethod) {
            case 'set':
                set(key, value);
                break;
            case 'merge':
                merge(key, value);
                break;
            case 'mergecollection':
                mergeCollection(key, value);
                break;
            case 'clear':
                clear();
                break;
            default:
                break;
        }
    });
}

/**
 * Initialize the store with actions and listening for storage events
 *
 * @param {Object} [options={}] config object
 * @param {Object} [options.keys={}] `ONYXKEYS` constants object
 * @param {Object} [options.initialKeyStates={}] initial data to set when `init()` and `clear()` is called
 * @param {String[]} [options.safeEvictionKeys=[]] This is an array of keys
 * (individual or collection patterns) that when provided to Onyx are flagged
 * as "safe" for removal. Any components subscribing to these keys must also
 * implement a canEvict option. See the README for more info.
 * @param {Number} [options.maxCachedKeysCount=55] Sets how many recent keys should we try to keep in cache
 * Setting this to 0 would practically mean no cache
 * We try to free cache when we connect to a safe eviction key
 * @param {Boolean} [options.captureMetrics] Enables Onyx benchmarking and exposes the get/print/reset functions
 * @param {Boolean} [options.shouldSyncMultipleInstances] Auto synchronize storage events between multiple instances
 * of Onyx running in different tabs/windows. Defaults to true for platforms that support local storage (web/desktop)
 * @param {String[]} [options.keysToDisableSyncEvents=[]] Contains keys for which
 * we want to disable sync event across tabs.
 * @param {Boolean} [options.debugSetState] Enables debugging setState() calls to connected components.
 * @example
 * Onyx.init({
 *     keys: ONYXKEYS,
 *     initialKeyStates: {
 *         [ONYXKEYS.SESSION]: {loading: false},
 *     },
 * });
 */
function init({
    keys = {},
    initialKeyStates = {},
    safeEvictionKeys = [],
    maxCachedKeysCount = 1000,
    captureMetrics = false,
    shouldSyncMultipleInstances = Boolean(global.localStorage),
    keysToDisableSyncEvents = [],
    debugSetState = false,
} = {}) {
    if (captureMetrics) {
        // The code here is only bundled and applied when the captureMetrics is set
        // eslint-disable-next-line no-use-before-define
        applyDecorators();
    }

    if (debugSetState) {
        PerformanceUtils.setShouldDebugSetState(true);
    }

    if (maxCachedKeysCount > 0) {
        cache.setRecentKeysLimit(maxCachedKeysCount);
    }

    // Let Onyx know about all of our keys
    onyxKeys = keys;

    // Set our default key states to use when initializing and clearing Onyx data
    defaultKeyStates = initialKeyStates;

    // Let Onyx know about which keys are safe to evict
    evictionAllowList = safeEvictionKeys;

    // Initialize all of our keys with data provided then give green light to any pending connections
    Promise.all([
        addAllSafeEvictionKeysToRecentlyAccessedList(),
        initializeWithDefaultKeyStates(),
    ])
        .then(deferredInitTask.resolve);

    if (shouldSyncMultipleInstances && _.isFunction(Storage.keepInstancesSync)) {
        Storage.keepInstancesSync(keysToDisableSyncEvents, (key, value) => {
            cache.set(key, value);
            keyChanged(key, value);
        });
    }
}

const Onyx = {
    connect,
    disconnect,
    set,
    multiSet,
    merge,
    mergeCollection,
    update,
    clear,
    init,
    registerLogger: Logger.registerLogger,
    addToEvictionBlockList,
    removeFromEvictionBlockList,
    isSafeEvictionKey,
};

/**
 * Apply calls statistic decorators to benchmark Onyx
 *
 * @private
 */
function applyDecorators() {
    // We're requiring the script dynamically here so that it's only evaluated when decorators are used
    const decorate = require('./metrics');

    // Re-assign with decorated functions
    /* eslint-disable no-func-assign */
    get = decorate.decorateWithMetrics(get, 'Onyx:get');
    set = decorate.decorateWithMetrics(set, 'Onyx:set');
    multiSet = decorate.decorateWithMetrics(multiSet, 'Onyx:multiSet');
    clear = decorate.decorateWithMetrics(clear, 'Onyx:clear');
    merge = decorate.decorateWithMetrics(merge, 'Onyx:merge');
    mergeCollection = decorate.decorateWithMetrics(mergeCollection, 'Onyx:mergeCollection');
    getAllKeys = decorate.decorateWithMetrics(getAllKeys, 'Onyx:getAllKeys');
    initializeWithDefaultKeyStates = decorate.decorateWithMetrics(initializeWithDefaultKeyStates, 'Onyx:defaults');
    update = decorate.decorateWithMetrics(update, 'Onyx:update');
    /* eslint-enable */

    // Re-expose decorated methods
    Onyx.set = set;
    Onyx.multiSet = multiSet;
    Onyx.clear = clear;
    Onyx.merge = merge;
    Onyx.mergeCollection = mergeCollection;
    Onyx.update = update;
    /* eslint-enable */

    // Expose stats methods on Onyx
    Onyx.getMetrics = decorate.getMetrics;
    Onyx.resetMetrics = decorate.resetMetrics;
    Onyx.printMetrics = decorate.printMetrics;
}

export default Onyx;<|MERGE_RESOLUTION|>--- conflicted
+++ resolved
@@ -832,14 +832,9 @@
  * @param {*} value
  * @param {Function} [canUpdateSubscriber] only subscribers that pass this truth test will be updated
  */
-<<<<<<< HEAD
-function notifySubscribersOnNextTick(key, value) {
-    Promise.resolve().then(() => keyChanged(key, value));
-=======
 // eslint-disable-next-line rulesdir/no-negated-variables
 function notifySubscribersOnNextTick(key, value, canUpdateSubscriber) {
     Promise.resolve().then(() => keyChanged(key, value, canUpdateSubscriber));
->>>>>>> 961320c3
 }
 
 /**
