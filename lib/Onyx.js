/* eslint-disable no-continue */
import {deepEqual} from 'fast-equals';
import _ from 'underscore';
import * as Logger from './Logger';
import cache from './OnyxCache';
import * as Str from './Str';
import createDeferredTask from './createDeferredTask';
import * as PerformanceUtils from './PerformanceUtils';
import Storage from './storage';
import utils from './utils';
import unstable_batchedUpdates from './batch';
import DevTools from './DevTools';

// Method constants
const METHOD = {
    SET: 'set',
    MERGE: 'merge',
    MERGE_COLLECTION: 'mergecollection',
    MULTI_SET: 'multiset',
    CLEAR: 'clear',
};

// Key/value store of Onyx key and arrays of values to merge
const mergeQueue = {};
const mergeQueuePromise = {};

// Keeps track of the last connectionID that was used so we can keep incrementing it
let lastConnectionID = 0;

// Holds a mapping of all the react components that want their state subscribed to a store key
const callbackToStateMapping = {};

// Keeps a copy of the values of the onyx collection keys as a map for faster lookups
let onyxCollectionKeySet = new Set();

// Holds a list of keys that have been directly subscribed to or recently modified from least to most recent
let recentlyAccessedKeys = [];

// Holds a list of keys that are safe to remove when we reach max storage. If a key does not match with
// whatever appears in this list it will NEVER be a candidate for eviction.
let evictionAllowList = [];

// Holds a map of keys and connectionID arrays whose keys will never be automatically evicted as
// long as we have at least one subscriber that returns false for the canEvict property.
const evictionBlocklist = {};

// Optional user-provided key value states set when Onyx initializes or clears
let defaultKeyStates = {};

// Connections can be made before `Onyx.init`. They would wait for this task before resolving
const deferredInitTask = createDeferredTask();

let batchUpdatesPromise = null;
let batchUpdatesQueue = [];

/**
 * Sends an action to DevTools extension
 *
 * @param {string} method - Onyx method from METHOD
 * @param {string} key - Onyx key that was changed
 * @param {any} value - contains the change that was made by the method
 * @param {any} mergedValue - (optional) value that was written in the storage after a merge method was executed.
 */
function sendActionToDevTools(method, key, value, mergedValue = undefined) {
    DevTools.registerAction(utils.formatActionName(method, key), value, key ? {[key]: mergedValue || value} : value);
}

/**
 * We are batching together onyx updates. This helps with use cases where we schedule onyx updates after each other.
 * This happens for example in the Onyx.update function, where we process API responses that might contain a lot of
 * update operations. Instead of calling the subscribers for each update operation, we batch them together which will
 * cause react to schedule the updates at once instead of after each other. This is mainly a performance optimization.
 * @returns {Promise}
 */
function maybeFlushBatchUpdates() {
    if (batchUpdatesPromise) {
        return batchUpdatesPromise;
    }

    batchUpdatesPromise = new Promise((resolve) => {
        /* We use (setTimeout, 0) here which should be called once native module calls are flushed (usually at the end of the frame)
         * We may investigate if (setTimeout, 1) (which in React Native is equal to requestAnimationFrame) works even better
         * then the batch will be flushed on next frame.
         */
        setTimeout(() => {
            const updatesCopy = batchUpdatesQueue;
            batchUpdatesQueue = [];
            batchUpdatesPromise = null;
            unstable_batchedUpdates(() => {
                updatesCopy.forEach((applyUpdates) => {
                    applyUpdates();
                });
            });

            resolve();
        }, 0);
    });
    return batchUpdatesPromise;
}

function batchUpdates(updates) {
    batchUpdatesQueue.push(updates);
    return maybeFlushBatchUpdates();
}

/**
 * Uses a selector function to return a simplified version of sourceData
 * @param {Mixed} sourceData
 * @param {Function} selector Function that takes sourceData and returns a simplified version of it
 * @param {Object} [withOnyxInstanceState]
 * @returns {Mixed}
 */
const getSubsetOfData = (sourceData, selector, withOnyxInstanceState) => selector(sourceData, withOnyxInstanceState);

/**
 * Takes a collection of items (eg. {testKey_1:{a:'a'}, testKey_2:{b:'b'}})
 * and runs it through a reducer function to return a subset of the data according to a selector.
 * The resulting collection will only contain items that are returned by the selector.
 * @param {Object} collection
 * @param {String|Function} selector (see method docs for getSubsetOfData() for full details)
 * @param {Object} [withOnyxInstanceState]
 * @returns {Object}
 */
const reduceCollectionWithSelector = (collection, selector, withOnyxInstanceState) =>
    _.reduce(
        collection,
        (finalCollection, item, key) => {
            // eslint-disable-next-line no-param-reassign
            finalCollection[key] = getSubsetOfData(item, selector, withOnyxInstanceState);

            return finalCollection;
        },
        {},
    );

/**
 * Get some data from the store
 *
 * @private
 * @param {string} key
 * @returns {Promise<*>}
 */
function get(key) {
    // When we already have the value in cache - resolve right away
    if (cache.hasCacheForKey(key)) {
        return Promise.resolve(cache.getValue(key));
    }

    const taskName = `get:${key}`;

    // When a value retrieving task for this key is still running hook to it
    if (cache.hasPendingTask(taskName)) {
        return cache.getTaskPromise(taskName);
    }

    // Otherwise retrieve the value from storage and capture a promise to aid concurrent usages
    const promise = Storage.getItem(key)
        .then((val) => {
            cache.set(key, val);
            return val;
        })
        .catch((err) => Logger.logInfo(`Unable to get item from persistent storage. Key: ${key} Error: ${err}`));

    return cache.captureTask(taskName, promise);
}

/**
 * Returns current key names stored in persisted storage
 * @private
 * @returns {Promise<Set<Key>>}
 */
function getAllKeys() {
    // When we've already read stored keys, resolve right away
    const storedKeys = cache.getAllKeys();
    if (storedKeys.size > 0) {
        return Promise.resolve(storedKeys);
    }

    const taskName = 'getAllKeys';

    // When a value retrieving task for all keys is still running hook to it
    if (cache.hasPendingTask(taskName)) {
        return cache.getTaskPromise(taskName);
    }

    // Otherwise retrieve the keys from storage and capture a promise to aid concurrent usages
    const promise = Storage.getAllKeys().then((keys) => {
        cache.setAllKeys(keys);
        // return the updated set of keys
        return cache.getAllKeys();
    });

    return cache.captureTask(taskName, promise);
}

/**
 * Checks to see if the a subscriber's supplied key
 * is associated with a collection of keys.
 *
 * @param {String} key
 * @returns {Boolean}
 */
function isCollectionKey(key) {
    return onyxCollectionKeySet.has(key);
}

/**
 * @param {String} collectionKey
 * @param {String} key
 * @returns {Boolean}
 */
function isCollectionMemberKey(collectionKey, key) {
    return Str.startsWith(key, collectionKey) && key.length > collectionKey.length;
}

/**
 * Splits a collection member key into the collection key part and the ID part.
 * @param {String} key - The collection member key to split.
 * @returns {Array<String>} A tuple where the first element is the collection part and the second element is the ID part.
 */
function splitCollectionMemberKey(key) {
    const underscoreIndex = key.indexOf('_');

    if (underscoreIndex === -1) {
        throw new Error(`Invalid ${key} key provided, only collection keys are allowed.`);
    }

    return [key.substring(0, underscoreIndex + 1), key.substring(underscoreIndex + 1)];
}

/**
 * Checks to see if a provided key is the exact configured key of our connected subscriber
 * or if the provided key is a collection member key (in case our configured key is a "collection key")
 *
 * @private
 * @param {String} configKey
 * @param {String} key
 * @return {Boolean}
 */
function isKeyMatch(configKey, key) {
    return isCollectionKey(configKey) ? Str.startsWith(key, configKey) : configKey === key;
}

/**
 * Checks to see if this key has been flagged as
 * safe for removal.
 *
 * @private
 * @param {String} testKey
 * @returns {Boolean}
 */
function isSafeEvictionKey(testKey) {
    return _.some(evictionAllowList, (key) => isKeyMatch(key, testKey));
}

/**
 * Tries to get a value from the cache. If the value is not present in cache it will return the default value or undefined.
 * If the requested key is a collection, it will return an object with all the collection members.
 *
 * @param {String} key
 * @param {Object} mapping
 * @returns {Mixed}
 */
function tryGetCachedValue(key, mapping = {}) {
    let val = cache.getValue(key);

    if (isCollectionKey(key)) {
        const allCacheKeys = cache.getAllKeys();

        // It is possible we haven't loaded all keys yet so we do not know if the
        // collection actually exists.
        if (allCacheKeys.size === 0) {
            return;
        }

        const matchingKeys = [];
        allCacheKeys.forEach((k) => {
            if (!k.startsWith(key)) {
                return;
            }
            matchingKeys.push(k);
        });

        const values = _.reduce(
            matchingKeys,
            (finalObject, matchedKey) => {
                const cachedValue = cache.getValue(matchedKey);
                if (cachedValue) {
                    // This is permissible because we're in the process of constructing the final object in a reduce function.
                    // eslint-disable-next-line no-param-reassign
                    finalObject[matchedKey] = cachedValue;
                }
                return finalObject;
            },
            {},
        );

        val = values;
    }

    if (mapping.selector) {
        const state = mapping.withOnyxInstance ? mapping.withOnyxInstance.state : undefined;
        if (isCollectionKey(key)) {
            return reduceCollectionWithSelector(val, mapping.selector, state);
        }
        return getSubsetOfData(val, mapping.selector, state);
    }

    return val;
}

/**
 * Remove a key from the recently accessed key list.
 *
 * @private
 * @param {String} key
 */
function removeLastAccessedKey(key) {
    recentlyAccessedKeys = _.without(recentlyAccessedKeys, key);
}

/**
 * Add a key to the list of recently accessed keys. The least
 * recently accessed key should be at the head and the most
 * recently accessed key at the tail.
 *
 * @private
 * @param {String} key
 */
function addLastAccessedKey(key) {
    // Only specific keys belong in this list since we cannot remove an entire collection.
    if (isCollectionKey(key) || !isSafeEvictionKey(key)) {
        return;
    }

    removeLastAccessedKey(key);
    recentlyAccessedKeys.push(key);
}

/**
 * Removes a key previously added to this list
 * which will enable it to be deleted again.
 *
 * @private
 * @param {String} key
 * @param {Number} connectionID
 */
function removeFromEvictionBlockList(key, connectionID) {
    evictionBlocklist[key] = _.without(evictionBlocklist[key] || [], connectionID);

    // Remove the key if there are no more subscribers
    if (evictionBlocklist[key].length === 0) {
        delete evictionBlocklist[key];
    }
}

/**
 * Keys added to this list can never be deleted.
 *
 * @private
 * @param {String} key
 * @param {Number} connectionID
 */
function addToEvictionBlockList(key, connectionID) {
    removeFromEvictionBlockList(key, connectionID);

    if (!evictionBlocklist[key]) {
        evictionBlocklist[key] = [];
    }

    evictionBlocklist[key].push(connectionID);
}

/**
 * Take all the keys that are safe to evict and add them to
 * the recently accessed list when initializing the app. This
 * enables keys that have not recently been accessed to be
 * removed.
 *
 * @private
 * @returns {Promise}
 */
function addAllSafeEvictionKeysToRecentlyAccessedList() {
    return getAllKeys().then((keys) => {
        _.each(evictionAllowList, (safeEvictionKey) => {
            keys.forEach((key) => {
                if (!isKeyMatch(safeEvictionKey, key)) {
                    return;
                }
                addLastAccessedKey(key);
            });
        });
    });
}

/**
 * @private
 * @param {String} collectionKey
 * @returns {Object}
 */
function getCachedCollection(collectionKey) {
    const collectionMemberKeys = [];
    cache.getAllKeys().forEach((storedKey) => {
        if (!isCollectionMemberKey(collectionKey, storedKey)) {
            return;
        }
        collectionMemberKeys.push(storedKey);
    });
    return _.reduce(
        collectionMemberKeys,
        (prev, curr) => {
            const cachedValue = cache.getValue(curr);
            if (!cachedValue) {
                return prev;
            }

            // eslint-disable-next-line no-param-reassign
            prev[curr] = cachedValue;
            return prev;
        },
        {},
    );
}

/**
 * When a collection of keys change, search for any callbacks matching the collection key and trigger those callbacks
 *
 * @private
 * @param {String} collectionKey
 * @param {Object} partialCollection - a partial collection of grouped member keys
 * @param {boolean} [notifyRegularSubscibers=true]
 * @param {boolean} [notifyWithOnyxSubscibers=true]
 */
function keysChanged(collectionKey, partialCollection, notifyRegularSubscibers = true, notifyWithOnyxSubscibers = true) {
    // We are iterating over all subscribers similar to keyChanged(). However, we are looking for subscribers who are subscribing to either a collection key or
    // individual collection key member for the collection that is being updated. It is important to note that the collection parameter cane be a PARTIAL collection
    // and does not represent all of the combined keys and values for a collection key. It is just the "new" data that was merged in via mergeCollection().
    const stateMappingKeys = _.keys(callbackToStateMapping);
    for (let i = 0; i < stateMappingKeys.length; i++) {
        const subscriber = callbackToStateMapping[stateMappingKeys[i]];
        if (!subscriber) {
            continue;
        }

        // Skip iteration if we do not have a collection key or a collection member key on this subscriber
        if (!Str.startsWith(subscriber.key, collectionKey)) {
            continue;
        }

        /**
         * e.g. Onyx.connect({key: ONYXKEYS.COLLECTION.REPORT, callback: ...});
         */
        const isSubscribedToCollectionKey = subscriber.key === collectionKey;

        /**
         * e.g. Onyx.connect({key: `${ONYXKEYS.COLLECTION.REPORT}{reportID}`, callback: ...});
         */
        const isSubscribedToCollectionMemberKey = isCollectionMemberKey(collectionKey, subscriber.key);

        // We prepare the "cached collection" which is the entire collection + the new partial data that
        // was merged in via mergeCollection().
        const cachedCollection = getCachedCollection(collectionKey);

        // Regular Onyx.connect() subscriber found.
        if (_.isFunction(subscriber.callback)) {
            if (!notifyRegularSubscibers) {
                continue;
            }

            // If they are subscribed to the collection key and using waitForCollectionCallback then we'll
            // send the whole cached collection.
            if (isSubscribedToCollectionKey) {
                if (subscriber.waitForCollectionCallback) {
                    subscriber.callback(cachedCollection);
                    continue;
                }

                // If they are not using waitForCollectionCallback then we notify the subscriber with
                // the new merged data but only for any keys in the partial collection.
                const dataKeys = _.keys(partialCollection);
                for (let j = 0; j < dataKeys.length; j++) {
                    const dataKey = dataKeys[j];
                    subscriber.callback(cachedCollection[dataKey], dataKey);
                }
                continue;
            }

            // And if the subscriber is specifically only tracking a particular collection member key then we will
            // notify them with the cached data for that key only.
            if (isSubscribedToCollectionMemberKey) {
                subscriber.callback(cachedCollection[subscriber.key], subscriber.key);
                continue;
            }

            continue;
        }

        // React component subscriber found.
        if (subscriber.withOnyxInstance) {
            if (!notifyWithOnyxSubscibers) {
                continue;
            }

            // We are subscribed to a collection key so we must update the data in state with the new
            // collection member key values from the partial update.
            if (isSubscribedToCollectionKey) {
                // If the subscriber has a selector, then the component's state must only be updated with the data
                // returned by the selector.
                if (subscriber.selector) {
                    subscriber.withOnyxInstance.setStateProxy((prevState) => {
                        const previousData = prevState[subscriber.statePropertyName];
                        const newData = reduceCollectionWithSelector(cachedCollection, subscriber.selector, subscriber.withOnyxInstance.state);

                        if (!deepEqual(previousData, newData)) {
                            return {
                                [subscriber.statePropertyName]: newData,
                            };
                        }
                        return null;
                    });
                    continue;
                }

                subscriber.withOnyxInstance.setStateProxy((prevState) => {
                    const finalCollection = _.clone(prevState[subscriber.statePropertyName] || {});
                    const dataKeys = _.keys(partialCollection);
                    for (let j = 0; j < dataKeys.length; j++) {
                        const dataKey = dataKeys[j];
                        finalCollection[dataKey] = cachedCollection[dataKey];
                    }

                    PerformanceUtils.logSetStateCall(subscriber, prevState[subscriber.statePropertyName], finalCollection, 'keysChanged', collectionKey);
                    return {
                        [subscriber.statePropertyName]: finalCollection,
                    };
                });
                continue;
            }

            // If a React component is only interested in a single key then we can set the cached value directly to the state name.
            if (isSubscribedToCollectionMemberKey) {
                // However, we only want to update this subscriber if the partial data contains a change.
                // Otherwise, we would update them with a value they already have and trigger an unnecessary re-render.
                const dataFromCollection = partialCollection[subscriber.key];
                if (_.isUndefined(dataFromCollection)) {
                    continue;
                }

                // If the subscriber has a selector, then the component's state must only be updated with the data
                // returned by the selector and the state should only change when the subset of data changes from what
                // it was previously.
                if (subscriber.selector) {
                    subscriber.withOnyxInstance.setStateProxy((prevState) => {
                        const prevData = prevState[subscriber.statePropertyName];
                        const newData = getSubsetOfData(cachedCollection[subscriber.key], subscriber.selector, subscriber.withOnyxInstance.state);
                        if (!deepEqual(prevData, newData)) {
                            PerformanceUtils.logSetStateCall(subscriber, prevData, newData, 'keysChanged', collectionKey);
                            return {
                                [subscriber.statePropertyName]: newData,
                            };
                        }

                        return null;
                    });
                    continue;
                }

                subscriber.withOnyxInstance.setStateProxy((prevState) => {
                    const data = cachedCollection[subscriber.key];
                    const previousData = prevState[subscriber.statePropertyName];

                    // Avoids triggering unnecessary re-renders when feeding empty objects
                    if (utils.isEmptyObject(data) && utils.isEmptyObject(previousData)) {
                        return null;
                    }
                    if (data === previousData) {
                        return null;
                    }

                    PerformanceUtils.logSetStateCall(subscriber, previousData, data, 'keysChanged', collectionKey);
                    return {
                        [subscriber.statePropertyName]: data,
                    };
                });
            }
        }
    }
}

/**
 * When a key change happens, search for any callbacks matching the key or collection key and trigger those callbacks
 *
 * @example
 * keyChanged(key, value, subscriber => subscriber.initWithStoredValues === false)
 *
 * @private
 * @param {String} key
 * @param {*} data
 * @param {*} prevData
 * @param {Function} [canUpdateSubscriber] only subscribers that pass this truth test will be updated
 * @param {boolean} [notifyRegularSubscibers=true]
 * @param {boolean} [notifyWithOnyxSubscibers=true]
 */
function keyChanged(key, data, prevData, canUpdateSubscriber = () => true, notifyRegularSubscibers = true, notifyWithOnyxSubscibers = true) {
    // Add or remove this key from the recentlyAccessedKeys lists
    if (!_.isNull(data)) {
        addLastAccessedKey(key);
    } else {
        removeLastAccessedKey(key);
    }

    // We are iterating over all subscribers to see if they are interested in the key that has just changed. If the subscriber's  key is a collection key then we will
    // notify them if the key that changed is a collection member. Or if it is a regular key notify them when there is an exact match. Depending on whether the subscriber
    // was connected via withOnyx we will call setState() directly on the withOnyx instance. If it is a regular connection we will pass the data to the provided callback.
    const stateMappingKeys = _.keys(callbackToStateMapping);
    for (let i = 0; i < stateMappingKeys.length; i++) {
        const subscriber = callbackToStateMapping[stateMappingKeys[i]];
        if (!subscriber || !isKeyMatch(subscriber.key, key) || !canUpdateSubscriber(subscriber)) {
            continue;
        }

        // Subscriber is a regular call to connect() and provided a callback
        if (_.isFunction(subscriber.callback)) {
            if (!notifyRegularSubscibers) {
                continue;
            }
            if (isCollectionKey(subscriber.key) && subscriber.waitForCollectionCallback) {
                const cachedCollection = getCachedCollection(subscriber.key);
                cachedCollection[key] = data;
                subscriber.callback(cachedCollection);
                continue;
            }

            subscriber.callback(data, key);
            continue;
        }

        // Subscriber connected via withOnyx() HOC
        if (subscriber.withOnyxInstance) {
            if (!notifyWithOnyxSubscibers) {
                continue;
            }

            // Check if we are subscribing to a collection key and overwrite the collection member key value in state
            if (isCollectionKey(subscriber.key)) {
                // If the subscriber has a selector, then the consumer of this data must only be given the data
                // returned by the selector and only when the selected data has changed.
                if (subscriber.selector) {
                    subscriber.withOnyxInstance.setStateProxy((prevState) => {
                        const prevWithOnyxData = prevState[subscriber.statePropertyName];
                        const newWithOnyxData = {
                            [key]: getSubsetOfData(data, subscriber.selector, subscriber.withOnyxInstance.state),
                        };
                        const prevDataWithNewData = {
                            ...prevWithOnyxData,
                            ...newWithOnyxData,
                        };
                        if (!deepEqual(prevWithOnyxData, prevDataWithNewData)) {
                            PerformanceUtils.logSetStateCall(subscriber, prevWithOnyxData, newWithOnyxData, 'keyChanged', key);
                            return {
                                [subscriber.statePropertyName]: prevDataWithNewData,
                            };
                        }
                        return null;
                    });
                    continue;
                }

                subscriber.withOnyxInstance.setStateProxy((prevState) => {
                    const collection = prevState[subscriber.statePropertyName] || {};
                    const newCollection = {
                        ...collection,
                        [key]: data,
                    };
                    PerformanceUtils.logSetStateCall(subscriber, collection, newCollection, 'keyChanged', key);
                    return {
                        [subscriber.statePropertyName]: newCollection,
                    };
                });
                continue;
            }

            // If the subscriber has a selector, then the component's state must only be updated with the data
            // returned by the selector and only if the selected data has changed.
            if (subscriber.selector) {
                subscriber.withOnyxInstance.setStateProxy(() => {
                    const previousValue = getSubsetOfData(prevData, subscriber.selector, subscriber.withOnyxInstance.state);
                    const newValue = getSubsetOfData(data, subscriber.selector, subscriber.withOnyxInstance.state);

                    if (!deepEqual(previousValue, newValue)) {
                        return {
                            [subscriber.statePropertyName]: newValue,
                        };
                    }
                    return null;
                });
                continue;
            }

            // If we did not match on a collection key then we just set the new data to the state property
            subscriber.withOnyxInstance.setStateProxy((prevState) => {
                const prevWithOnyxData = prevState[subscriber.statePropertyName];

                // Avoids triggering unnecessary re-renders when feeding empty objects
                if (utils.isEmptyObject(data) && utils.isEmptyObject(prevWithOnyxData)) {
                    return null;
                }
                if (prevWithOnyxData === data) {
                    return null;
                }

                PerformanceUtils.logSetStateCall(subscriber, prevData, data, 'keyChanged', key);
                return {
                    [subscriber.statePropertyName]: data,
                };
            });
            continue;
        }

        console.error('Warning: Found a matching subscriber to a key that changed, but no callback or withOnyxInstance could be found.');
    }
}

/**
 * Sends the data obtained from the keys to the connection. It either:
 *     - sets state on the withOnyxInstances
 *     - triggers the callback function
 *
 * @private
 * @param {Object} mapping
 * @param {Object} [mapping.withOnyxInstance]
 * @param {String} [mapping.statePropertyName]
 * @param {Function} [mapping.callback]
 * @param {String} [mapping.selector]
 * @param {*|null} val
 * @param {String|undefined} matchedKey
 * @param {Boolean} isBatched
 */
function sendDataToConnection(mapping, val, matchedKey, isBatched) {
    // If the mapping no longer exists then we should not send any data.
    // This means our subscriber disconnected or withOnyx wrapped component unmounted.
    if (!callbackToStateMapping[mapping.connectionID]) {
        return;
    }

    if (mapping.withOnyxInstance) {
        let newData = val;

        // If the mapping has a selector, then the component's state must only be updated with the data
        // returned by the selector.
        if (mapping.selector) {
            if (isCollectionKey(mapping.key)) {
                newData = reduceCollectionWithSelector(val, mapping.selector, mapping.withOnyxInstance.state);
            } else {
                newData = getSubsetOfData(val, mapping.selector, mapping.withOnyxInstance.state);
            }
        }

        PerformanceUtils.logSetStateCall(mapping, null, newData, 'sendDataToConnection');
        if (isBatched) {
            batchUpdates(() => {
                mapping.withOnyxInstance.setWithOnyxState(mapping.statePropertyName, newData);
            });
        } else {
            mapping.withOnyxInstance.setWithOnyxState(mapping.statePropertyName, newData);
        }
        return;
    }

    if (_.isFunction(mapping.callback)) {
        mapping.callback(val, matchedKey);
    }
}

/**
 * We check to see if this key is flagged as safe for eviction and add it to the recentlyAccessedKeys list so that when we
 * run out of storage the least recently accessed key can be removed.
 *
 * @private
 * @param {Object} mapping
 */
function addKeyToRecentlyAccessedIfNeeded(mapping) {
    if (!isSafeEvictionKey(mapping.key)) {
        return;
    }

    // Try to free some cache whenever we connect to a safe eviction key
    cache.removeLeastRecentlyUsedKeys();

    if (mapping.withOnyxInstance && !isCollectionKey(mapping.key)) {
        // All React components subscribing to a key flagged as a safe eviction key must implement the canEvict property.
        if (_.isUndefined(mapping.canEvict)) {
            throw new Error(`Cannot subscribe to safe eviction key '${mapping.key}' without providing a canEvict value.`);
        }

        addLastAccessedKey(mapping.key);
    }
}

/**
 * Gets the data for a given an array of matching keys, combines them into an object, and sends the result back to the subscriber.
 *
 * @private
 * @param {Array} matchingKeys
 * @param {Object} mapping
 */
function getCollectionDataAndSendAsObject(matchingKeys, mapping) {
    // Keys that are not in the cache
    const missingKeys = [];
    // Tasks that are pending
    const pendingTasks = [];
    // Keys for the tasks that are pending
    const pendingKeys = [];

    // We are going to combine all the data from the matching keys into a single object
    const data = {};

    /**
     * We are going to iterate over all the matching keys and check if we have the data in the cache.
     * If we do then we add it to the data object. If we do not then we check if there is a pending task
     * for the key. If there is then we add the promise to the pendingTasks array and the key to the pendingKeys
     * array. If there is no pending task then we add the key to the missingKeys array.
     *
     * These missingKeys will be later to use to multiGet the data from the storage.
     */
    matchingKeys.forEach((key) => {
        const cacheValue = cache.getValue(key);
        if (cacheValue) {
            data[key] = cacheValue;
            return;
        }

        const pendingKey = `get:${key}`;
        if (cache.hasPendingTask(pendingKey)) {
            pendingTasks.push(cache.getTaskPromise(pendingKey));
            pendingKeys.push(key);
        } else {
            missingKeys.push(key);
        }
    });

    Promise.all(pendingTasks)
        // We are going to wait for all the pending tasks to resolve and then add the data to the data object.
        .then((values) => {
            values.forEach((value, index) => {
                data[pendingKeys[index]] = value;
            });

            return Promise.resolve();
        })
        // We are going to get the missing keys using multiGet from the storage.
        .then(() => {
            if (missingKeys.length === 0) {
                return Promise.resolve();
            }
            return Storage.multiGet(missingKeys);
        })
        // We are going to add the data from the missing keys to the data object and also merge it to the cache.
        .then((values) => {
            if (!values || values.length === 0) {
                return Promise.resolve();
            }

            // temp object is used to merge the missing data into the cache
            const temp = {};
            values.forEach((value) => {
                data[value[0]] = value[1];
                temp[value[0]] = value[1];
            });
            cache.merge(temp);
            return Promise.resolve();
        })
        // We are going to send the data to the subscriber.
        .finally(() => {
            sendDataToConnection(mapping, data, undefined, true);
        });
}

/**
 * Subscribes a react component's state directly to a store key
 *
 * @example
 * const connectionID = Onyx.connect({
 *     key: ONYXKEYS.SESSION,
 *     callback: onSessionChange,
 * });
 *
 * @param {Object} mapping the mapping information to connect Onyx to the components state
 * @param {String} mapping.key ONYXKEY to subscribe to
 * @param {String} [mapping.statePropertyName] the name of the property in the state to connect the data to
 * @param {Object} [mapping.withOnyxInstance] whose setState() method will be called with any changed data
 *      This is used by React components to connect to Onyx
 * @param {Function} [mapping.callback] a method that will be called with changed data
 *      This is used by any non-React code to connect to Onyx
 * @param {Boolean} [mapping.initWithStoredValues] If set to false, then no data will be prefilled into the
 *  component
 * @param {Boolean} [mapping.waitForCollectionCallback] If set to true, it will return the entire collection to the callback as a single object
 * @param {Function} [mapping.selector] THIS PARAM IS ONLY USED WITH withOnyx(). If included, this will be used to subscribe to a subset of an Onyx key's data.
 *       The sourceData and withOnyx state are passed to the selector and should return the simplified data. Using this setting on `withOnyx` can have very positive
 *       performance benefits because the component will only re-render when the subset of data changes. Otherwise, any change of data on any property would normally
 *       cause the component to re-render (and that can be expensive from a performance standpoint).
 * @param {String | Number | Boolean | Object} [mapping.initialValue] THIS PARAM IS ONLY USED WITH withOnyx().
 * If included, this will be passed to the component so that something can be rendered while data is being fetched from the DB.
 * Note that it will not cause the component to have the loading prop set to true. |
 * @returns {Number} an ID to use when calling disconnect
 */
function connect(mapping) {
    const connectionID = lastConnectionID++;
    callbackToStateMapping[connectionID] = mapping;
    callbackToStateMapping[connectionID].connectionID = connectionID;

    if (mapping.initWithStoredValues === false) {
        return connectionID;
    }

    // Commit connection only after init passes
    deferredInitTask.promise
        .then(() => addKeyToRecentlyAccessedIfNeeded(mapping))
        .then(() => {
            // Performance improvement
            // If the mapping is connected to an onyx key that is not a collection
            // we can skip the call to getAllKeys() and return an array with a single item
            if (Boolean(mapping.key) && typeof mapping.key === 'string' && !mapping.key.endsWith('_') && cache.storageKeys.has(mapping.key)) {
                return [mapping.key];
            }
            return getAllKeys();
        })
        .then((keys) => {
            // We search all the keys in storage to see if any are a "match" for the subscriber we are connecting so that we
            // can send data back to the subscriber. Note that multiple keys can match as a subscriber could either be
            // subscribed to a "collection key" or a single key.

            const matchingKeys = [];
            keys.forEach((key) => {
                if (!isKeyMatch(mapping.key, key)) {
                    return;
                }
                matchingKeys.push(key);
            });

            // If the key being connected to does not exist we initialize the value with null. For subscribers that connected
            // directly via connect() they will simply get a null value sent to them without any information about which key matched
            // since there are none matched. In withOnyx() we wait for all connected keys to return a value before rendering the child
            // component. This null value will be filtered out so that the connected component can utilize defaultProps.
            if (matchingKeys.length === 0) {
                if (mapping.key && !isCollectionKey(mapping.key)) {
                    cache.set(mapping.key, null);
                }

                // Here we cannot use batching because the null value is expected to be set immediately for default props
                // or they will be undefined.
                sendDataToConnection(mapping, null, undefined, false);
                return;
            }

            // When using a callback subscriber we will either trigger the provided callback for each key we find or combine all values
            // into an object and just make a single call. The latter behavior is enabled by providing a waitForCollectionCallback key
            // combined with a subscription to a collection key.
            if (_.isFunction(mapping.callback)) {
                if (isCollectionKey(mapping.key)) {
                    if (mapping.waitForCollectionCallback) {
                        getCollectionDataAndSendAsObject(matchingKeys, mapping);
                        return;
                    }

                    // We did not opt into using waitForCollectionCallback mode so the callback is called for every matching key.
                    for (let i = 0; i < matchingKeys.length; i++) {
                        get(matchingKeys[i]).then((val) => sendDataToConnection(mapping, val, matchingKeys[i], true));
                    }
                    return;
                }

                // If we are not subscribed to a collection key then there's only a single key to send an update for.
                get(mapping.key).then((val) => sendDataToConnection(mapping, val, mapping.key, true));
                return;
            }

            // If we have a withOnyxInstance that means a React component has subscribed via the withOnyx() HOC and we need to
            // group collection key member data into an object.
            if (mapping.withOnyxInstance) {
                if (isCollectionKey(mapping.key)) {
                    getCollectionDataAndSendAsObject(matchingKeys, mapping);
                    return;
                }

                // If the subscriber is not using a collection key then we just send a single value back to the subscriber
                get(mapping.key).then((val) => sendDataToConnection(mapping, val, mapping.key, true));
                return;
            }

            console.error('Warning: Onyx.connect() was found without a callback or withOnyxInstance');
        });

    // The connectionID is returned back to the caller so that it can be used to clean up the connection when it's no longer needed
    // by calling Onyx.disconnect(connectionID).
    return connectionID;
}

/**
 * Remove the listener for a react component
 * @example
 * Onyx.disconnect(connectionID);
 *
 * @param {Number} connectionID unique id returned by call to Onyx.connect()
 * @param {String} [keyToRemoveFromEvictionBlocklist]
 */
function disconnect(connectionID, keyToRemoveFromEvictionBlocklist) {
    if (!callbackToStateMapping[connectionID]) {
        return;
    }

    // Remove this key from the eviction block list as we are no longer
    // subscribing to it and it should be safe to delete again
    if (keyToRemoveFromEvictionBlocklist) {
        removeFromEvictionBlockList(keyToRemoveFromEvictionBlocklist, connectionID);
    }

    delete callbackToStateMapping[connectionID];
}

/**
 * Schedules an update that will be appended to the macro task queue (so it doesn't update the subscribers immediately).
 *
 * @example
 * scheduleSubscriberUpdate(key, value, subscriber => subscriber.initWithStoredValues === false)
 *
 * @param {String} key
 * @param {*} value
 * @param {*} prevValue
 * @param {Function} [canUpdateSubscriber] only subscribers that pass this truth test will be updated
 * @returns {Promise}
 */
function scheduleSubscriberUpdate(key, value, prevValue, canUpdateSubscriber = () => true) {
    const promise = Promise.resolve().then(() => keyChanged(key, value, prevValue, canUpdateSubscriber, true, false));
    batchUpdates(() => keyChanged(key, value, prevValue, canUpdateSubscriber, false, true));
    return Promise.all([maybeFlushBatchUpdates(), promise]);
}

/**
 * This method is similar to notifySubscribersOnNextTick but it is built for working specifically with collections
 * so that keysChanged() is triggered for the collection and not keyChanged(). If this was not done, then the
 * subscriber callbacks receive the data in a different format than they normally expect and it breaks code.
 *
 * @param {String} key
 * @param {*} value
 * @returns {Promise}
 */
function scheduleNotifyCollectionSubscribers(key, value) {
    const promise = Promise.resolve().then(() => keysChanged(key, value, true, false));
    batchUpdates(() => keysChanged(key, value, false, true));
    return Promise.all([maybeFlushBatchUpdates(), promise]);
}

/**
 * Remove a key from Onyx and update the subscribers
 *
 * @private
 * @param {String} key
 * @return {Promise}
 */
function remove(key) {
    const prevValue = cache.getValue(key, false);
    cache.drop(key);
    scheduleSubscriberUpdate(key, null, prevValue);
    return Storage.removeItem(key);
}

/**
 * @private
 * @returns {Promise<void>}
 */
function reportStorageQuota() {
    return Storage.getDatabaseSize()
        .then(({bytesUsed, bytesRemaining}) => {
            Logger.logInfo(`Storage Quota Check -- bytesUsed: ${bytesUsed} bytesRemaining: ${bytesRemaining}`);
        })
        .catch((dbSizeError) => {
            Logger.logAlert(`Unable to get database size. Error: ${dbSizeError}`);
        });
}

/**
 * If we fail to set or merge we must handle this by
 * evicting some data from Onyx and then retrying to do
 * whatever it is we attempted to do.
 *
 * @private
 * @param {Error} error
 * @param {Function} onyxMethod
 * @param  {...any} args
 * @return {Promise}
 */
function evictStorageAndRetry(error, onyxMethod, ...args) {
    Logger.logInfo(`Failed to save to storage. Error: ${error}. onyxMethod: ${onyxMethod.name}`);

    if (error && Str.startsWith(error.message, "Failed to execute 'put' on 'IDBObjectStore'")) {
        Logger.logAlert('Attempted to set invalid data set in Onyx. Please ensure all data is serializable.');
        throw error;
    }

    // Find the first key that we can remove that has no subscribers in our blocklist
    const keyForRemoval = _.find(recentlyAccessedKeys, (key) => !evictionBlocklist[key]);
    if (!keyForRemoval) {
        // If we have no acceptable keys to remove then we are possibly trying to save mission critical data. If this is the case,
        // then we should stop retrying as there is not much the user can do to fix this. Instead of getting them stuck in an infinite loop we
        // will allow this write to be skipped.
        Logger.logAlert('Out of storage. But found no acceptable keys to remove.');
        return reportStorageQuota();
    }

    // Remove the least recently viewed key that is not currently being accessed and retry.
    Logger.logInfo(`Out of storage. Evicting least recently accessed key (${keyForRemoval}) and retrying.`);
    reportStorageQuota();
    return remove(keyForRemoval).then(() => onyxMethod(...args));
}

/**
 * Notifies subscribers and writes current value to cache
 *
 * @param {String} key
 * @param {*} value
 * @param {String} method
 * @param {Boolean} hasChanged
 * @param {Boolean} wasRemoved
 * @returns {Promise}
 */
function broadcastUpdate(key, value, method, hasChanged, wasRemoved = false) {
    // Logging properties only since values could be sensitive things we don't want to log
    Logger.logInfo(`${method}() called for key: ${key}${_.isObject(value) ? ` properties: ${_.keys(value).join(',')}` : ''}`);
    const prevValue = cache.getValue(key, false);

    // Update subscribers if the cached value has changed, or when the subscriber specifically requires
    // all updates regardless of value changes (indicated by initWithStoredValues set to false).
    if (hasChanged && !wasRemoved) {
        cache.set(key, value);
    } else {
        cache.addToAccessedKeys(key);
    }

    return scheduleSubscriberUpdate(key, value, prevValue, (subscriber) => hasChanged || subscriber.initWithStoredValues === false);
}

/**
 * @param {String} key
 * @returns {Boolean}
 */
function hasPendingMergeForKey(key) {
    return Boolean(mergeQueue[key]);
}

/**
 * Removes a key from storage if the value is null.
 * Otherwise removes all nested null values in objects and returns the object
 * @param {String} key
 * @param {Mixed} value
 * @returns {Mixed} The value without null values and a boolean "wasRemoved", which indicates if the key got removed completely
 */
function removeNullValues(key, value) {
    if (_.isNull(value)) {
        remove(key);
        return {value, wasRemoved: true};
    }

    // We can remove all null values in an object by merging it with itself
    // utils.fastMerge recursively goes through the object and removes all null values
    // Passing two identical objects as source and target to fastMerge will not change it, but only remove the null values
    return {value: utils.removeNestedNullValues(value), wasRemoved: false};
}

/**
 * Write a value to our store with the given key
 *
 * @param {String} key ONYXKEY to set
 * @param {*} value value to store
 *
 * @returns {Promise}
 */
function set(key, value) {
    // If the value is null, we remove the key from storage
    const {value: valueAfterRemoving, wasRemoved} = removeNullValues(key, value);

    if (hasPendingMergeForKey(key)) {
        delete mergeQueue[key];
    }

    const hasChanged = cache.hasValueChanged(key, valueAfterRemoving);

    // This approach prioritizes fast UI changes without waiting for data to be stored in device storage.
    const updatePromise = broadcastUpdate(key, valueAfterRemoving, 'set', hasChanged, wasRemoved);

    // If the value has not changed or the key got removed, calling Storage.setItem() would be redundant and a waste of performance, so return early instead.
    if (!hasChanged || wasRemoved) {
        return updatePromise;
    }

    return Storage.setItem(key, valueAfterRemoving)
        .catch((error) => evictStorageAndRetry(error, set, key, valueAfterRemoving))
        .then(() => {
            sendActionToDevTools(METHOD.SET, key, valueAfterRemoving);
            return updatePromise;
        });
}

/**
 * Storage expects array like: [["@MyApp_user", value_1], ["@MyApp_key", value_2]]
 * This method transforms an object like {'@MyApp_user': myUserValue, '@MyApp_key': myKeyValue}
 * to an array of key-value pairs in the above format and removes key-value pairs that are being set to null
 * @private
 * @param {Record} data
 * @return {Array} an array of key - value pairs <[key, value]>
 */
function prepareKeyValuePairsForStorage(data) {
    const keyValuePairs = [];

    _.forEach(data, (value, key) => {
        const {value: valueAfterRemoving, wasRemoved} = removeNullValues(key, value);

        if (wasRemoved) return;

        keyValuePairs.push([key, valueAfterRemoving]);
    });

    return keyValuePairs;
}

/**
 * Sets multiple keys and values
 *
 * @example Onyx.multiSet({'key1': 'a', 'key2': 'b'});
 *
 * @param {Object} data object keyed by ONYXKEYS and the values to set
 * @returns {Promise}
 */
function multiSet(data) {
    const keyValuePairs = prepareKeyValuePairsForStorage(data);

    const updatePromises = _.map(keyValuePairs, ([key, value]) => {
        const prevValue = cache.getValue(key, false);

        // Update cache and optimistically inform subscribers on the next tick
        cache.set(key, value);
        return scheduleSubscriberUpdate(key, value, prevValue);
    });

    return Storage.multiSet(keyValuePairs)
        .catch((error) => evictStorageAndRetry(error, multiSet, data))
        .then(() => {
            sendActionToDevTools(METHOD.MULTI_SET, undefined, data);
            return Promise.all(updatePromises);
        });
}

/**
 * Merges an array of changes with an existing value
 *
 * @private
 * @param {*} existingValue
 * @param {Array<*>} changes Array of changes that should be applied to the existing value
 * @param {Boolean} shouldRemoveNullObjectValues
 * @returns {*}
 */
function applyMerge(existingValue, changes, shouldRemoveNullObjectValues) {
    const lastChange = _.last(changes);

    if (_.isArray(lastChange)) {
        return lastChange;
    }

    if (_.some(changes, _.isObject)) {
        // Object values are then merged one after the other
        return _.reduce(changes, (modifiedData, change) => utils.fastMerge(modifiedData, change, shouldRemoveNullObjectValues), existingValue || {});
    }

    // If we have anything else we can't merge it so we'll
    // simply return the last value that was queued
    return lastChange;
}

/**
 * Merge a new value into an existing value at a key.
 *
 * The types of values that can be merged are `Object` and `Array`. To set another type of value use `Onyx.set()`.
 * Values of type `Object` get merged with the old value, whilst for `Array`'s we simply replace the current value with the new one.
 *
 * Calls to `Onyx.merge()` are batched so that any calls performed in a single tick will stack in a queue and get
 * applied in the order they were called. Note: `Onyx.set()` calls do not work this way so use caution when mixing
 * `Onyx.merge()` and `Onyx.set()`.
 *
 * @example
 * Onyx.merge(ONYXKEYS.EMPLOYEE_LIST, ['Joe']); // -> ['Joe']
 * Onyx.merge(ONYXKEYS.EMPLOYEE_LIST, ['Jack']); // -> ['Joe', 'Jack']
 * Onyx.merge(ONYXKEYS.POLICY, {id: 1}); // -> {id: 1}
 * Onyx.merge(ONYXKEYS.POLICY, {name: 'My Workspace'}); // -> {id: 1, name: 'My Workspace'}
 *
 * @param {String} key ONYXKEYS key
 * @param {(Object|Array)} changes Object or Array value to merge
 * @returns {Promise}
 */
function merge(key, changes) {
    // Top-level undefined values are ignored
    // Therefore we need to prevent adding them to the merge queue
    if (_.isUndefined(changes)) {
        return mergeQueue[key] ? mergeQueuePromise[key] : Promise.resolve();
    }

    // Merge attempts are batched together. The delta should be applied after a single call to get() to prevent a race condition.
    // Using the initial value from storage in subsequent merge attempts will lead to an incorrect final merged value.
    if (mergeQueue[key]) {
        mergeQueue[key].push(changes);
        return mergeQueuePromise[key];
    }
    mergeQueue[key] = [changes];

    mergeQueuePromise[key] = get(key).then((existingValue) => {
        // Calls to Onyx.set after a merge will terminate the current merge process and clear the merge queue
        if (mergeQueue[key] == null) return;

        try {
            // We first only merge the changes, so we can provide these to the native implementation (SQLite uses only delta changes in "JSON_PATCH" to merge)
            // We don't want to remove null values from the "batchedChanges", because SQLite uses them to remove keys from storage natively.
            let batchedChanges = applyMerge(undefined, mergeQueue[key], false);

            // The presence of a `null` in the merge queue instructs us to drop the existing value.
            // In this case, we can't simply merge the batched changes with the existing value, because then the null in the merge queue would have no effect
            const shouldOverwriteExistingValue = _.includes(mergeQueue[key], null);

            // Clean up the write queue, so we don't apply these changes again
            delete mergeQueue[key];
            delete mergeQueuePromise[key];

            // If the batched changes equal null, we want to remove the key from storage, to reduce storage size
            const {wasRemoved} = removeNullValues(key, batchedChanges);

            // After that we merge the batched changes with the existing value
            // We can remove null values from the "modifiedData", because "null" implicates that the user wants to remove a value from storage.
            // The "modifiedData" will be directly "set" in storage instead of being merged
            const modifiedData = shouldOverwriteExistingValue ? batchedChanges : applyMerge(existingValue, [batchedChanges], true);

            // On native platforms we use SQLite which utilises JSON_PATCH to merge changes.
            // JSON_PATCH generally removes null values from the stored object.
            // When there is no existing value though, SQLite will just insert the changes as a new value and thus the null values won't be removed.
            // Therefore we need to remove null values from the `batchedChanges` which are sent to the SQLite, if no existing value is present.
            if (!existingValue) {
                batchedChanges = applyMerge(undefined, [batchedChanges], true);
            }

            const hasChanged = cache.hasValueChanged(key, modifiedData);

            // This approach prioritizes fast UI changes without waiting for data to be stored in device storage.
            const updatePromise = broadcastUpdate(key, modifiedData, 'merge', hasChanged, wasRemoved);

            // If the value has not changed, calling Storage.setItem() would be redundant and a waste of performance, so return early instead.
            if (!hasChanged || wasRemoved) {
                return updatePromise;
            }

            return Storage.mergeItem(key, batchedChanges, modifiedData).then(() => {
                sendActionToDevTools(METHOD.MERGE, key, changes, modifiedData);
                return updatePromise;
            });
        } catch (error) {
            Logger.logAlert(`An error occurred while applying merge for key: ${key}, Error: ${error}`);
            return Promise.resolve();
        }
    });

    return mergeQueuePromise[key];
}

/**
 * Merge user provided default key value pairs.
 * @private
 * @returns {Promise}
 */
function initializeWithDefaultKeyStates() {
    return Storage.multiGet(_.keys(defaultKeyStates)).then((pairs) => {
        const existingDataAsObject = _.object(pairs);

        const merged = utils.fastMerge(existingDataAsObject, defaultKeyStates);
        cache.merge(merged);

        _.each(merged, (val, key) => keyChanged(key, val, existingDataAsObject));
    });
}

/**
 * Clear out all the data in the store
 *
 * Note that calling Onyx.clear() and then Onyx.set() on a key with a default
 * key state may store an unexpected value in Storage.
 *
 * E.g.
 * Onyx.clear();
 * Onyx.set(ONYXKEYS.DEFAULT_KEY, 'default');
 * Storage.getItem(ONYXKEYS.DEFAULT_KEY)
 *     .then((storedValue) => console.log(storedValue));
 * null is logged instead of the expected 'default'
 *
 * Onyx.set() might call Storage.setItem() before Onyx.clear() calls
 * Storage.setItem(). Use Onyx.merge() instead if possible. Onyx.merge() calls
 * Onyx.get(key) before calling Storage.setItem() via Onyx.set().
 * Storage.setItem() from Onyx.clear() will have already finished and the merged
 * value will be saved to storage after the default value.
 *
 * @param {Array} keysToPreserve is a list of ONYXKEYS that should not be cleared with the rest of the data
 * @returns {Promise<void>}
 */
function clear(keysToPreserve = []) {
    return getAllKeys().then((keys) => {
        const keysToBeClearedFromStorage = [];
        const keyValuesToResetAsCollection = {};
        const keyValuesToResetIndividually = {};

        // The only keys that should not be cleared are:
        // 1. Anything specifically passed in keysToPreserve (because some keys like language preferences, offline
        //      status, or activeClients need to remain in Onyx even when signed out)
        // 2. Any keys with a default state (because they need to remain in Onyx as their default, and setting them
        //      to null would cause unknown behavior)
        keys.forEach((key) => {
            const isKeyToPreserve = _.contains(keysToPreserve, key);
            const isDefaultKey = _.has(defaultKeyStates, key);

            // If the key is being removed or reset to default:
            // 1. Update it in the cache
            // 2. Figure out whether it is a collection key or not,
            //      since collection key subscribers need to be updated differently
            if (!isKeyToPreserve) {
                const oldValue = cache.getValue(key);
                const newValue = _.get(defaultKeyStates, key, null);
                if (newValue !== oldValue) {
                    cache.set(key, newValue);
                    const collectionKey = key.substring(0, key.indexOf('_') + 1);
                    if (collectionKey) {
                        if (!keyValuesToResetAsCollection[collectionKey]) {
                            keyValuesToResetAsCollection[collectionKey] = {};
                        }
                        keyValuesToResetAsCollection[collectionKey][key] = newValue;
                    } else {
                        keyValuesToResetIndividually[key] = newValue;
                    }
                }
            }

            if (isKeyToPreserve || isDefaultKey) {
                return;
            }

            // If it isn't preserved and doesn't have a default, we'll remove it
            keysToBeClearedFromStorage.push(key);
        });

        const updatePromises = [];

        // Notify the subscribers for each key/value group so they can receive the new values
        _.each(keyValuesToResetIndividually, (value, key) => {
            updatePromises.push(scheduleSubscriberUpdate(key, value, cache.getValue(key, false)));
        });
        _.each(keyValuesToResetAsCollection, (value, key) => {
            updatePromises.push(scheduleNotifyCollectionSubscribers(key, value));
        });

        const defaultKeyValuePairs = _.pairs(_.omit(defaultKeyStates, keysToPreserve));

        // Remove only the items that we want cleared from storage, and reset others to default
        _.each(keysToBeClearedFromStorage, (key) => cache.drop(key));
        return Storage.removeItems(keysToBeClearedFromStorage)
            .then(() => Storage.multiSet(defaultKeyValuePairs))
            .then(() => {
                DevTools.clearState(keysToPreserve);
                return Promise.all(updatePromises);
            });
    });
}

function isValidMergeCollection(collectionKey, collection) {
    if (!_.isObject(collection) || _.isArray(collection) || _.isEmpty(collection)) {
        Logger.logInfo('mergeCollection() called with invalid or empty value. Skipping this update.');
        return false;
    }

    // Confirm all the collection keys belong to the same parent
    let hasCollectionKeyCheckFailed = false;
    _.each(collection, (_data, dataKey) => {
        if (isKeyMatch(collectionKey, dataKey)) {
            return;
        }

        if (process.env.NODE_ENV === 'development') {
            throw new Error(`Provided collection doesn't have all its data belonging to the same parent. CollectionKey: ${collectionKey}, DataKey: ${dataKey}`);
        }

        hasCollectionKeyCheckFailed = true;
        Logger.logAlert(`Provided collection doesn't have all its data belonging to the same parent. CollectionKey: ${collectionKey}, DataKey: ${dataKey}`);
    });
    return !hasCollectionKeyCheckFailed;
}

/**
 * Merges a collection based on their keys
 *
 * @example
 *
 * Onyx.mergeCollection(ONYXKEYS.COLLECTION.REPORT, {
 *     [`${ONYXKEYS.COLLECTION.REPORT}1`]: report1,
 *     [`${ONYXKEYS.COLLECTION.REPORT}2`]: report2,
 * });
 *
 * @param {String} collectionKey e.g. `ONYXKEYS.COLLECTION.REPORT`
 * @param {Object} collection Object collection keyed by individual collection member keys and values
 * @param {Set | undefined} keysToOverwrite Set of collection item keys that should be overwritten (i.e. perform `set` instead of `merge`)
 * @returns {Promise}
 */
function mergeCollection(collectionKey, collection, keysToOverwrite) {
    if (!isValidMergeCollection(collectionKey, collection)) {
        return Promise.resolve();
    }

    return getAllKeys().then((persistedKeys) => {
        // Split to keys that exist in storage and keys that don't
        const [existingKeys, newKeys] = _.chain(collection)
            .pick((value, key) => {
                if (_.isNull(value)) {
                    remove(key);
                    return false;
                }
                return true;
            })
            .keys()
<<<<<<< HEAD
            // If the key should be overwritten, we need to place it in the `newKeys` list to perform `multiSet` instead of `multiMerge`
            .partition((key) => persistedKeys.includes(key) && (!keysToOverwrite || !keysToOverwrite.has(key)))
=======
            .partition((key) => persistedKeys.has(key))
>>>>>>> 85547933
            .value();

        const existingKeyCollection = _.pick(collection, existingKeys);
        const newCollection = _.pick(collection, newKeys);
        const keyValuePairsForExistingCollection = prepareKeyValuePairsForStorage(existingKeyCollection);
        const keyValuePairsForNewCollection = prepareKeyValuePairsForStorage(newCollection);

        const promises = [];

        // New keys will be added via multiSet while existing keys will be updated using multiMerge
        // This is because setting a key that doesn't exist yet with multiMerge will throw errors
        if (keyValuePairsForExistingCollection.length > 0) {
            promises.push(Storage.multiMerge(keyValuePairsForExistingCollection));
        }

        if (keyValuePairsForNewCollection.length > 0) {
            promises.push(Storage.multiSet(keyValuePairsForNewCollection));
        }

        // Prefill cache if necessary by calling get() on any existing keys and then merge original data to cache
        // and update all subscribers
        const promiseUpdate = Promise.all(_.map(existingKeys, get)).then(() => {
            if (keysToOverwrite) {
                // If some of the collection keys should be overwritten, we need to remove them from cache prior to applying `merge`
                keysToOverwrite.forEach((key) => cache.set(key, null));
            }

            cache.merge(collection);
            return scheduleNotifyCollectionSubscribers(collectionKey, collection);
        });

        return Promise.all(promises)
            .catch((error) => evictStorageAndRetry(error, mergeCollection, collection))
            .then(() => {
                sendActionToDevTools(METHOD.MERGE_COLLECTION, undefined, collection);
                return promiseUpdate;
            });
    });
}

/**
 * Insert API responses and lifecycle data into Onyx
 *
 * @param {Array} data An array of objects with shape {onyxMethod: oneOf('set', 'merge', 'mergeCollection', 'multiSet', 'clear'), key: string, value: *}
 * @returns {Promise} resolves when all operations are complete
 */
function update(data) {
    // First, validate the Onyx object is in the format we expect
    _.each(data, ({onyxMethod, key, value}) => {
        if (!_.contains([METHOD.CLEAR, METHOD.SET, METHOD.MERGE, METHOD.MERGE_COLLECTION, METHOD.MULTI_SET], onyxMethod)) {
            throw new Error(`Invalid onyxMethod ${onyxMethod} in Onyx update.`);
        }
        if (onyxMethod === METHOD.MULTI_SET) {
            // For multiset, we just expect the value to be an object
            if (!_.isObject(value) || _.isArray(value) || _.isFunction(value)) {
                throw new Error('Invalid value provided in Onyx multiSet. Onyx multiSet value must be of type object.');
            }
        } else if (onyxMethod !== METHOD.CLEAR && !_.isString(key)) {
            throw new Error(`Invalid ${typeof key} key provided in Onyx update. Onyx key must be of type string.`);
        }
    });

    const updateQueue = {};
    const enqueueSetOperation = (key, value) => {
        // If a `set` operation is enqueued, we should clear the whole queue.
        // Since the `set` operation replaces the value entirely, there's no need to perform any previous operations.
        // To do this, we first put `null` in the queue, which removes the existing value, and then merge the new value.
        updateQueue[key] = [null, value];
    };
    const enqueueMergeOperation = (key, value) => {
        if (!updateQueue[key]) {
            updateQueue[key] = [value];
        } else {
            updateQueue[key].push(value);
        }
    };

    let clearPromise = Promise.resolve();

    _.each(data, ({onyxMethod, key, value}) => {
        switch (onyxMethod) {
            case METHOD.SET:
                enqueueSetOperation(key, value);
                break;
            case METHOD.MERGE: {
                enqueueMergeOperation(key, value);
                break;
            }
            case METHOD.MERGE_COLLECTION:
                if (isValidMergeCollection(key, value)) {
                    _.each(value, (_value, _key) => enqueueMergeOperation(_key, _value));
                }
                break;
            case METHOD.MULTI_SET:
                _.each(value, (_value, _key) => enqueueSetOperation(_key, _value));
                break;
            case METHOD.CLEAR:
                clearPromise = clear();
                break;
            default:
                break;
        }
    });

    const promises = [];

    // Group all the collection-related keys and update each collection in a single `mergeCollection` call
    onyxCollectionKeySet.forEach((collectionKey) => {
        const collectionItemKeys = _.filter(_.keys(updateQueue), (key) => isKeyMatch(collectionKey, key));
        if (_.size(collectionItemKeys) <= 1) {
            // If there are no items of this collection in the updateQueue, we should skip it.
            // If there is only one item, we should update it individually, therefore retain it in the updateQueue.
            return;
        }

        const keysToOverwrite = new Set();
        const updatedCollection = _.reduce(
            collectionItemKeys,
            (acc, key) => {
                const operations = updateQueue[key];

                // Remove the collection-related key from the updateQueue so that it won't be processed individually later.
                delete updateQueue[key];

                if (_.includes(operations, null)) {
                    // If some of the collection keys should be overwritten, we need to remove them prior to applying `merge`
                    keysToOverwrite.add(key);
                }

                acc[key] = applyMerge(undefined, operations, false);
                return acc;
            },
            {},
        );

        promises.push(() => mergeCollection(collectionKey, updatedCollection, keysToOverwrite));
    });

    _.each(updateQueue, (operations, key) => {
        const batchedChanges = applyMerge(undefined, operations, false);

        const shouldOverwriteExistingValue = _.includes(operations, null);
        if (shouldOverwriteExistingValue) {
            promises.push(() => set(key, batchedChanges));
        } else {
            promises.push(() => merge(key, batchedChanges));
        }
    });

    return clearPromise.then(() => Promise.all(_.map(promises, (p) => p())));
}

/**
 * When set these keys will not be persisted to storage
 * @param {string[]} keyList
 */
function setMemoryOnlyKeys(keyList) {
    Storage.setMemoryOnlyKeys(keyList);

    // When in memory only mode for certain keys we do not want to ever drop items from the cache as the user will have no way to recover them again via storage.
    cache.setRecentKeysLimit(Infinity);
}

/**
 * Initialize the store with actions and listening for storage events
 *
 * @param {Object} [options={}] config object
 * @param {Object} [options.keys={}] `ONYXKEYS` constants object
 * @param {Object} [options.initialKeyStates={}] initial data to set when `init()` and `clear()` is called
 * @param {String[]} [options.safeEvictionKeys=[]] This is an array of keys
 * (individual or collection patterns) that when provided to Onyx are flagged
 * as "safe" for removal. Any components subscribing to these keys must also
 * implement a canEvict option. See the README for more info.
 * @param {Number} [options.maxCachedKeysCount=55] Sets how many recent keys should we try to keep in cache
 * Setting this to 0 would practically mean no cache
 * We try to free cache when we connect to a safe eviction key
 * @param {Boolean} [options.captureMetrics] Enables Onyx benchmarking and exposes the get/print/reset functions
 * @param {Boolean} [options.shouldSyncMultipleInstances] Auto synchronize storage events between multiple instances
 * of Onyx running in different tabs/windows. Defaults to true for platforms that support local storage (web/desktop)
 * @param {Boolean} [options.debugSetState] Enables debugging setState() calls to connected components.
 * @example
 * Onyx.init({
 *     keys: ONYXKEYS,
 *     initialKeyStates: {
 *         [ONYXKEYS.SESSION]: {loading: false},
 *     },
 * });
 */
function init({keys = {}, initialKeyStates = {}, safeEvictionKeys = [], maxCachedKeysCount = 1000, shouldSyncMultipleInstances = Boolean(global.localStorage), debugSetState = false} = {}) {
    if (debugSetState) {
        PerformanceUtils.setShouldDebugSetState(true);
    }

    if (maxCachedKeysCount > 0) {
        cache.setRecentKeysLimit(maxCachedKeysCount);
    }

    // We need the value of the collection keys later for checking if a
    // key is a collection. We store it in a Set for faster lookup.
    const collectionValues = _.values(keys.COLLECTION);
    onyxCollectionKeySet = _.reduce(
        collectionValues,
        (acc, val) => {
            acc.add(val);
            return acc;
        },
        new Set(),
    );

    // Set our default key states to use when initializing and clearing Onyx data
    defaultKeyStates = initialKeyStates;

    DevTools.initState(initialKeyStates);

    // Let Onyx know about which keys are safe to evict
    evictionAllowList = safeEvictionKeys;

    // Initialize all of our keys with data provided then give green light to any pending connections
    Promise.all([addAllSafeEvictionKeysToRecentlyAccessedList(), initializeWithDefaultKeyStates()]).then(deferredInitTask.resolve);

    if (shouldSyncMultipleInstances && _.isFunction(Storage.keepInstancesSync)) {
        Storage.keepInstancesSync((key, value) => {
            const prevValue = cache.getValue(key, false);
            cache.set(key, value);
            keyChanged(key, value, prevValue);
        });
    }
}

const Onyx = {
    connect,
    disconnect,
    set,
    multiSet,
    merge,
    mergeCollection,
    update,
    clear,
    getAllKeys,
    init,
    registerLogger: Logger.registerLogger,
    addToEvictionBlockList,
    removeFromEvictionBlockList,
    isSafeEvictionKey,
    METHOD,
    setMemoryOnlyKeys,
    tryGetCachedValue,
    hasPendingMergeForKey,
    isCollectionKey,
    isCollectionMemberKey,
    splitCollectionMemberKey,
};

export default Onyx;<|MERGE_RESOLUTION|>--- conflicted
+++ resolved
@@ -194,7 +194,7 @@
 }
 
 /**
- * Checks to see if the a subscriber's supplied key
+ * Checks to see if the subscriber's supplied key
  * is associated with a collection of keys.
  *
  * @param {String} key
@@ -1526,12 +1526,8 @@
                 return true;
             })
             .keys()
-<<<<<<< HEAD
             // If the key should be overwritten, we need to place it in the `newKeys` list to perform `multiSet` instead of `multiMerge`
-            .partition((key) => persistedKeys.includes(key) && (!keysToOverwrite || !keysToOverwrite.has(key)))
-=======
-            .partition((key) => persistedKeys.has(key))
->>>>>>> 85547933
+            .partition((key) => persistedKeys.has(key) && (!keysToOverwrite || !keysToOverwrite.has(key)))
             .value();
 
         const existingKeyCollection = _.pick(collection, existingKeys);
