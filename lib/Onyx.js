/* eslint-disable no-continue */
import {deepEqual} from 'fast-equals';
import _ from 'underscore';
import * as Logger from './Logger';
import cache from './OnyxCache';
import * as Str from './Str';
import createDeferredTask from './createDeferredTask';
import * as PerformanceUtils from './metrics/PerformanceUtils';
import Storage from './storage';
import * as Broadcast from './broadcast';
import * as ActiveClientManager from './ActiveClientManager';
import utils from './utils';
import unstable_batchedUpdates from './batch';

// Method constants
const METHOD = {
    SET: 'set',
    MERGE: 'merge',
    MERGE_COLLECTION: 'mergecollection',
    MULTI_SET: 'multiset',
    CLEAR: 'clear',
};

const ON_CLEAR = 'on_clear';

// Key/value store of Onyx key and arrays of values to merge
const mergeQueue = {};
const mergeQueuePromise = {};

// Keeps track of the last connectionID that was used so we can keep incrementing it
let lastConnectionID = 0;

// Holds a mapping of all the react components that want their state subscribed to a store key
const callbackToStateMapping = {};

// Keeps a copy of the values of the onyx collection keys as a map for faster lookups
let onyxCollectionKeyMap = new Map();

// Holds a list of keys that have been directly subscribed to or recently modified from least to most recent
let recentlyAccessedKeys = [];

// Holds a list of keys that are safe to remove when we reach max storage. If a key does not match with
// whatever appears in this list it will NEVER be a candidate for eviction.
let evictionAllowList = [];

// Holds a map of keys and connectionID arrays whose keys will never be automatically evicted as
// long as we have at least one subscriber that returns false for the canEvict property.
const evictionBlocklist = {};

// Optional user-provided key value states set when Onyx initializes or clears
let defaultKeyStates = {};

// Connections can be made before `Onyx.init`. They would wait for this task before resolving
const deferredInitTask = createDeferredTask();

// The promise of the clear function, saved so that no writes happen while it's executing
let ongoingClear = false;

// Callback to be executed after the clear execution ends
let onClearCallback = null;

let batchUpdatesPromise = null;
let batchUpdatesQueue = [];

/**
 * We are batching together onyx updates. This helps with use cases where we schedule onyx updates after each other.
 * This happens for example in the Onyx.update function, where we process API responses that might contain a lot of
 * update operations. Instead of calling the subscribers for each update operation, we batch them together which will
 * cause react to schedule the updates at once instead of after each other. This is mainly a performance optimization.
 * @returns {Promise}
 */
function maybeFlushBatchUpdates() {
    if (batchUpdatesPromise) {
        return batchUpdatesPromise;
    }

    batchUpdatesPromise = new Promise((resolve) => {
        /* We use (setTimeout, 0) here which should be called once native module calls are flushed (usually at the end of the frame)
         * We may investigate if (setTimeout, 1) (which in React Native is equal to requestAnimationFrame) works even better
         * then the batch will be flushed on next frame.
         */
        setTimeout(() => {
            const updatesCopy = batchUpdatesQueue;
            batchUpdatesQueue = [];
            batchUpdatesPromise = null;
            unstable_batchedUpdates(() => {
                updatesCopy.forEach((applyUpdates) => {
                    applyUpdates();
                });
            });

            resolve();
        }, 0);
    });
    return batchUpdatesPromise;
}

function batchUpdates(updates) {
    batchUpdatesQueue.push(updates);
    return maybeFlushBatchUpdates();
}

/**
 * Uses a selector function to return a simplified version of sourceData
 * @param {Mixed} sourceData
 * @param {Function} selector Function that takes sourceData and returns a simplified version of it
 * @param {Object} [withOnyxInstanceState]
 * @returns {Mixed}
 */
const getSubsetOfData = (sourceData, selector, withOnyxInstanceState) => selector(sourceData, withOnyxInstanceState);

/**
 * Takes a collection of items (eg. {testKey_1:{a:'a'}, testKey_2:{b:'b'}})
 * and runs it through a reducer function to return a subset of the data according to a selector.
 * The resulting collection will only contain items that are returned by the selector.
 * @param {Object} collection
 * @param {String|Function} selector (see method docs for getSubsetOfData() for full details)
 * @param {Object} [withOnyxInstanceState]
 * @returns {Object}
 */
const reduceCollectionWithSelector = (collection, selector, withOnyxInstanceState) => _.reduce(collection, (finalCollection, item, key) => {
    // eslint-disable-next-line no-param-reassign
    finalCollection[key] = getSubsetOfData(item, selector, withOnyxInstanceState);

    return finalCollection;
}, {});

/**
 * Get some data from the store
 *
 * @private
 * @param {string} key
 * @returns {Promise<*>}
 */
function get(key) {
    // When we already have the value in cache - resolve right away
    if (cache.hasCacheForKey(key)) {
        return Promise.resolve(cache.getValue(key));
    }

    const taskName = `get:${key}`;

    // When a value retrieving task for this key is still running hook to it
    if (cache.hasPendingTask(taskName)) {
        return cache.getTaskPromise(taskName);
    }

    // Otherwise retrieve the value from storage and capture a promise to aid concurrent usages
    const promise = Storage.getItem(key)
        .then((val) => {
            cache.set(key, val);
            return val;
        })
        .catch(err => Logger.logInfo(`Unable to get item from persistent storage. Key: ${key} Error: ${err}`));

    return cache.captureTask(taskName, promise);
}

/**
 * Returns current key names stored in persisted storage
 * @private
 * @returns {Promise<string[]>}
 */
function getAllKeys() {
    // When we've already read stored keys, resolve right away
    const storedKeys = cache.getAllKeys();
    if (storedKeys.length > 0) {
        return Promise.resolve(storedKeys);
    }

    const taskName = 'getAllKeys';

    // When a value retrieving task for all keys is still running hook to it
    if (cache.hasPendingTask(taskName)) {
        return cache.getTaskPromise(taskName);
    }

    // Otherwise retrieve the keys from storage and capture a promise to aid concurrent usages
    const promise = Storage.getAllKeys()
        .then((keys) => {
            _.each(keys, key => cache.addKey(key));
            return keys;
        });

    return cache.captureTask(taskName, promise);
}

/**
 * Checks to see if the a subscriber's supplied key
 * is associated with a collection of keys.
 *
 * @private
 * @param {String} key
 * @returns {Boolean}
 */
function isCollectionKey(key) {
    return onyxCollectionKeyMap.has(key);
}

/**
 * @param {String} collectionKey
 * @param {String} key
 * @returns {Boolean}
 */
function isCollectionMemberKey(collectionKey, key) {
    return Str.startsWith(key, collectionKey) && key.length > collectionKey.length;
}

/**
 * Checks to see if a provided key is the exact configured key of our connected subscriber
 * or if the provided key is a collection member key (in case our configured key is a "collection key")
 *
 * @private
 * @param {String} configKey
 * @param {String} key
 * @return {Boolean}
 */
function isKeyMatch(configKey, key) {
    return isCollectionKey(configKey)
        ? Str.startsWith(key, configKey)
        : configKey === key;
}

/**
 * Checks to see if this key has been flagged as
 * safe for removal.
 *
 * @private
 * @param {String} testKey
 * @returns {Boolean}
 */
function isSafeEvictionKey(testKey) {
    return _.some(evictionAllowList, key => isKeyMatch(key, testKey));
}

/**
 * Tries to get a value from the cache. If the value is not present in cache it will return the default value or undefined.
 * If the requested key is a collection, it will return an object with all the collection members.
 *
 * @param {String} key
 * @param {Object} mapping
 * @returns {Mixed}
 */
function tryGetCachedValue(key, mapping = {}) {
    let val = cache.getValue(key);

    if (isCollectionKey(key)) {
        const allKeys = cache.getAllKeys();
        const matchingKeys = _.filter(allKeys, k => k.startsWith(key));
        const values = _.reduce(matchingKeys, (finalObject, matchedKey) => {
            const cachedValue = cache.getValue(matchedKey);
            if (cachedValue) {
                // This is permissible because we're in the process of constructing the final object in a reduce function.
                // eslint-disable-next-line no-param-reassign
                finalObject[matchedKey] = cachedValue;
            }
            return finalObject;
        }, {});
        if (_.isEmpty(values)) {
            return;
        }
        val = values;
    }

    if (mapping.selector) {
        const state = mapping.withOnyxInstance ? mapping.withOnyxInstance.state : undefined;
        if (isCollectionKey(key)) {
            return reduceCollectionWithSelector(val, mapping.selector, state);
        }
        return getSubsetOfData(val, mapping.selector, state);
    }

    return val;
}

/**
 * Remove a key from the recently accessed key list.
 *
 * @private
 * @param {String} key
 */
function removeLastAccessedKey(key) {
    recentlyAccessedKeys = _.without(recentlyAccessedKeys, key);
}

/**
 * Add a key to the list of recently accessed keys. The least
 * recently accessed key should be at the head and the most
 * recently accessed key at the tail.
 *
 * @private
 * @param {String} key
 */
function addLastAccessedKey(key) {
    // Only specific keys belong in this list since we cannot remove an entire collection.
    if (isCollectionKey(key) || !isSafeEvictionKey(key)) {
        return;
    }

    removeLastAccessedKey(key);
    recentlyAccessedKeys.push(key);
}

/**
 * Removes a key previously added to this list
 * which will enable it to be deleted again.
 *
 * @private
 * @param {String} key
 * @param {Number} connectionID
 */
function removeFromEvictionBlockList(key, connectionID) {
    evictionBlocklist[key] = _.without(evictionBlocklist[key] || [], connectionID);

    // Remove the key if there are no more subscribers
    if (evictionBlocklist[key].length === 0) {
        delete evictionBlocklist[key];
    }
}

/**
 * Keys added to this list can never be deleted.
 *
 * @private
 * @param {String} key
 * @param {Number} connectionID
 */
function addToEvictionBlockList(key, connectionID) {
    removeFromEvictionBlockList(key, connectionID);

    if (!evictionBlocklist[key]) {
        evictionBlocklist[key] = [];
    }

    evictionBlocklist[key].push(connectionID);
}

/**
 * Take all the keys that are safe to evict and add them to
 * the recently accessed list when initializing the app. This
 * enables keys that have not recently been accessed to be
 * removed.
 *
 * @private
 * @returns {Promise}
 */
function addAllSafeEvictionKeysToRecentlyAccessedList() {
    return getAllKeys()
        .then((keys) => {
            _.each(evictionAllowList, (safeEvictionKey) => {
                _.each(keys, (key) => {
                    if (!isKeyMatch(safeEvictionKey, key)) {
                        return;
                    }
                    addLastAccessedKey(key);
                });
            });
        });
}

/**
 * @private
 * @param {String} collectionKey
 * @returns {Object}
 */
function getCachedCollection(collectionKey) {
    const collectionMemberKeys = _.filter(cache.getAllKeys(), (
        storedKey => isCollectionMemberKey(collectionKey, storedKey)
    ));

    return _.reduce(collectionMemberKeys, (prev, curr) => {
        const cachedValue = cache.getValue(curr);
        if (!cachedValue) {
            return prev;
        }

        // eslint-disable-next-line no-param-reassign
        prev[curr] = cachedValue;
        return prev;
    }, {});
}

/**
 * When a collection of keys change, search for any callbacks matching the collection key and trigger those callbacks
 *
 * @private
 * @param {String} collectionKey
 * @param {Object} partialCollection - a partial collection of grouped member keys
 * @param {boolean} [notifyRegularSubscibers=true]
 * @param {boolean} [notifyWithOnyxSubscibers=true]
 */
function keysChanged(collectionKey, partialCollection, notifyRegularSubscibers = true, notifyWithOnyxSubscibers = true) {
    // We are iterating over all subscribers similar to keyChanged(). However, we are looking for subscribers who are subscribing to either a collection key or
    // individual collection key member for the collection that is being updated. It is important to note that the collection parameter cane be a PARTIAL collection
    // and does not represent all of the combined keys and values for a collection key. It is just the "new" data that was merged in via mergeCollection().
    const stateMappingKeys = _.keys(callbackToStateMapping);
    for (let i = 0; i < stateMappingKeys.length; i++) {
        const subscriber = callbackToStateMapping[stateMappingKeys[i]];
        if (!subscriber) {
            continue;
        }

        // Skip iteration if we do not have a collection key or a collection member key on this subscriber
        if (!Str.startsWith(subscriber.key, collectionKey)) {
            continue;
        }

        /**
         * e.g. Onyx.connect({key: ONYXKEYS.COLLECTION.REPORT, callback: ...});
         */
        const isSubscribedToCollectionKey = subscriber.key === collectionKey;

        /**
         * e.g. Onyx.connect({key: `${ONYXKEYS.COLLECTION.REPORT}{reportID}`, callback: ...});
         */
        const isSubscribedToCollectionMemberKey = isCollectionMemberKey(collectionKey, subscriber.key);

        // We prepare the "cached collection" which is the entire collection + the new partial data that
        // was merged in via mergeCollection().
        const cachedCollection = getCachedCollection(collectionKey);

        // Regular Onyx.connect() subscriber found.
        if (_.isFunction(subscriber.callback)) {
            if (!notifyRegularSubscibers) {
                continue;
            }

            // If they are subscribed to the collection key and using waitForCollectionCallback then we'll
            // send the whole cached collection.
            if (isSubscribedToCollectionKey) {
                if (subscriber.waitForCollectionCallback) {
                    subscriber.callback(cachedCollection);
                    continue;
                }

                // If they are not using waitForCollectionCallback then we notify the subscriber with
                // the new merged data but only for any keys in the partial collection.
                const dataKeys = _.keys(partialCollection);
                for (let j = 0; j < dataKeys.length; j++) {
                    const dataKey = dataKeys[j];
                    subscriber.callback(cachedCollection[dataKey], dataKey);
                }
                continue;
            }

            // And if the subscriber is specifically only tracking a particular collection member key then we will
            // notify them with the cached data for that key only.
            if (isSubscribedToCollectionMemberKey) {
                subscriber.callback(cachedCollection[subscriber.key], subscriber.key);
                continue;
            }

            continue;
        }

        // React component subscriber found.
        if (subscriber.withOnyxInstance) {
            if (!notifyWithOnyxSubscibers) {
                continue;
            }

            // We are subscribed to a collection key so we must update the data in state with the new
            // collection member key values from the partial update.
            if (isSubscribedToCollectionKey) {
                // If the subscriber has a selector, then the component's state must only be updated with the data
                // returned by the selector.
                if (subscriber.selector) {
                    subscriber.withOnyxInstance.setStateProxy((prevState) => {
                        const previousData = prevState[subscriber.statePropertyName];
                        const newData = reduceCollectionWithSelector(cachedCollection, subscriber.selector, subscriber.withOnyxInstance.state);

                        if (!deepEqual(previousData, newData)) {
                            return {
                                [subscriber.statePropertyName]: newData,
                            };
                        }
                        return null;
                    });
                    continue;
                }

                subscriber.withOnyxInstance.setStateProxy((prevState) => {
                    const finalCollection = _.clone(prevState[subscriber.statePropertyName] || {});
                    const dataKeys = _.keys(partialCollection);
                    for (let j = 0; j < dataKeys.length; j++) {
                        const dataKey = dataKeys[j];
                        finalCollection[dataKey] = cachedCollection[dataKey];
                    }

                    PerformanceUtils.logSetStateCall(subscriber, prevState[subscriber.statePropertyName], finalCollection, 'keysChanged', collectionKey);
                    return {
                        [subscriber.statePropertyName]: finalCollection,
                    };
                });
                continue;
            }

            // If a React component is only interested in a single key then we can set the cached value directly to the state name.
            if (isSubscribedToCollectionMemberKey) {
                // However, we only want to update this subscriber if the partial data contains a change.
                // Otherwise, we would update them with a value they already have and trigger an unnecessary re-render.
                const dataFromCollection = partialCollection[subscriber.key];
                if (_.isUndefined(dataFromCollection)) {
                    continue;
                }

                // If the subscriber has a selector, then the component's state must only be updated with the data
                // returned by the selector and the state should only change when the subset of data changes from what
                // it was previously.
                if (subscriber.selector) {
                    subscriber.withOnyxInstance.setStateProxy((prevState) => {
                        const prevData = prevState[subscriber.statePropertyName];
                        const newData = getSubsetOfData(cachedCollection[subscriber.key], subscriber.selector, subscriber.withOnyxInstance.state);
                        if (!deepEqual(prevData, newData)) {
                            PerformanceUtils.logSetStateCall(subscriber, prevData, newData, 'keysChanged', collectionKey);
                            return {
                                [subscriber.statePropertyName]: newData,
                            };
                        }

                        return null;
                    });
                    continue;
                }

                subscriber.withOnyxInstance.setStateProxy((prevState) => {
                    const data = cachedCollection[subscriber.key];
                    const previousData = prevState[subscriber.statePropertyName];

                    // Avoids triggering unnecessary re-renders when feeding empty objects
                    if (utils.areObjectsEmpty(data, previousData)) {
                        return null;
                    }
                    if (data === previousData) {
                        return null;
                    }

                    PerformanceUtils.logSetStateCall(subscriber, previousData, data, 'keysChanged', collectionKey);
                    return {
                        [subscriber.statePropertyName]: data,
                    };
                });
            }
        }
    }
}

/**
 * When a key change happens, search for any callbacks matching the key or collection key and trigger those callbacks
 *
 * @example
 * keyChanged(key, value, subscriber => subscriber.initWithStoredValues === false)
 *
 * @private
 * @param {String} key
 * @param {*} data
 * @param {Function} [canUpdateSubscriber] only subscribers that pass this truth test will be updated
 * @param {boolean} [notifyRegularSubscibers=true]
 * @param {boolean} [notifyWithOnyxSubscibers=true]
 */
function keyChanged(key, data, canUpdateSubscriber, notifyRegularSubscibers = true, notifyWithOnyxSubscibers = true) {
    // Add or remove this key from the recentlyAccessedKeys lists
    if (!_.isNull(data)) {
        addLastAccessedKey(key);
    } else {
        removeLastAccessedKey(key);
    }

    // We are iterating over all subscribers to see if they are interested in the key that has just changed. If the subscriber's  key is a collection key then we will
    // notify them if the key that changed is a collection member. Or if it is a regular key notify them when there is an exact match. Depending on whether the subscriber
    // was connected via withOnyx we will call setState() directly on the withOnyx instance. If it is a regular connection we will pass the data to the provided callback.
    const stateMappingKeys = _.keys(callbackToStateMapping);
    for (let i = 0; i < stateMappingKeys.length; i++) {
        const subscriber = callbackToStateMapping[stateMappingKeys[i]];
        if (!subscriber || !isKeyMatch(subscriber.key, key) || (_.isFunction(canUpdateSubscriber) && !canUpdateSubscriber(subscriber))) {
            continue;
        }

        // Subscriber is a regular call to connect() and provided a callback
        if (_.isFunction(subscriber.callback)) {
            if (!notifyRegularSubscibers) {
                continue;
            }
            if (isCollectionKey(subscriber.key) && subscriber.waitForCollectionCallback) {
                const cachedCollection = getCachedCollection(subscriber.key);
                cachedCollection[key] = data;
                subscriber.callback(cachedCollection);
                continue;
            }

            subscriber.callback(data, key);
            continue;
        }

        // Subscriber connected via withOnyx() HOC
        if (subscriber.withOnyxInstance) {
            if (!notifyWithOnyxSubscibers) {
                continue;
            }

            // Check if we are subscribing to a collection key and overwrite the collection member key value in state
            if (isCollectionKey(subscriber.key)) {
                // If the subscriber has a selector, then the consumer of this data must only be given the data
                // returned by the selector and only when the selected data has changed.
                if (subscriber.selector) {
                    subscriber.withOnyxInstance.setStateProxy((prevState) => {
                        const prevData = prevState[subscriber.statePropertyName];
                        const newData = {
                            [key]: getSubsetOfData(data, subscriber.selector, subscriber.withOnyxInstance.state),
                        };
                        const prevDataWithNewData = {
                            ...prevData,
                            ...newData,
                        };
                        if (!deepEqual(prevData, prevDataWithNewData)) {
                            PerformanceUtils.logSetStateCall(subscriber, prevData, newData, 'keyChanged', key);
                            return {
                                [subscriber.statePropertyName]: prevDataWithNewData,
                            };
                        }
                        return null;
                    });
                    continue;
                }

                subscriber.withOnyxInstance.setStateProxy((prevState) => {
                    const collection = prevState[subscriber.statePropertyName] || {};
                    const newCollection = {
                        ...collection,
                        [key]: data,
                    };
                    PerformanceUtils.logSetStateCall(subscriber, collection, newCollection, 'keyChanged', key);
                    return {
                        [subscriber.statePropertyName]: newCollection,
                    };
                });
                continue;
            }

            // If the subscriber has a selector, then the component's state must only be updated with the data
            // returned by the selector and only if the selected data has changed.
            if (subscriber.selector) {
                subscriber.withOnyxInstance.setStateProxy((prevState) => {
                    const previousValue = getSubsetOfData(prevState[subscriber.statePropertyName], subscriber.selector, subscriber.withOnyxInstance.state);
                    const newValue = getSubsetOfData(data, subscriber.selector, subscriber.withOnyxInstance.state);
                    if (!deepEqual(previousValue, newValue)) {
                        return {
                            [subscriber.statePropertyName]: newValue,
                        };
                    }
                    return null;
                });
                continue;
            }

            // If we did not match on a collection key then we just set the new data to the state property
            subscriber.withOnyxInstance.setStateProxy((prevState) => {
                const previousData = prevState[subscriber.statePropertyName];

                // Avoids triggering unnecessary re-renders when feeding empty objects
                if (utils.areObjectsEmpty(data, previousData)) {
                    return null;
                }
                if (previousData === data) {
                    return null;
                }

                PerformanceUtils.logSetStateCall(subscriber, previousData, data, 'keyChanged', key);
                return {
                    [subscriber.statePropertyName]: data,
                };
            });
            continue;
        }

        console.error('Warning: Found a matching subscriber to a key that changed, but no callback or withOnyxInstance could be found.');
    }
}

/**
 * Sends the data obtained from the keys to the connection. It either:
 *     - sets state on the withOnyxInstances
 *     - triggers the callback function
 *
 * @private
 * @param {Object} mapping
 * @param {Object} [mapping.withOnyxInstance]
 * @param {String} [mapping.statePropertyName]
 * @param {Function} [mapping.callback]
 * @param {String} [mapping.selector]
 * @param {*|null} val
 * @param {String|undefined} matchedKey
 * @param {Boolean} isBatched
 */
function sendDataToConnection(mapping, val, matchedKey, isBatched) {
    // If the mapping no longer exists then we should not send any data.
    // This means our subscriber disconnected or withOnyx wrapped component unmounted.
    if (!callbackToStateMapping[mapping.connectionID]) {
        return;
    }

    if (mapping.withOnyxInstance) {
        let newData = val;

        // If the mapping has a selector, then the component's state must only be updated with the data
        // returned by the selector.
        if (mapping.selector) {
            if (isCollectionKey(mapping.key)) {
                newData = reduceCollectionWithSelector(val, mapping.selector, mapping.withOnyxInstance.state);
            } else {
                newData = getSubsetOfData(val, mapping.selector, mapping.withOnyxInstance.state);
            }
        }

        PerformanceUtils.logSetStateCall(mapping, null, newData, 'sendDataToConnection');
        if (isBatched) {
            batchUpdates(() => {
                mapping.withOnyxInstance.setWithOnyxState(mapping.statePropertyName, newData);
            });
        } else {
            mapping.withOnyxInstance.setWithOnyxState(mapping.statePropertyName, newData);
        }
        return;
    }

    if (_.isFunction(mapping.callback)) {
        mapping.callback(val, matchedKey);
    }
}

/**
 * We check to see if this key is flagged as safe for eviction and add it to the recentlyAccessedKeys list so that when we
 * run out of storage the least recently accessed key can be removed.
 *
 * @private
 * @param {Object} mapping
 */
function addKeyToRecentlyAccessedIfNeeded(mapping) {
    if (!isSafeEvictionKey(mapping.key)) {
        return;
    }

    // Try to free some cache whenever we connect to a safe eviction key
    cache.removeLeastRecentlyUsedKeys();

    if (mapping.withOnyxInstance && !isCollectionKey(mapping.key)) {
        // All React components subscribing to a key flagged as a safe eviction key must implement the canEvict property.
        if (_.isUndefined(mapping.canEvict)) {
            throw new Error(
                `Cannot subscribe to safe eviction key '${mapping.key}' without providing a canEvict value.`,
            );
        }

        addLastAccessedKey(mapping.key);
    }
}

/**
 * Gets the data for a given an array of matching keys, combines them into an object, and sends the result back to the subscriber.
 *
 * @private
 * @param {Array} matchingKeys
 * @param {Object} mapping
 */
function getCollectionDataAndSendAsObject(matchingKeys, mapping) {
    Promise.all(_.map(matchingKeys, key => get(key)))
        .then(values => _.reduce(values, (finalObject, value, i) => {
            // eslint-disable-next-line no-param-reassign
            finalObject[matchingKeys[i]] = value;
            return finalObject;
        }, {}))
        .then(val => sendDataToConnection(mapping, val, undefined, true));
}

/**
 * Subscribes a react component's state directly to a store key
 *
 * @example
 * const connectionID = Onyx.connect({
 *     key: ONYXKEYS.SESSION,
 *     callback: onSessionChange,
 * });
 *
 * @param {Object} mapping the mapping information to connect Onyx to the components state
 * @param {String} mapping.key ONYXKEY to subscribe to
 * @param {String} [mapping.statePropertyName] the name of the property in the state to connect the data to
 * @param {Object} [mapping.withOnyxInstance] whose setState() method will be called with any changed data
 *      This is used by React components to connect to Onyx
 * @param {Function} [mapping.callback] a method that will be called with changed data
 *      This is used by any non-React code to connect to Onyx
 * @param {Boolean} [mapping.initWithStoredValues] If set to false, then no data will be prefilled into the
 *  component
 * @param {Boolean} [mapping.waitForCollectionCallback] If set to true, it will return the entire collection to the callback as a single object
 * @param {Function} [mapping.selector] THIS PARAM IS ONLY USED WITH withOnyx(). If included, this will be used to subscribe to a subset of an Onyx key's data.
 *       The sourceData and withOnyx state are passed to the selector and should return the simplified data. Using this setting on `withOnyx` can have very positive
 *       performance benefits because the component will only re-render when the subset of data changes. Otherwise, any change of data on any property would normally
 *       cause the component to re-render (and that can be expensive from a performance standpoint).
 * @param {String | Number | Boolean | Object} [mapping.initialValue] THIS PARAM IS ONLY USED WITH withOnyx().
 * If included, this will be passed to the component so that something can be rendered while data is being fetched from the DB.
 * Note that it will not cause the component to have the loading prop set to true. |
 * @returns {Number} an ID to use when calling disconnect
 */
function connect(mapping) {
    const connectionID = lastConnectionID++;
    callbackToStateMapping[connectionID] = mapping;
    callbackToStateMapping[connectionID].connectionID = connectionID;

    if (mapping.initWithStoredValues === false) {
        return connectionID;
    }

    // Commit connection only after init passes
    deferredInitTask.promise
        .then(() => addKeyToRecentlyAccessedIfNeeded(mapping))
        .then(() => {
            // Performance improvement
            // If the mapping is connected to an onyx key that is not a collection
            // we can skip the call to getAllKeys() and return an array with a single item
            if (Boolean(mapping.key)
                && typeof mapping.key === 'string'
                && !(mapping.key.endsWith('_'))
                && cache.storageKeys.has(mapping.key)
            ) {
                return [mapping.key];
            }
            return getAllKeys();
        })
        .then((keys) => {
            // We search all the keys in storage to see if any are a "match" for the subscriber we are connecting so that we
            // can send data back to the subscriber. Note that multiple keys can match as a subscriber could either be
            // subscribed to a "collection key" or a single key.
            const matchingKeys = _.filter(keys, key => isKeyMatch(mapping.key, key));

            // If the key being connected to does not exist we initialize the value with null. For subscribers that connected
            // directly via connect() they will simply get a null value sent to them without any information about which key matched
            // since there are none matched. In withOnyx() we wait for all connected keys to return a value before rendering the child
            // component. This null value will be filtered out so that the connected component can utilize defaultProps.
            if (matchingKeys.length === 0) {
                // Here we cannot use batching because the null value is expected to be set immediately for default props
                // or they will be undefined.
                sendDataToConnection(mapping, null, undefined, false);
                return;
            }

            // When using a callback subscriber we will either trigger the provided callback for each key we find or combine all values
            // into an object and just make a single call. The latter behavior is enabled by providing a waitForCollectionCallback key
            // combined with a subscription to a collection key.
            if (_.isFunction(mapping.callback)) {
                if (isCollectionKey(mapping.key)) {
                    if (mapping.waitForCollectionCallback) {
                        getCollectionDataAndSendAsObject(matchingKeys, mapping);
                        return;
                    }

                    // We did not opt into using waitForCollectionCallback mode so the callback is called for every matching key.
                    for (let i = 0; i < matchingKeys.length; i++) {
                        get(matchingKeys[i]).then(val => sendDataToConnection(mapping, val, matchingKeys[i], true));
                    }
                    return;
                }

                // If we are not subscribed to a collection key then there's only a single key to send an update for.
                get(mapping.key).then(val => sendDataToConnection(mapping, val, mapping.key, true));
                return;
            }

            // If we have a withOnyxInstance that means a React component has subscribed via the withOnyx() HOC and we need to
            // group collection key member data into an object.
            if (mapping.withOnyxInstance) {
                if (isCollectionKey(mapping.key)) {
                    getCollectionDataAndSendAsObject(matchingKeys, mapping);
                    return;
                }

                // If the subscriber is not using a collection key then we just send a single value back to the subscriber
                get(mapping.key).then(val => sendDataToConnection(mapping, val, mapping.key, true));
                return;
            }

            console.error('Warning: Onyx.connect() was found without a callback or withOnyxInstance');
        });

    // The connectionID is returned back to the caller so that it can be used to clean up the connection when it's no longer needed
    // by calling Onyx.disconnect(connectionID).
    return connectionID;
}

/**
 * Remove the listener for a react component
 * @example
 * Onyx.disconnect(connectionID);
 *
 * @param {Number} connectionID unique id returned by call to Onyx.connect()
 * @param {String} [keyToRemoveFromEvictionBlocklist]
 */
function disconnect(connectionID, keyToRemoveFromEvictionBlocklist) {
    if (!callbackToStateMapping[connectionID]) {
        return;
    }

    // Remove this key from the eviction block list as we are no longer
    // subscribing to it and it should be safe to delete again
    if (keyToRemoveFromEvictionBlocklist) {
        removeFromEvictionBlockList(keyToRemoveFromEvictionBlocklist, connectionID);
    }

    delete callbackToStateMapping[connectionID];
}

/**
 * Schedules an update that will be appended to the macro task queue (so it doesn't update the subscribers immediately).
 *
 * @example
 * scheduleSubscriberUpdate(key, value, subscriber => subscriber.initWithStoredValues === false)
 *
 * @param {String} key
 * @param {*} value
 * @param {Function} [canUpdateSubscriber] only subscribers that pass this truth test will be updated
 * @returns {Promise}
 */
function scheduleSubscriberUpdate(key, value, canUpdateSubscriber) {
    const promise = Promise.resolve().then(() => keyChanged(key, value, canUpdateSubscriber, true, false));
    batchUpdates(() => keyChanged(key, value, canUpdateSubscriber, false, true));
    return Promise.all([maybeFlushBatchUpdates(), promise]);
}

/**
 * This method is similar to notifySubscribersOnNextTick but it is built for working specifically with collections
 * so that keysChanged() is triggered for the collection and not keyChanged(). If this was not done, then the
 * subscriber callbacks receive the data in a different format than they normally expect and it breaks code.
 *
 * @param {String} key
 * @param {*} value
 * @returns {Promise}
 */
function scheduleNotifyCollectionSubscribers(key, value) {
    const promise = Promise.resolve().then(() => keysChanged(key, value, true, false));
    batchUpdates(() => keysChanged(key, value, false, true));
    return Promise.all([maybeFlushBatchUpdates(), promise]);
}

/**
 * Remove a key from Onyx and update the subscribers
 *
 * @private
 * @param {String} key
 * @return {Promise}
 */
function remove(key) {
    cache.drop(key);
    scheduleSubscriberUpdate(key, null);
    return Storage.removeItem(key);
}

/**
 * @private
 * @returns {Promise<void>}
 */
function reportStorageQuota() {
    return Storage.getDatabaseSize()
        .then(({bytesUsed, bytesRemaining}) => {
            Logger.logInfo(`Storage Quota Check -- bytesUsed: ${bytesUsed} bytesRemaining: ${bytesRemaining}`);
        })
        .catch((dbSizeError) => {
            Logger.logAlert(`Unable to get database size. Error: ${dbSizeError}`);
        });
}

/**
 * If we fail to set or merge we must handle this by
 * evicting some data from Onyx and then retrying to do
 * whatever it is we attempted to do.
 *
 * @private
 * @param {Error} error
 * @param {Function} onyxMethod
 * @param  {...any} args
 * @return {Promise}
 */
function evictStorageAndRetry(error, onyxMethod, ...args) {
    Logger.logInfo(`Failed to save to storage. Error: ${error}. onyxMethod: ${onyxMethod.name}`);

    if (error && Str.startsWith(error.message, 'Failed to execute \'put\' on \'IDBObjectStore\'')) {
        Logger.logAlert('Attempted to set invalid data set in Onyx. Please ensure all data is serializable.');
        throw error;
    }

    // Find the first key that we can remove that has no subscribers in our blocklist
    const keyForRemoval = _.find(recentlyAccessedKeys, key => !evictionBlocklist[key]);
    if (!keyForRemoval) {
        // If we have no acceptable keys to remove then we are possibly trying to save mission critical data. If this is the case,
        // then we should stop retrying as there is not much the user can do to fix this. Instead of getting them stuck in an infinite loop we
        // will allow this write to be skipped.
        Logger.logAlert('Out of storage. But found no acceptable keys to remove.');
        return reportStorageQuota();
    }

    // Remove the least recently viewed key that is not currently being accessed and retry.
    Logger.logInfo(`Out of storage. Evicting least recently accessed key (${keyForRemoval}) and retrying.`);
    reportStorageQuota();
    return remove(keyForRemoval)
        .then(() => onyxMethod(...args));
}

/**
 * Notifys subscribers and writes current value to cache
 *
 * @param {String} key
 * @param {*} value
 * @param {Boolean} hasChanged
 * @param {String} method
 * @returns {Promise}
 */
function broadcastUpdate(key, value, hasChanged, method) {
    // Logging properties only since values could be sensitive things we don't want to log
    Logger.logInfo(`${method}() called for key: ${key}${_.isObject(value) ? ` properties: ${_.keys(value).join(',')}` : ''}`);

    // Update subscribers if the cached value has changed, or when the subscriber specifically requires
    // all updates regardless of value changes (indicated by initWithStoredValues set to false).
    if (hasChanged) {
        cache.set(key, value);
    } else {
        cache.addToAccessedKeys(key);
    }

    return scheduleSubscriberUpdate(key, value, subscriber => hasChanged || subscriber.initWithStoredValues === false);
}

/**
 * @param {String} key
 * @returns {Boolean}
 */
function hasPendingMergeForKey(key) {
    return Boolean(mergeQueue[key]);
}

/**
 * Removes a key from storage if the value is null.
 * Otherwise removes all nested null values in objects and returns the object
 * @param {String} key
 * @param {Mixed} value
 * @returns {Mixed} `null` if the key got removed completely, otherwise the value without null values
 */
function removeNullValues(key, value) {
    if (_.isNull(value)) {
        remove(key);
        return null;
    }

    // We can remove all null values in an object by merging it with itself
    // utils.fastMerge recursively goes through the object and removes all null values
    // Passing two identical objects as source and target to fastMerge will not change it, but only remove the null values
    return utils.removeNestedNullValues(value);
}

/**
 * Write a value to our store with the given key
 *
 * @param {String} key ONYXKEY to set
 * @param {*} value value to store
 *
 * @returns {Promise}
 */
function set(key, value) {
<<<<<<< HEAD
    if (!ActiveClientManager.isClientTheLeader()) {
        Broadcast.sendMessage({type: METHOD.SET, key, value});
        return Promise.resolve();
    }

    if (ongoingClear) {
        return Promise.resolve();
    }

    if (_.isNull(value)) {
        return remove(key);
=======
    const valueWithoutNull = removeNullValues(key, value);

    if (valueWithoutNull === null) {
        return Promise.resolve();
>>>>>>> 224f3a90
    }

    if (hasPendingMergeForKey(key)) {
        Logger.logAlert(`Onyx.set() called after Onyx.merge() for key: ${key}. It is recommended to use set() or merge() not both.`);
    }

    const hasChanged = cache.hasValueChanged(key, valueWithoutNull);

    // This approach prioritizes fast UI changes without waiting for data to be stored in device storage.
    const updatePromise = broadcastUpdate(key, valueWithoutNull, hasChanged, 'set');

    // If the value has not changed, calling Storage.setItem() would be redundant and a waste of performance, so return early instead.
    if (!hasChanged) {
        return updatePromise;
    }

    return Storage.setItem(key, valueWithoutNull)
        .catch(error => evictStorageAndRetry(error, set, key, valueWithoutNull))
        .then(() => updatePromise);
}

/**
 * Storage expects array like: [["@MyApp_user", value_1], ["@MyApp_key", value_2]]
 * This method transforms an object like {'@MyApp_user': myUserValue, '@MyApp_key': myKeyValue}
 * to an array of key-value pairs in the above format
 * @private
 * @param {Record} data
 * @return {Array} an array of key - value pairs <[key, value]>
 */
function prepareKeyValuePairsForStorage(data) {
    return _.map(data, (value, key) => [key, value]);
}

/**
 * Sets multiple keys and values
 *
 * @example Onyx.multiSet({'key1': 'a', 'key2': 'b'});
 *
 * @param {Object} data object keyed by ONYXKEYS and the values to set
 * @returns {Promise}
 */
function multiSet(data) {
    if (!ActiveClientManager.isClientTheLeader()) {
        Broadcast.sendMessage({type: METHOD.MULTI_SET, data});
        return Promise.resolve();
    }

    if (ongoingClear) {
        return Promise.resolve();
    }

    const keyValuePairs = prepareKeyValuePairsForStorage(data);

    const updatePromises = _.map(data, (val, key) => {
        // Update cache and optimistically inform subscribers on the next tick
        cache.set(key, val);
        return scheduleSubscriberUpdate(key, val);
    });

    const keyValuePairsWithoutNull = _.filter(_.map(keyValuePairs, ([key, value]) => {
        const valueWithoutNull = removeNullValues(key, value);

        if (valueWithoutNull === null) {
            return;
        }
        return [key, valueWithoutNull];
    }), Boolean);

    return Storage.multiSet(keyValuePairsWithoutNull)
        .catch(error => evictStorageAndRetry(error, multiSet, data))
        .then(() => Promise.all(updatePromises));
}

/**
 * Merges an array of changes with an existing value
 *
 * @private
 * @param {*} existingValue
 * @param {Array<*>} changes Array of changes that should be applied to the existing value
 * @param {Boolean} shouldRemoveNullObjectValues
 * @returns {*}
 */
function applyMerge(existingValue, changes, shouldRemoveNullObjectValues) {
    const lastChange = _.last(changes);

    if (_.isArray(lastChange)) {
        return lastChange;
    }

    if (_.some(changes, _.isObject)) {
        // Object values are then merged one after the other
        return _.reduce(changes, (modifiedData, change) => utils.fastMerge(modifiedData, change, shouldRemoveNullObjectValues),
            existingValue || {});
    }

    // If we have anything else we can't merge it so we'll
    // simply return the last value that was queued
    return lastChange;
}

/**
 * Merge a new value into an existing value at a key.
 *
 * The types of values that can be merged are `Object` and `Array`. To set another type of value use `Onyx.set()`.
 * Values of type `Object` get merged with the old value, whilst for `Array`'s we simply replace the current value with the new one.
 *
 * Calls to `Onyx.merge()` are batched so that any calls performed in a single tick will stack in a queue and get
 * applied in the order they were called. Note: `Onyx.set()` calls do not work this way so use caution when mixing
 * `Onyx.merge()` and `Onyx.set()`.
 *
 * @example
 * Onyx.merge(ONYXKEYS.EMPLOYEE_LIST, ['Joe']); // -> ['Joe']
 * Onyx.merge(ONYXKEYS.EMPLOYEE_LIST, ['Jack']); // -> ['Joe', 'Jack']
 * Onyx.merge(ONYXKEYS.POLICY, {id: 1}); // -> {id: 1}
 * Onyx.merge(ONYXKEYS.POLICY, {name: 'My Workspace'}); // -> {id: 1, name: 'My Workspace'}
 *
 * @param {String} key ONYXKEYS key
 * @param {(Object|Array)} changes Object or Array value to merge
 * @returns {Promise}
 */
function merge(key, changes) {
    if (!ActiveClientManager.isClientTheLeader()) {
        Broadcast.sendMessage({type: METHOD.MERGE, key, changes});
        return Promise.resolve();
    }

    if (ongoingClear) {
        return Promise.resolve();
    }

    // Top-level undefined values are ignored
    // Therefore we need to prevent adding them to the merge queue
    if (_.isUndefined(changes)) {
        return mergeQueue[key] ? mergeQueuePromise[key] : Promise.resolve();
    }

    // Merge attempts are batched together. The delta should be applied after a single call to get() to prevent a race condition.
    // Using the initial value from storage in subsequent merge attempts will lead to an incorrect final merged value.
    if (mergeQueue[key]) {
        mergeQueue[key].push(changes);
        return mergeQueuePromise[key];
    }
    mergeQueue[key] = [changes];

    mergeQueuePromise[key] = get(key)
        .then((existingValue) => {
            try {
                // We first only merge the changes, so we can provide these to the native implementation (SQLite uses only delta changes in "JSON_PATCH" to merge)
                // We don't want to remove null values from the "batchedChanges", because SQLite uses them to remove keys from storage natively.
                let batchedChanges = applyMerge(undefined, mergeQueue[key], false);

                if (_.isNull(batchedChanges)) {
                    remove(key);
                    return;
                }

                // The presence of a `null` in the merge queue instructs us to drop the existing value.
                // In this case, we can't simply merge the batched changes with the existing value, because then the null in the merge queue would have no effect
                const shouldOverwriteExistingValue = _.includes(mergeQueue[key], null);

                // Clean up the write queue, so we don't apply these changes again
                delete mergeQueue[key];
                delete mergeQueuePromise[key];

                // After that we merge the batched changes with the existing value
                // We can remove null values from the "modifiedData", because "null" implicates that the user wants to remove a value from storage.
                // The "modifiedData" will be directly "set" in storage instead of being merged
                const modifiedData = shouldOverwriteExistingValue ? batchedChanges : applyMerge(existingValue, [batchedChanges], true);

                // On native platforms we use SQLite which utilises JSON_PATCH to merge changes.
                // JSON_PATCH generally removes null values from the stored object.
                // When there is no existing value though, SQLite will just insert the changes as a new value and thus the null values won't be removed.
                // Therefore we need to remove null values from the `batchedChanges` which are sent to the SQLite, if no existing value is present.
                if (!existingValue) {
                    batchedChanges = applyMerge(undefined, [batchedChanges], true);
                }

                const hasChanged = cache.hasValueChanged(key, modifiedData);

                // This approach prioritizes fast UI changes without waiting for data to be stored in device storage.
                const updatePromise = broadcastUpdate(key, modifiedData, hasChanged, 'merge');

                // If the value has not changed, calling Storage.setItem() would be redundant and a waste of performance, so return early instead.
                if (!hasChanged || ongoingClear) {
                    return updatePromise;
                }

                return Storage.mergeItem(key, batchedChanges, modifiedData)
                    .then(() => updatePromise);
            } catch (error) {
                Logger.logAlert(`An error occurred while applying merge for key: ${key}, Error: ${error}`);
                return Promise.resolve();
            }
        });

    return mergeQueuePromise[key];
}

/**
 * Merge user provided default key value pairs.
 * @private
 * @returns {Promise}
 */
function initializeWithDefaultKeyStates() {
    return Storage.multiGet(_.keys(defaultKeyStates))
        .then((pairs) => {
            const asObject = _.object(pairs);

            const merged = utils.fastMerge(asObject, defaultKeyStates);
            cache.merge(merged);
            _.each(merged, (val, key) => keyChanged(key, val));
        });
}

/**
 * Clear out all the data in the store
 *
 * Note that calling Onyx.clear() and then Onyx.set() on a key with a default
 * key state may store an unexpected value in Storage.
 *
 * E.g.
 * Onyx.clear();
 * Onyx.set(ONYXKEYS.DEFAULT_KEY, 'default');
 * Storage.getItem(ONYXKEYS.DEFAULT_KEY)
 *     .then((storedValue) => console.log(storedValue));
 * null is logged instead of the expected 'default'
 *
 * Onyx.set() might call Storage.setItem() before Onyx.clear() calls
 * Storage.setItem(). Use Onyx.merge() instead if possible. Onyx.merge() calls
 * Onyx.get(key) before calling Storage.setItem() via Onyx.set().
 * Storage.setItem() from Onyx.clear() will have already finished and the merged
 * value will be saved to storage after the default value.
 *
 * @param {Array} keysToPreserve is a list of ONYXKEYS that should not be cleared with the rest of the data
 * @returns {Promise<void>}
 */
function clear(keysToPreserve = []) {
    if (!ActiveClientManager.isClientTheLeader()) {
        Broadcast.sendMessage({type: METHOD.CLEAR, keysToPreserve});
        return Promise.resolve();
    }

    if (ongoingClear) {
        return Promise.resolve();
    }

    ongoingClear = true;

    return getAllKeys()
        .then((keys) => {
            const keysToBeClearedFromStorage = [];
            const keyValuesToResetAsCollection = {};
            const keyValuesToResetIndividually = {};

            // The only keys that should not be cleared are:
            // 1. Anything specifically passed in keysToPreserve (because some keys like language preferences, offline
            //      status, or activeClients need to remain in Onyx even when signed out)
            // 2. Any keys with a default state (because they need to remain in Onyx as their default, and setting them
            //      to null would cause unknown behavior)
            _.each(keys, (key) => {
                const isKeyToPreserve = _.contains(keysToPreserve, key);
                const isDefaultKey = _.has(defaultKeyStates, key);

                // If the key is being removed or reset to default:
                // 1. Update it in the cache
                // 2. Figure out whether it is a collection key or not,
                //      since collection key subscribers need to be updated differently
                if (!isKeyToPreserve) {
                    const oldValue = cache.getValue(key);
                    const newValue = _.get(defaultKeyStates, key, null);
                    if (newValue !== oldValue) {
                        cache.set(key, newValue);
                        const collectionKey = key.substring(0, key.indexOf('_') + 1);
                        if (collectionKey) {
                            if (!keyValuesToResetAsCollection[collectionKey]) {
                                keyValuesToResetAsCollection[collectionKey] = {};
                            }
                            keyValuesToResetAsCollection[collectionKey][key] = newValue;
                        } else {
                            keyValuesToResetIndividually[key] = newValue;
                        }
                    }
                }

                if (isKeyToPreserve || isDefaultKey) {
                    return;
                }

                // If it isn't preserved and doesn't have a default, we'll remove it
                keysToBeClearedFromStorage.push(key);
            });

            const updatePromises = [];

            // Notify the subscribers for each key/value group so they can receive the new values
            _.each(keyValuesToResetIndividually, (value, key) => {
                updatePromises.push(scheduleSubscriberUpdate(key, value));
            });
            _.each(keyValuesToResetAsCollection, (value, key) => {
                updatePromises.push(scheduleNotifyCollectionSubscribers(key, value));
            });

            const defaultKeyValuePairs = _.pairs(_.omit(defaultKeyStates, keysToPreserve));

            // Remove only the items that we want cleared from storage, and reset others to default
            _.each(keysToBeClearedFromStorage, key => cache.drop(key));
            return Storage.removeItems(keysToBeClearedFromStorage).then(() => Storage.multiSet(defaultKeyValuePairs)).then(() => {
                ongoingClear = false;
                Broadcast.sendMessage({type: METHOD.CLEAR, keysToPreserve});
                return Promise.all(updatePromises);
            });
        });
}

/**
 * Merges a collection based on their keys
 *
 * @example
 *
 * Onyx.mergeCollection(ONYXKEYS.COLLECTION.REPORT, {
 *     [`${ONYXKEYS.COLLECTION.REPORT}1`]: report1,
 *     [`${ONYXKEYS.COLLECTION.REPORT}2`]: report2,
 * });
 *
 * @param {String} collectionKey e.g. `ONYXKEYS.COLLECTION.REPORT`
 * @param {Object} collection Object collection keyed by individual collection member keys and values
 * @returns {Promise}
 */
function mergeCollection(collectionKey, collection) {
    if (!_.isObject(collection) || _.isArray(collection) || _.isEmpty(collection)) {
        Logger.logInfo('mergeCollection() called with invalid or empty value. Skipping this update.');
        return Promise.resolve();
    }

    // Confirm all the collection keys belong to the same parent
    let hasCollectionKeyCheckFailed = false;
    _.each(collection, (_data, dataKey) => {
        if (isKeyMatch(collectionKey, dataKey)) {
            return;
        }

        if (process.env.NODE_ENV === 'development') {
            throw new Error(`Provided collection doesn't have all its data belonging to the same parent. CollectionKey: ${collectionKey}, DataKey: ${dataKey}`);
        }

        hasCollectionKeyCheckFailed = true;
        Logger.logAlert(`Provided collection doesn't have all its data belonging to the same parent. CollectionKey: ${collectionKey}, DataKey: ${dataKey}`);
    });

    // Gracefully handle bad mergeCollection updates so it doesn't block the merge queue
    if (hasCollectionKeyCheckFailed) {
        return Promise.resolve();
    }

    return getAllKeys()
        .then((persistedKeys) => {
            // Split to keys that exist in storage and keys that don't
            const [existingKeys, newKeys] = _.chain(collection)
                .pick((value, key) => {
                    if (_.isNull(value)) {
                        remove(key);
                        return false;
                    }
                    return true;
                })
                .keys()
                .partition(key => persistedKeys.includes(key))
                .value();

            const existingKeyCollection = _.pick(collection, existingKeys);
            const newCollection = _.pick(collection, newKeys);
            const keyValuePairsForExistingCollection = prepareKeyValuePairsForStorage(existingKeyCollection);
            const keyValuePairsForNewCollection = prepareKeyValuePairsForStorage(newCollection);

            const promises = [];

            // New keys will be added via multiSet while existing keys will be updated using multiMerge
            // This is because setting a key that doesn't exist yet with multiMerge will throw errors
            if (keyValuePairsForExistingCollection.length > 0) {
                promises.push(Storage.multiMerge(keyValuePairsForExistingCollection));
            }

            if (keyValuePairsForNewCollection.length > 0) {
                promises.push(Storage.multiSet(keyValuePairsForNewCollection));
            }

            // Prefill cache if necessary by calling get() on any existing keys and then merge original data to cache
            // and update all subscribers
            const promiseUpdate = Promise.all(_.map(existingKeys, get)).then(() => {
                cache.merge(collection);
                return scheduleNotifyCollectionSubscribers(collectionKey, collection);
            });

            return Promise.all(promises)
                .catch(error => evictStorageAndRetry(error, mergeCollection, collection))
                .then(() => promiseUpdate);
        });
}

/**
 * Insert API responses and lifecycle data into Onyx
 *
 * @param {Array} data An array of objects with shape {onyxMethod: oneOf('set', 'merge', 'mergeCollection', 'multiSet', 'clear'), key: string, value: *}
 * @returns {Promise} resolves when all operations are complete
 */
function update(data) {
    // First, validate the Onyx object is in the format we expect
    _.each(data, ({onyxMethod, key, value}) => {
        if (!_.contains([METHOD.CLEAR, METHOD.SET, METHOD.MERGE, METHOD.MERGE_COLLECTION, METHOD.MULTI_SET], onyxMethod)) {
            throw new Error(`Invalid onyxMethod ${onyxMethod} in Onyx update.`);
        }
        if (onyxMethod === METHOD.MULTI_SET) {
            // For multiset, we just expect the value to be an object
            if (!_.isObject(value) || _.isArray(value) || _.isFunction(value)) {
                throw new Error('Invalid value provided in Onyx multiSet. Onyx multiSet value must be of type object.');
            }
        } else if (onyxMethod !== METHOD.CLEAR && !_.isString(key)) {
            throw new Error(`Invalid ${typeof key} key provided in Onyx update. Onyx key must be of type string.`);
        }
    });

    const promises = [];
    let clearPromise = Promise.resolve();

    _.each(data, ({onyxMethod, key, value}) => {
        switch (onyxMethod) {
            case METHOD.SET:
                promises.push(() => set(key, value));
                break;
            case METHOD.MERGE:
                promises.push(() => merge(key, value));
                break;
            case METHOD.MERGE_COLLECTION:
                promises.push(() => mergeCollection(key, value));
                break;
            case METHOD.MULTI_SET:
                promises.push(() => multiSet(value));
                break;
            case METHOD.CLEAR:
                clearPromise = clear();
                break;
            default:
                break;
        }
    });

    return clearPromise.then(() => Promise.all(_.map(promises, p => p())));
}

/**
 * When set these keys will not be persisted to storage
 * @param {string[]} keyList
 */
function setMemoryOnlyKeys(keyList) {
    Storage.setMemoryOnlyKeys(keyList);

    // When in memory only mode for certain keys we do not want to ever drop items from the cache as the user will have no way to recover them again via storage.
    cache.setRecentKeysLimit(Infinity);
}

/**
 * Sets the callback to be called when the clear finishes executing.
 * @param {Function} callback
 */
function onClear(callback) {
    onClearCallback = callback;
}

/**
 * Subscribes to the Broadcast channel and executes actions based on the
 * types of events.
 */
function subscribeToEvents() {
    Broadcast.subscribe(({data}) => {
        if (!ActiveClientManager.isClientTheLeader()) {
            return;
        }
        switch (data.type) {
            case METHOD.CLEAR:
                clear(data.keysToPreserve);
                break;
            case METHOD.SET:
                set(data.key, data.value);
                break;
            case METHOD.MULTI_SET:
                multiSet(data.key, data.value);
                break;
            case METHOD.MERGE:
                merge(data.key, data.changes);
                break;
            case ON_CLEAR:
                if (!onClearCallback) {
                    break;
                }
                onClearCallback();
                break;
            default:
                break;
        }
    });
}

/**
 * Initialize the store with actions and listening for storage events
 *
 * @param {Object} [options={}] config object
 * @param {Object} [options.keys={}] `ONYXKEYS` constants object
 * @param {Object} [options.initialKeyStates={}] initial data to set when `init()` and `clear()` is called
 * @param {String[]} [options.safeEvictionKeys=[]] This is an array of keys
 * (individual or collection patterns) that when provided to Onyx are flagged
 * as "safe" for removal. Any components subscribing to these keys must also
 * implement a canEvict option. See the README for more info.
 * @param {Number} [options.maxCachedKeysCount=55] Sets how many recent keys should we try to keep in cache
 * Setting this to 0 would practically mean no cache
 * We try to free cache when we connect to a safe eviction key
 * @param {Boolean} [options.captureMetrics] Enables Onyx benchmarking and exposes the get/print/reset functions
 * @param {Boolean} [options.shouldSyncMultipleInstances] Auto synchronize storage events between multiple instances
 * of Onyx running in different tabs/windows. Defaults to true for platforms that support local storage (web/desktop)
 * @param {Boolean} [options.debugSetState] Enables debugging setState() calls to connected components.
 * @example
 * Onyx.init({
 *     keys: ONYXKEYS,
 *     initialKeyStates: {
 *         [ONYXKEYS.SESSION]: {loading: false},
 *     },
 * });
 */
function init({
    keys = {},
    initialKeyStates = {},
    safeEvictionKeys = [],
    maxCachedKeysCount = 1000,
    captureMetrics = false,
    shouldSyncMultipleInstances = Boolean(global.localStorage),
    debugSetState = false,
} = {}) {
    ActiveClientManager.init();

    ActiveClientManager.isReady().then(() => {
        if (!ActiveClientManager.isClientTheLeader()) {
            return;
        }
        subscribeToEvents();
    });

    // If the active client changes an the current client is the leader,
    // subscribes to the events
    ActiveClientManager.subscribeToClientChange(() => {
        subscribeToEvents();
    });

    if (captureMetrics) {
        // The code here is only bundled and applied when the captureMetrics is set
        // eslint-disable-next-line no-use-before-define
        applyDecorators();
    }

    if (debugSetState) {
        PerformanceUtils.setShouldDebugSetState(true);
    }

    if (maxCachedKeysCount > 0) {
        cache.setRecentKeysLimit(maxCachedKeysCount);
    }

    // We need the value of the collection keys later for checking if a
    // key is a collection. We store it in a map for faster lookup.
    const collectionValues = _.values(keys.COLLECTION);
    onyxCollectionKeyMap = _.reduce(collectionValues, (acc, val) => {
        acc.set(val, true);
        return acc;
    }, new Map());

    // Set our default key states to use when initializing and clearing Onyx data
    defaultKeyStates = initialKeyStates;

    // Let Onyx know about which keys are safe to evict
    evictionAllowList = safeEvictionKeys;

    // Initialize all of our keys with data provided then give green light to any pending connections
    Promise.all([
        addAllSafeEvictionKeysToRecentlyAccessedList(),
        initializeWithDefaultKeyStates(),
    ])
        .then(deferredInitTask.resolve);

    if (shouldSyncMultipleInstances && _.isFunction(Storage.keepInstancesSync)) {
        Storage.keepInstancesSync((key, value) => {
            cache.set(key, value);
            keyChanged(key, value);
        });
    }
}

const Onyx = {
    connect,
    disconnect,
    set,
    multiSet,
    merge,
    mergeCollection,
    update,
    clear,
    getAllKeys,
    init,
    registerLogger: Logger.registerLogger,
    addToEvictionBlockList,
    removeFromEvictionBlockList,
    isSafeEvictionKey,
    METHOD,
    setMemoryOnlyKeys,
    tryGetCachedValue,
    hasPendingMergeForKey,
    onClear,
    isClientManagerReady: ActiveClientManager.isReady,
    isClientTheLeader: ActiveClientManager.isClientTheLeader,
    subscribeToClientChange: ActiveClientManager.subscribeToClientChange,
};

/**
 * Apply calls statistic decorators to benchmark Onyx
 *
 * @private
 */
function applyDecorators() {
    // We're requiring the script dynamically here so that it's only evaluated when decorators are used
    const decorate = require('./metrics');

    // Re-assign with decorated functions
    /* eslint-disable no-func-assign */
    get = decorate.decorateWithMetrics(get, 'Onyx:get');
    set = decorate.decorateWithMetrics(set, 'Onyx:set');
    multiSet = decorate.decorateWithMetrics(multiSet, 'Onyx:multiSet');
    clear = decorate.decorateWithMetrics(clear, 'Onyx:clear');
    merge = decorate.decorateWithMetrics(merge, 'Onyx:merge');
    mergeCollection = decorate.decorateWithMetrics(mergeCollection, 'Onyx:mergeCollection');
    getAllKeys = decorate.decorateWithMetrics(getAllKeys, 'Onyx:getAllKeys');
    initializeWithDefaultKeyStates = decorate.decorateWithMetrics(initializeWithDefaultKeyStates, 'Onyx:defaults');
    update = decorate.decorateWithMetrics(update, 'Onyx:update');
    /* eslint-enable */

    // Re-expose decorated methods
    /* eslint-disable rulesdir/prefer-actions-set-data */
    Onyx.set = set;
    Onyx.multiSet = multiSet;
    Onyx.clear = clear;
    Onyx.merge = merge;
    Onyx.mergeCollection = mergeCollection;
    Onyx.update = update;
    /* eslint-enable */

    // Expose stats methods on Onyx
    Onyx.getMetrics = decorate.getMetrics;
    Onyx.resetMetrics = decorate.resetMetrics;
    Onyx.printMetrics = decorate.printMetrics;
}

export default Onyx;<|MERGE_RESOLUTION|>--- conflicted
+++ resolved
@@ -1062,7 +1062,6 @@
  * @returns {Promise}
  */
 function set(key, value) {
-<<<<<<< HEAD
     if (!ActiveClientManager.isClientTheLeader()) {
         Broadcast.sendMessage({type: METHOD.SET, key, value});
         return Promise.resolve();
@@ -1072,14 +1071,10 @@
         return Promise.resolve();
     }
 
-    if (_.isNull(value)) {
-        return remove(key);
-=======
     const valueWithoutNull = removeNullValues(key, value);
 
     if (valueWithoutNull === null) {
         return Promise.resolve();
->>>>>>> 224f3a90
     }
 
     if (hasPendingMergeForKey(key)) {
