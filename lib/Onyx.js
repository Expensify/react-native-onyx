--- conflicted
+++ resolved
@@ -7,11 +7,7 @@
 import createDeferredTask from './createDeferredTask';
 import * as PerformanceUtils from './metrics/PerformanceUtils';
 import Storage from './storage';
-<<<<<<< HEAD
-import DevTools from './DevTools';
 import utils from './utils';
-=======
->>>>>>> bc6ea6c4
 
 // Method constants
 const METHOD = {
