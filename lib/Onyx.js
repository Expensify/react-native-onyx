--- conflicted
+++ resolved
@@ -7,11 +7,8 @@
 import createDeferredTask from './createDeferredTask';
 import * as PerformanceUtils from './metrics/PerformanceUtils';
 import Storage from './storage';
-<<<<<<< HEAD
 import utils from './utils';
-=======
 import unstable_batchedUpdates from './batch';
->>>>>>> 9814fade
 
 // Method constants
 const METHOD = {
