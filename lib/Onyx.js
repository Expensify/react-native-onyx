--- conflicted
+++ resolved
@@ -8,11 +8,8 @@
 import fastMerge from './fastMerge';
 import * as PerformanceUtils from './metrics/PerformanceUtils';
 import Storage from './storage';
-<<<<<<< HEAD
 import Utils from './utils';
-=======
 import unstable_batchedUpdates from './batch';
->>>>>>> 9814fade
 
 // Method constants
 const METHOD = {
