--- conflicted
+++ resolved
@@ -1109,11 +1109,7 @@
  * Insert API responses and lifecycle data into Onyx
  *
  * @param {Array} data An array of objects with shape {onyxMethod: oneOf('set', 'merge', 'mergeCollection'), key: string, value: *}
-<<<<<<< HEAD
- * @returns {Promise}
-=======
  * @returns {Promise} resolves when all operations are complete
->>>>>>> 6ae5c488
  */
 function update(data) {
     // First, validate the Onyx object is in the format we expect
@@ -1126,18 +1122,6 @@
         }
     });
 
-<<<<<<< HEAD
-    const promises = _.map(data, ({onyxMethod, key, value}) => {
-        switch (onyxMethod) {
-            case 'set':
-                return set(key, value);
-            case 'merge':
-                return merge(key, value);
-            case 'mergecollection':
-                return mergeCollection(key, value);
-            case 'clear':
-                return clear();
-=======
     const promises = [];
 
     _.each(data, ({onyxMethod, key, value}) => {
@@ -1154,7 +1138,6 @@
             case METHOD.CLEAR:
                 promises.push(clear());
                 break;
->>>>>>> 6ae5c488
             default:
                 break;
         }
