/* eslint-disable no-continue */
import {deepEqual} from 'fast-equals';
import _ from 'underscore';
import * as Logger from './Logger';
import cache from './OnyxCache';
import * as Str from './Str';
import createDeferredTask from './createDeferredTask';
import * as PerformanceUtils from './metrics/PerformanceUtils';
import Storage from './storage';
import * as Broadcast from './broadcast';
import * as ActiveClientManager from './ActiveClientManager';
import utils from './utils';
import unstable_batchedUpdates from './batch';
import DevTools from './DevTools';

// Method constants
const METHOD = {
    SET: 'set',
    MERGE: 'merge',
    MERGE_COLLECTION: 'mergecollection',
    MULTI_SET: 'multiset',
    CLEAR: 'clear',
};

const ON_CLEAR = 'on_clear';

// Key/value store of Onyx key and arrays of values to merge
const mergeQueue = {};
const mergeQueuePromise = {};

// Keeps track of the last connectionID that was used so we can keep incrementing it
let lastConnectionID = 0;

// Holds a mapping of all the react components that want their state subscribed to a store key
const callbackToStateMapping = {};

// Keeps a copy of the values of the onyx collection keys as a map for faster lookups
let onyxCollectionKeyMap = new Map();

// Holds a list of keys that have been directly subscribed to or recently modified from least to most recent
let recentlyAccessedKeys = [];

// Holds a list of keys that are safe to remove when we reach max storage. If a key does not match with
// whatever appears in this list it will NEVER be a candidate for eviction.
let evictionAllowList = [];

// Holds a map of keys and connectionID arrays whose keys will never be automatically evicted as
// long as we have at least one subscriber that returns false for the canEvict property.
const evictionBlocklist = {};

// Optional user-provided key value states set when Onyx initializes or clears
let defaultKeyStates = {};

// Connections can be made before `Onyx.init`. They would wait for this task before resolving
const deferredInitTask = createDeferredTask();

// The promise of the clear function, saved so that no writes happen while it's executing
let isClearing = false;

// Callback to be executed after the clear execution ends
let onClearCallback = null;

let batchUpdatesPromise = null;
let batchUpdatesQueue = [];

/**
 * Sends an action to DevTools extension
 *
 * @param {string} method - Onyx method from METHOD
 * @param {string} key - Onyx key that was changed
 * @param {any} value - contains the change that was made by the method
 * @param {any} mergedValue - (optional) value that was written in the storage after a merge method was executed.
 */
function sendActionToDevTools(method, key, value, mergedValue = undefined) {
    DevTools.registerAction(utils.formatActionName(method, key), value, key ? {[key]: mergedValue || value} : value);
}

/**
 * We are batching together onyx updates. This helps with use cases where we schedule onyx updates after each other.
 * This happens for example in the Onyx.update function, where we process API responses that might contain a lot of
 * update operations. Instead of calling the subscribers for each update operation, we batch them together which will
 * cause react to schedule the updates at once instead of after each other. This is mainly a performance optimization.
 * @returns {Promise}
 */
function maybeFlushBatchUpdates() {
    if (batchUpdatesPromise) {
        return batchUpdatesPromise;
    }

    batchUpdatesPromise = new Promise((resolve) => {
        /* We use (setTimeout, 0) here which should be called once native module calls are flushed (usually at the end of the frame)
         * We may investigate if (setTimeout, 1) (which in React Native is equal to requestAnimationFrame) works even better
         * then the batch will be flushed on next frame.
         */
        setTimeout(() => {
            const updatesCopy = batchUpdatesQueue;
            batchUpdatesQueue = [];
            batchUpdatesPromise = null;
            unstable_batchedUpdates(() => {
                updatesCopy.forEach((applyUpdates) => {
                    applyUpdates();
                });
            });

            resolve();
        }, 0);
    });
    return batchUpdatesPromise;
}

function batchUpdates(updates) {
    batchUpdatesQueue.push(updates);
    return maybeFlushBatchUpdates();
}

/**
 * Uses a selector function to return a simplified version of sourceData
 * @param {Mixed} sourceData
 * @param {Function} selector Function that takes sourceData and returns a simplified version of it
 * @param {Object} [withOnyxInstanceState]
 * @returns {Mixed}
 */
const getSubsetOfData = (sourceData, selector, withOnyxInstanceState) => selector(sourceData, withOnyxInstanceState);

/**
 * Takes a collection of items (eg. {testKey_1:{a:'a'}, testKey_2:{b:'b'}})
 * and runs it through a reducer function to return a subset of the data according to a selector.
 * The resulting collection will only contain items that are returned by the selector.
 * @param {Object} collection
 * @param {String|Function} selector (see method docs for getSubsetOfData() for full details)
 * @param {Object} [withOnyxInstanceState]
 * @returns {Object}
 */
const reduceCollectionWithSelector = (collection, selector, withOnyxInstanceState) =>
    _.reduce(
        collection,
        (finalCollection, item, key) => {
            // eslint-disable-next-line no-param-reassign
            finalCollection[key] = getSubsetOfData(item, selector, withOnyxInstanceState);

            return finalCollection;
        },
        {},
    );

/**
 * Get some data from the store
 *
 * @private
 * @param {string} key
 * @returns {Promise<*>}
 */
function get(key) {
    // When we already have the value in cache - resolve right away
    if (cache.hasCacheForKey(key)) {
        return Promise.resolve(cache.getValue(key));
    }

    const taskName = `get:${key}`;

    // When a value retrieving task for this key is still running hook to it
    if (cache.hasPendingTask(taskName)) {
        return cache.getTaskPromise(taskName);
    }

    // Otherwise retrieve the value from storage and capture a promise to aid concurrent usages
    const promise = Storage.getItem(key)
        .then((val) => {
            cache.set(key, val);
            return val;
        })
        .catch((err) => Logger.logInfo(`Unable to get item from persistent storage. Key: ${key} Error: ${err}`));

    return cache.captureTask(taskName, promise);
}

/**
 * Returns current key names stored in persisted storage
 * @private
 * @returns {Promise<string[]>}
 */
function getAllKeys() {
    // When we've already read stored keys, resolve right away
    const storedKeys = cache.getAllKeys();
    if (storedKeys.length > 0) {
        return Promise.resolve(storedKeys);
    }

    const taskName = 'getAllKeys';

    // When a value retrieving task for all keys is still running hook to it
    if (cache.hasPendingTask(taskName)) {
        return cache.getTaskPromise(taskName);
    }

    // Otherwise retrieve the keys from storage and capture a promise to aid concurrent usages
    const promise = Storage.getAllKeys().then((keys) => {
        _.each(keys, (key) => cache.addKey(key));
        return keys;
    });

    return cache.captureTask(taskName, promise);
}

/**
 * Checks to see if the a subscriber's supplied key
 * is associated with a collection of keys.
 *
 * @private
 * @param {String} key
 * @returns {Boolean}
 */
function isCollectionKey(key) {
    return onyxCollectionKeyMap.has(key);
}

/**
 * @param {String} collectionKey
 * @param {String} key
 * @returns {Boolean}
 */
function isCollectionMemberKey(collectionKey, key) {
    return Str.startsWith(key, collectionKey) && key.length > collectionKey.length;
}

/**
 * Checks to see if a provided key is the exact configured key of our connected subscriber
 * or if the provided key is a collection member key (in case our configured key is a "collection key")
 *
 * @private
 * @param {String} configKey
 * @param {String} key
 * @return {Boolean}
 */
function isKeyMatch(configKey, key) {
    return isCollectionKey(configKey) ? Str.startsWith(key, configKey) : configKey === key;
}

/**
 * Checks to see if this key has been flagged as
 * safe for removal.
 *
 * @private
 * @param {String} testKey
 * @returns {Boolean}
 */
function isSafeEvictionKey(testKey) {
    return _.some(evictionAllowList, (key) => isKeyMatch(key, testKey));
}

/**
 * Tries to get a value from the cache. If the value is not present in cache it will return the default value or undefined.
 * If the requested key is a collection, it will return an object with all the collection members.
 *
 * @param {String} key
 * @param {Object} mapping
 * @returns {Mixed}
 */
function tryGetCachedValue(key, mapping = {}) {
    let val = cache.getValue(key);

    if (isCollectionKey(key)) {
        const allCacheKeys = cache.getAllKeys();

        // It is possible we haven't loaded all keys yet so we do not know if the
        // collection actually exists.
        if (allCacheKeys.length === 0) {
            return;
        }
        const matchingKeys = _.filter(allCacheKeys, (k) => k.startsWith(key));
        const values = _.reduce(
            matchingKeys,
            (finalObject, matchedKey) => {
                const cachedValue = cache.getValue(matchedKey);
                if (cachedValue) {
                    // This is permissible because we're in the process of constructing the final object in a reduce function.
                    // eslint-disable-next-line no-param-reassign
                    finalObject[matchedKey] = cachedValue;
                }
                return finalObject;
            },
            {},
        );

        val = values;
    }

    if (mapping.selector) {
        const state = mapping.withOnyxInstance ? mapping.withOnyxInstance.state : undefined;
        if (isCollectionKey(key)) {
            return reduceCollectionWithSelector(val, mapping.selector, state);
        }
        return getSubsetOfData(val, mapping.selector, state);
    }

    return val;
}

/**
 * Remove a key from the recently accessed key list.
 *
 * @private
 * @param {String} key
 */
function removeLastAccessedKey(key) {
    recentlyAccessedKeys = _.without(recentlyAccessedKeys, key);
}

/**
 * Add a key to the list of recently accessed keys. The least
 * recently accessed key should be at the head and the most
 * recently accessed key at the tail.
 *
 * @private
 * @param {String} key
 */
function addLastAccessedKey(key) {
    // Only specific keys belong in this list since we cannot remove an entire collection.
    if (isCollectionKey(key) || !isSafeEvictionKey(key)) {
        return;
    }

    removeLastAccessedKey(key);
    recentlyAccessedKeys.push(key);
}

/**
 * Removes a key previously added to this list
 * which will enable it to be deleted again.
 *
 * @private
 * @param {String} key
 * @param {Number} connectionID
 */
function removeFromEvictionBlockList(key, connectionID) {
    evictionBlocklist[key] = _.without(evictionBlocklist[key] || [], connectionID);

    // Remove the key if there are no more subscribers
    if (evictionBlocklist[key].length === 0) {
        delete evictionBlocklist[key];
    }
}

/**
 * Keys added to this list can never be deleted.
 *
 * @private
 * @param {String} key
 * @param {Number} connectionID
 */
function addToEvictionBlockList(key, connectionID) {
    removeFromEvictionBlockList(key, connectionID);

    if (!evictionBlocklist[key]) {
        evictionBlocklist[key] = [];
    }

    evictionBlocklist[key].push(connectionID);
}

/**
 * Take all the keys that are safe to evict and add them to
 * the recently accessed list when initializing the app. This
 * enables keys that have not recently been accessed to be
 * removed.
 *
 * @private
 * @returns {Promise}
 */
function addAllSafeEvictionKeysToRecentlyAccessedList() {
    return getAllKeys().then((keys) => {
        _.each(evictionAllowList, (safeEvictionKey) => {
            _.each(keys, (key) => {
                if (!isKeyMatch(safeEvictionKey, key)) {
                    return;
                }
                addLastAccessedKey(key);
            });
        });
    });
}

/**
 * @private
 * @param {String} collectionKey
 * @returns {Object}
 */
function getCachedCollection(collectionKey) {
    const collectionMemberKeys = _.filter(cache.getAllKeys(), (storedKey) => isCollectionMemberKey(collectionKey, storedKey));

    return _.reduce(
        collectionMemberKeys,
        (prev, curr) => {
            const cachedValue = cache.getValue(curr);
            if (!cachedValue) {
                return prev;
            }

            // eslint-disable-next-line no-param-reassign
            prev[curr] = cachedValue;
            return prev;
        },
        {},
    );
}

/**
 * When a collection of keys change, search for any callbacks matching the collection key and trigger those callbacks
 *
 * @private
 * @param {String} collectionKey
 * @param {Object} partialCollection - a partial collection of grouped member keys
 * @param {boolean} [notifyRegularSubscibers=true]
 * @param {boolean} [notifyWithOnyxSubscibers=true]
 */
function keysChanged(collectionKey, partialCollection, notifyRegularSubscibers = true, notifyWithOnyxSubscibers = true) {
    // We are iterating over all subscribers similar to keyChanged(). However, we are looking for subscribers who are subscribing to either a collection key or
    // individual collection key member for the collection that is being updated. It is important to note that the collection parameter cane be a PARTIAL collection
    // and does not represent all of the combined keys and values for a collection key. It is just the "new" data that was merged in via mergeCollection().
    const stateMappingKeys = _.keys(callbackToStateMapping);
    for (let i = 0; i < stateMappingKeys.length; i++) {
        const subscriber = callbackToStateMapping[stateMappingKeys[i]];
        if (!subscriber) {
            continue;
        }

        // Skip iteration if we do not have a collection key or a collection member key on this subscriber
        if (!Str.startsWith(subscriber.key, collectionKey)) {
            continue;
        }

        /**
         * e.g. Onyx.connect({key: ONYXKEYS.COLLECTION.REPORT, callback: ...});
         */
        const isSubscribedToCollectionKey = subscriber.key === collectionKey;

        /**
         * e.g. Onyx.connect({key: `${ONYXKEYS.COLLECTION.REPORT}{reportID}`, callback: ...});
         */
        const isSubscribedToCollectionMemberKey = isCollectionMemberKey(collectionKey, subscriber.key);

        // We prepare the "cached collection" which is the entire collection + the new partial data that
        // was merged in via mergeCollection().
        const cachedCollection = getCachedCollection(collectionKey);

        // Regular Onyx.connect() subscriber found.
        if (_.isFunction(subscriber.callback)) {
            if (!notifyRegularSubscibers) {
                continue;
            }

            // If they are subscribed to the collection key and using waitForCollectionCallback then we'll
            // send the whole cached collection.
            if (isSubscribedToCollectionKey) {
                if (subscriber.waitForCollectionCallback) {
                    subscriber.callback(cachedCollection);
                    continue;
                }

                // If they are not using waitForCollectionCallback then we notify the subscriber with
                // the new merged data but only for any keys in the partial collection.
                const dataKeys = _.keys(partialCollection);
                for (let j = 0; j < dataKeys.length; j++) {
                    const dataKey = dataKeys[j];
                    subscriber.callback(cachedCollection[dataKey], dataKey);
                }
                continue;
            }

            // And if the subscriber is specifically only tracking a particular collection member key then we will
            // notify them with the cached data for that key only.
            if (isSubscribedToCollectionMemberKey) {
                subscriber.callback(cachedCollection[subscriber.key], subscriber.key);
                continue;
            }

            continue;
        }

        // React component subscriber found.
        if (subscriber.withOnyxInstance) {
            if (!notifyWithOnyxSubscibers) {
                continue;
            }

            // We are subscribed to a collection key so we must update the data in state with the new
            // collection member key values from the partial update.
            if (isSubscribedToCollectionKey) {
                // If the subscriber has a selector, then the component's state must only be updated with the data
                // returned by the selector.
                if (subscriber.selector) {
                    subscriber.withOnyxInstance.setStateProxy((prevState) => {
                        const previousData = prevState[subscriber.statePropertyName];
                        const newData = reduceCollectionWithSelector(cachedCollection, subscriber.selector, subscriber.withOnyxInstance.state);

                        if (!deepEqual(previousData, newData)) {
                            return {
                                [subscriber.statePropertyName]: newData,
                            };
                        }
                        return null;
                    });
                    continue;
                }

                subscriber.withOnyxInstance.setStateProxy((prevState) => {
                    const finalCollection = _.clone(prevState[subscriber.statePropertyName] || {});
                    const dataKeys = _.keys(partialCollection);
                    for (let j = 0; j < dataKeys.length; j++) {
                        const dataKey = dataKeys[j];
                        finalCollection[dataKey] = cachedCollection[dataKey];
                    }

                    PerformanceUtils.logSetStateCall(subscriber, prevState[subscriber.statePropertyName], finalCollection, 'keysChanged', collectionKey);
                    return {
                        [subscriber.statePropertyName]: finalCollection,
                    };
                });
                continue;
            }

            // If a React component is only interested in a single key then we can set the cached value directly to the state name.
            if (isSubscribedToCollectionMemberKey) {
                // However, we only want to update this subscriber if the partial data contains a change.
                // Otherwise, we would update them with a value they already have and trigger an unnecessary re-render.
                const dataFromCollection = partialCollection[subscriber.key];
                if (_.isUndefined(dataFromCollection)) {
                    continue;
                }

                // If the subscriber has a selector, then the component's state must only be updated with the data
                // returned by the selector and the state should only change when the subset of data changes from what
                // it was previously.
                if (subscriber.selector) {
                    subscriber.withOnyxInstance.setStateProxy((prevState) => {
                        const prevData = prevState[subscriber.statePropertyName];
                        const newData = getSubsetOfData(cachedCollection[subscriber.key], subscriber.selector, subscriber.withOnyxInstance.state);
                        if (!deepEqual(prevData, newData)) {
                            PerformanceUtils.logSetStateCall(subscriber, prevData, newData, 'keysChanged', collectionKey);
                            return {
                                [subscriber.statePropertyName]: newData,
                            };
                        }

                        return null;
                    });
                    continue;
                }

                subscriber.withOnyxInstance.setStateProxy((prevState) => {
                    const data = cachedCollection[subscriber.key];
                    const previousData = prevState[subscriber.statePropertyName];

                    // Avoids triggering unnecessary re-renders when feeding empty objects
                    if (utils.areObjectsEmpty(data, previousData)) {
                        return null;
                    }
                    if (data === previousData) {
                        return null;
                    }

                    PerformanceUtils.logSetStateCall(subscriber, previousData, data, 'keysChanged', collectionKey);
                    return {
                        [subscriber.statePropertyName]: data,
                    };
                });
            }
        }
    }
}

/**
 * When a key change happens, search for any callbacks matching the key or collection key and trigger those callbacks
 *
 * @example
 * keyChanged(key, value, subscriber => subscriber.initWithStoredValues === false)
 *
 * @private
 * @param {String} key
 * @param {*} data
 * @param {Function} [canUpdateSubscriber] only subscribers that pass this truth test will be updated
 * @param {boolean} [notifyRegularSubscibers=true]
 * @param {boolean} [notifyWithOnyxSubscibers=true]
 */
function keyChanged(key, data, canUpdateSubscriber, notifyRegularSubscibers = true, notifyWithOnyxSubscibers = true) {
    // Add or remove this key from the recentlyAccessedKeys lists
    if (!_.isNull(data)) {
        addLastAccessedKey(key);
    } else {
        removeLastAccessedKey(key);
    }

    // We are iterating over all subscribers to see if they are interested in the key that has just changed. If the subscriber's  key is a collection key then we will
    // notify them if the key that changed is a collection member. Or if it is a regular key notify them when there is an exact match. Depending on whether the subscriber
    // was connected via withOnyx we will call setState() directly on the withOnyx instance. If it is a regular connection we will pass the data to the provided callback.
    const stateMappingKeys = _.keys(callbackToStateMapping);
    for (let i = 0; i < stateMappingKeys.length; i++) {
        const subscriber = callbackToStateMapping[stateMappingKeys[i]];
        if (!subscriber || !isKeyMatch(subscriber.key, key) || (_.isFunction(canUpdateSubscriber) && !canUpdateSubscriber(subscriber))) {
            continue;
        }

        // Subscriber is a regular call to connect() and provided a callback
        if (_.isFunction(subscriber.callback)) {
            if (!notifyRegularSubscibers) {
                continue;
            }
            if (isCollectionKey(subscriber.key) && subscriber.waitForCollectionCallback) {
                const cachedCollection = getCachedCollection(subscriber.key);
                cachedCollection[key] = data;
                subscriber.callback(cachedCollection);
                continue;
            }

            subscriber.callback(data, key);
            continue;
        }

        // Subscriber connected via withOnyx() HOC
        if (subscriber.withOnyxInstance) {
            if (!notifyWithOnyxSubscibers) {
                continue;
            }

            // Check if we are subscribing to a collection key and overwrite the collection member key value in state
            if (isCollectionKey(subscriber.key)) {
                // If the subscriber has a selector, then the consumer of this data must only be given the data
                // returned by the selector and only when the selected data has changed.
                if (subscriber.selector) {
                    subscriber.withOnyxInstance.setStateProxy((prevState) => {
                        const prevData = prevState[subscriber.statePropertyName];
                        const newData = {
                            [key]: getSubsetOfData(data, subscriber.selector, subscriber.withOnyxInstance.state),
                        };
                        const prevDataWithNewData = {
                            ...prevData,
                            ...newData,
                        };
                        if (!deepEqual(prevData, prevDataWithNewData)) {
                            PerformanceUtils.logSetStateCall(subscriber, prevData, newData, 'keyChanged', key);
                            return {
                                [subscriber.statePropertyName]: prevDataWithNewData,
                            };
                        }
                        return null;
                    });
                    continue;
                }

                subscriber.withOnyxInstance.setStateProxy((prevState) => {
                    const collection = prevState[subscriber.statePropertyName] || {};
                    const newCollection = {
                        ...collection,
                        [key]: data,
                    };
                    PerformanceUtils.logSetStateCall(subscriber, collection, newCollection, 'keyChanged', key);
                    return {
                        [subscriber.statePropertyName]: newCollection,
                    };
                });
                continue;
            }

            // If the subscriber has a selector, then the component's state must only be updated with the data
            // returned by the selector and only if the selected data has changed.
            if (subscriber.selector) {
                subscriber.withOnyxInstance.setStateProxy((prevState) => {
                    const previousValue = getSubsetOfData(prevState[subscriber.statePropertyName], subscriber.selector, subscriber.withOnyxInstance.state);
                    const newValue = getSubsetOfData(data, subscriber.selector, subscriber.withOnyxInstance.state);
                    if (!deepEqual(previousValue, newValue)) {
                        return {
                            [subscriber.statePropertyName]: newValue,
                        };
                    }
                    return null;
                });
                continue;
            }

            // If we did not match on a collection key then we just set the new data to the state property
            subscriber.withOnyxInstance.setStateProxy((prevState) => {
                const previousData = prevState[subscriber.statePropertyName];

                // Avoids triggering unnecessary re-renders when feeding empty objects
                if (utils.areObjectsEmpty(data, previousData)) {
                    return null;
                }
                if (previousData === data) {
                    return null;
                }

                PerformanceUtils.logSetStateCall(subscriber, previousData, data, 'keyChanged', key);
                return {
                    [subscriber.statePropertyName]: data,
                };
            });
            continue;
        }

        console.error('Warning: Found a matching subscriber to a key that changed, but no callback or withOnyxInstance could be found.');
    }
}

/**
 * Sends the data obtained from the keys to the connection. It either:
 *     - sets state on the withOnyxInstances
 *     - triggers the callback function
 *
 * @private
 * @param {Object} mapping
 * @param {Object} [mapping.withOnyxInstance]
 * @param {String} [mapping.statePropertyName]
 * @param {Function} [mapping.callback]
 * @param {String} [mapping.selector]
 * @param {*|null} val
 * @param {String|undefined} matchedKey
 * @param {Boolean} isBatched
 */
function sendDataToConnection(mapping, val, matchedKey, isBatched) {
    // If the mapping no longer exists then we should not send any data.
    // This means our subscriber disconnected or withOnyx wrapped component unmounted.
    if (!callbackToStateMapping[mapping.connectionID]) {
        return;
    }

    if (mapping.withOnyxInstance) {
        let newData = val;

        // If the mapping has a selector, then the component's state must only be updated with the data
        // returned by the selector.
        if (mapping.selector) {
            if (isCollectionKey(mapping.key)) {
                newData = reduceCollectionWithSelector(val, mapping.selector, mapping.withOnyxInstance.state);
            } else {
                newData = getSubsetOfData(val, mapping.selector, mapping.withOnyxInstance.state);
            }
        }

        PerformanceUtils.logSetStateCall(mapping, null, newData, 'sendDataToConnection');
        if (isBatched) {
            batchUpdates(() => {
                mapping.withOnyxInstance.setWithOnyxState(mapping.statePropertyName, newData);
            });
        } else {
            mapping.withOnyxInstance.setWithOnyxState(mapping.statePropertyName, newData);
        }
        return;
    }

    if (_.isFunction(mapping.callback)) {
        mapping.callback(val, matchedKey);
    }
}

/**
 * We check to see if this key is flagged as safe for eviction and add it to the recentlyAccessedKeys list so that when we
 * run out of storage the least recently accessed key can be removed.
 *
 * @private
 * @param {Object} mapping
 */
function addKeyToRecentlyAccessedIfNeeded(mapping) {
    if (!isSafeEvictionKey(mapping.key)) {
        return;
    }

    // Try to free some cache whenever we connect to a safe eviction key
    cache.removeLeastRecentlyUsedKeys();

    if (mapping.withOnyxInstance && !isCollectionKey(mapping.key)) {
        // All React components subscribing to a key flagged as a safe eviction key must implement the canEvict property.
        if (_.isUndefined(mapping.canEvict)) {
            throw new Error(`Cannot subscribe to safe eviction key '${mapping.key}' without providing a canEvict value.`);
        }

        addLastAccessedKey(mapping.key);
    }
}

/**
 * Gets the data for a given an array of matching keys, combines them into an object, and sends the result back to the subscriber.
 *
 * @private
 * @param {Array} matchingKeys
 * @param {Object} mapping
 */
function getCollectionDataAndSendAsObject(matchingKeys, mapping) {
    Promise.all(_.map(matchingKeys, (key) => get(key)))
        .then((values) =>
            _.reduce(
                values,
                (finalObject, value, i) => {
                    // eslint-disable-next-line no-param-reassign
                    finalObject[matchingKeys[i]] = value;
                    return finalObject;
                },
                {},
            ),
        )
        .then((val) => sendDataToConnection(mapping, val, undefined, true));
}

/**
 * Subscribes a react component's state directly to a store key
 *
 * @example
 * const connectionID = Onyx.connect({
 *     key: ONYXKEYS.SESSION,
 *     callback: onSessionChange,
 * });
 *
 * @param {Object} mapping the mapping information to connect Onyx to the components state
 * @param {String} mapping.key ONYXKEY to subscribe to
 * @param {String} [mapping.statePropertyName] the name of the property in the state to connect the data to
 * @param {Object} [mapping.withOnyxInstance] whose setState() method will be called with any changed data
 *      This is used by React components to connect to Onyx
 * @param {Function} [mapping.callback] a method that will be called with changed data
 *      This is used by any non-React code to connect to Onyx
 * @param {Boolean} [mapping.initWithStoredValues] If set to false, then no data will be prefilled into the
 *  component
 * @param {Boolean} [mapping.waitForCollectionCallback] If set to true, it will return the entire collection to the callback as a single object
 * @param {Function} [mapping.selector] THIS PARAM IS ONLY USED WITH withOnyx(). If included, this will be used to subscribe to a subset of an Onyx key's data.
 *       The sourceData and withOnyx state are passed to the selector and should return the simplified data. Using this setting on `withOnyx` can have very positive
 *       performance benefits because the component will only re-render when the subset of data changes. Otherwise, any change of data on any property would normally
 *       cause the component to re-render (and that can be expensive from a performance standpoint).
 * @param {String | Number | Boolean | Object} [mapping.initialValue] THIS PARAM IS ONLY USED WITH withOnyx().
 * If included, this will be passed to the component so that something can be rendered while data is being fetched from the DB.
 * Note that it will not cause the component to have the loading prop set to true. |
 * @returns {Number} an ID to use when calling disconnect
 */
function connect(mapping) {
    const connectionID = lastConnectionID++;
    callbackToStateMapping[connectionID] = mapping;
    callbackToStateMapping[connectionID].connectionID = connectionID;

    if (mapping.initWithStoredValues === false) {
        return connectionID;
    }

    // Commit connection only after init passes
    deferredInitTask.promise
        .then(() => addKeyToRecentlyAccessedIfNeeded(mapping))
        .then(() => {
            // Performance improvement
            // If the mapping is connected to an onyx key that is not a collection
            // we can skip the call to getAllKeys() and return an array with a single item
            if (Boolean(mapping.key) && typeof mapping.key === 'string' && !mapping.key.endsWith('_') && cache.storageKeys.has(mapping.key)) {
                return [mapping.key];
            }
            return getAllKeys();
        })
        .then((keys) => {
            // We search all the keys in storage to see if any are a "match" for the subscriber we are connecting so that we
            // can send data back to the subscriber. Note that multiple keys can match as a subscriber could either be
            // subscribed to a "collection key" or a single key.
            const matchingKeys = _.filter(keys, (key) => isKeyMatch(mapping.key, key));

            // If the key being connected to does not exist we initialize the value with null. For subscribers that connected
            // directly via connect() they will simply get a null value sent to them without any information about which key matched
            // since there are none matched. In withOnyx() we wait for all connected keys to return a value before rendering the child
            // component. This null value will be filtered out so that the connected component can utilize defaultProps.
            if (matchingKeys.length === 0) {
                if (mapping.key && !isCollectionKey(mapping.key)) {
                    cache.set(mapping.key, null);
                }

                // Here we cannot use batching because the null value is expected to be set immediately for default props
                // or they will be undefined.
                sendDataToConnection(mapping, null, undefined, false);
                return;
            }

            // When using a callback subscriber we will either trigger the provided callback for each key we find or combine all values
            // into an object and just make a single call. The latter behavior is enabled by providing a waitForCollectionCallback key
            // combined with a subscription to a collection key.
            if (_.isFunction(mapping.callback)) {
                if (isCollectionKey(mapping.key)) {
                    if (mapping.waitForCollectionCallback) {
                        getCollectionDataAndSendAsObject(matchingKeys, mapping);
                        return;
                    }

                    // We did not opt into using waitForCollectionCallback mode so the callback is called for every matching key.
                    for (let i = 0; i < matchingKeys.length; i++) {
                        get(matchingKeys[i]).then((val) => sendDataToConnection(mapping, val, matchingKeys[i], true));
                    }
                    return;
                }

                // If we are not subscribed to a collection key then there's only a single key to send an update for.
                get(mapping.key).then((val) => sendDataToConnection(mapping, val, mapping.key, true));
                return;
            }

            // If we have a withOnyxInstance that means a React component has subscribed via the withOnyx() HOC and we need to
            // group collection key member data into an object.
            if (mapping.withOnyxInstance) {
                if (isCollectionKey(mapping.key)) {
                    getCollectionDataAndSendAsObject(matchingKeys, mapping);
                    return;
                }

                // If the subscriber is not using a collection key then we just send a single value back to the subscriber
                get(mapping.key).then((val) => sendDataToConnection(mapping, val, mapping.key, true));
                return;
            }

            console.error('Warning: Onyx.connect() was found without a callback or withOnyxInstance');
        });

    // The connectionID is returned back to the caller so that it can be used to clean up the connection when it's no longer needed
    // by calling Onyx.disconnect(connectionID).
    return connectionID;
}

/**
 * Remove the listener for a react component
 * @example
 * Onyx.disconnect(connectionID);
 *
 * @param {Number} connectionID unique id returned by call to Onyx.connect()
 * @param {String} [keyToRemoveFromEvictionBlocklist]
 */
function disconnect(connectionID, keyToRemoveFromEvictionBlocklist) {
    if (!callbackToStateMapping[connectionID]) {
        return;
    }

    // Remove this key from the eviction block list as we are no longer
    // subscribing to it and it should be safe to delete again
    if (keyToRemoveFromEvictionBlocklist) {
        removeFromEvictionBlockList(keyToRemoveFromEvictionBlocklist, connectionID);
    }

    delete callbackToStateMapping[connectionID];
}

/**
 * Schedules an update that will be appended to the macro task queue (so it doesn't update the subscribers immediately).
 *
 * @example
 * scheduleSubscriberUpdate(key, value, subscriber => subscriber.initWithStoredValues === false)
 *
 * @param {String} key
 * @param {*} value
 * @param {Function} [canUpdateSubscriber] only subscribers that pass this truth test will be updated
 * @returns {Promise}
 */
function scheduleSubscriberUpdate(key, value, canUpdateSubscriber) {
    const promise = Promise.resolve().then(() => keyChanged(key, value, canUpdateSubscriber, true, false));
    batchUpdates(() => keyChanged(key, value, canUpdateSubscriber, false, true));
    return Promise.all([maybeFlushBatchUpdates(), promise]);
}

/**
 * This method is similar to notifySubscribersOnNextTick but it is built for working specifically with collections
 * so that keysChanged() is triggered for the collection and not keyChanged(). If this was not done, then the
 * subscriber callbacks receive the data in a different format than they normally expect and it breaks code.
 *
 * @param {String} key
 * @param {*} value
 * @returns {Promise}
 */
function scheduleNotifyCollectionSubscribers(key, value) {
    const promise = Promise.resolve().then(() => keysChanged(key, value, true, false));
    batchUpdates(() => keysChanged(key, value, false, true));
    return Promise.all([maybeFlushBatchUpdates(), promise]);
}

/**
 * Remove a key from Onyx and update the subscribers
 *
 * @private
 * @param {String} key
 * @return {Promise}
 */
function remove(key) {
    cache.drop(key);
    scheduleSubscriberUpdate(key, null);
    return Storage.removeItem(key);
}

/**
 * @private
 * @returns {Promise<void>}
 */
function reportStorageQuota() {
    return Storage.getDatabaseSize()
        .then(({bytesUsed, bytesRemaining}) => {
            Logger.logInfo(`Storage Quota Check -- bytesUsed: ${bytesUsed} bytesRemaining: ${bytesRemaining}`);
        })
        .catch((dbSizeError) => {
            Logger.logAlert(`Unable to get database size. Error: ${dbSizeError}`);
        });
}

/**
 * If we fail to set or merge we must handle this by
 * evicting some data from Onyx and then retrying to do
 * whatever it is we attempted to do.
 *
 * @private
 * @param {Error} error
 * @param {Function} onyxMethod
 * @param  {...any} args
 * @return {Promise}
 */
function evictStorageAndRetry(error, onyxMethod, ...args) {
    Logger.logInfo(`Failed to save to storage. Error: ${error}. onyxMethod: ${onyxMethod.name}`);

    if (error && Str.startsWith(error.message, "Failed to execute 'put' on 'IDBObjectStore'")) {
        Logger.logAlert('Attempted to set invalid data set in Onyx. Please ensure all data is serializable.');
        throw error;
    }

    // Find the first key that we can remove that has no subscribers in our blocklist
    const keyForRemoval = _.find(recentlyAccessedKeys, (key) => !evictionBlocklist[key]);
    if (!keyForRemoval) {
        // If we have no acceptable keys to remove then we are possibly trying to save mission critical data. If this is the case,
        // then we should stop retrying as there is not much the user can do to fix this. Instead of getting them stuck in an infinite loop we
        // will allow this write to be skipped.
        Logger.logAlert('Out of storage. But found no acceptable keys to remove.');
        return reportStorageQuota();
    }

    // Remove the least recently viewed key that is not currently being accessed and retry.
    Logger.logInfo(`Out of storage. Evicting least recently accessed key (${keyForRemoval}) and retrying.`);
    reportStorageQuota();
    return remove(keyForRemoval).then(() => onyxMethod(...args));
}

/**
 * Notifys subscribers and writes current value to cache
 *
 * @param {String} key
 * @param {*} value
 * @param {String} method
 * @param {Boolean} hasChanged
 * @param {Boolean} wasRemoved
 * @returns {Promise}
 */
function broadcastUpdate(key, value, method, hasChanged, wasRemoved = false) {
    // Logging properties only since values could be sensitive things we don't want to log
    Logger.logInfo(`${method}() called for key: ${key}${_.isObject(value) ? ` properties: ${_.keys(value).join(',')}` : ''}`);

    // Update subscribers if the cached value has changed, or when the subscriber specifically requires
    // all updates regardless of value changes (indicated by initWithStoredValues set to false).
    if (hasChanged && !wasRemoved) {
        cache.set(key, value);
    } else {
        cache.addToAccessedKeys(key);
    }

    return scheduleSubscriberUpdate(key, value, (subscriber) => hasChanged || subscriber.initWithStoredValues === false);
}

/**
 * @param {String} key
 * @returns {Boolean}
 */
function hasPendingMergeForKey(key) {
    return Boolean(mergeQueue[key]);
}

/**
 * Removes a key from storage if the value is null.
 * Otherwise removes all nested null values in objects and returns the object
 * @param {String} key
 * @param {Mixed} value
 * @returns {Mixed} The value without null values and a boolean "wasRemoved", which indicates if the key got removed completely
 */
function removeNullValues(key, value) {
    if (_.isNull(value)) {
        remove(key);
        return {value, wasRemoved: true};
    }

    // We can remove all null values in an object by merging it with itself
    // utils.fastMerge recursively goes through the object and removes all null values
    // Passing two identical objects as source and target to fastMerge will not change it, but only remove the null values
    return {value: utils.removeNestedNullValues(value), wasRemoved: false};
}

/**
 * Write a value to our store with the given key
 *
 * @param {String} key ONYXKEY to set
 * @param {*} value value to store
 *
 * @returns {Promise}
 */
function set(key, value) {
    if (!ActiveClientManager.isClientTheLeader()) {
        Broadcast.sendMessage({type: METHOD.SET, key, value});
        return Promise.resolve();
    }

    if (isClearing) {
        return Promise.resolve();
    }

<<<<<<< HEAD
    const valueWithoutNull = removeNullValues(key, value);

    if (valueWithoutNull === null) {
        sendActionToDevTools(METHOD.SET, key, undefined);
        return Promise.resolve();
    }
=======
    // If the value is null, we remove the key from storage
    const {value: valueAfterRemoving, wasRemoved} = removeNullValues(key, value);
>>>>>>> 42f61ba2

    if (hasPendingMergeForKey(key)) {
        delete mergeQueue[key];
    }

    const hasChanged = cache.hasValueChanged(key, valueAfterRemoving);

    // This approach prioritizes fast UI changes without waiting for data to be stored in device storage.
    const updatePromise = broadcastUpdate(key, valueAfterRemoving, 'set', hasChanged, wasRemoved);

    // If the value has not changed or the key got removed, calling Storage.setItem() would be redundant and a waste of performance, so return early instead.
    if (!hasChanged || wasRemoved) {
        return updatePromise;
    }

<<<<<<< HEAD
    return Storage.setItem(key, valueWithoutNull)
        .catch((error) => evictStorageAndRetry(error, set, key, valueWithoutNull))
        .then(() => {
            sendActionToDevTools(METHOD.SET, key, valueWithoutNull);
            return updatePromise;
        });
=======
    return Storage.setItem(key, valueAfterRemoving)
        .catch((error) => evictStorageAndRetry(error, set, key, valueAfterRemoving))
        .then(() => updatePromise);
>>>>>>> 42f61ba2
}

/**
 * Storage expects array like: [["@MyApp_user", value_1], ["@MyApp_key", value_2]]
 * This method transforms an object like {'@MyApp_user': myUserValue, '@MyApp_key': myKeyValue}
 * to an array of key-value pairs in the above format and removes key-value pairs that are being set to null
 * @private
 * @param {Record} data
 * @return {Array} an array of key - value pairs <[key, value]>
 */
function prepareKeyValuePairsForStorage(data) {
    const keyValuePairs = [];

    _.forEach(data, (value, key) => {
        const {value: valueAfterRemoving, wasRemoved} = removeNullValues(key, value);

        if (wasRemoved) return;

        keyValuePairs.push([key, valueAfterRemoving]);
    });

    return keyValuePairs;
}

/**
 * Sets multiple keys and values
 *
 * @example Onyx.multiSet({'key1': 'a', 'key2': 'b'});
 *
 * @param {Object} data object keyed by ONYXKEYS and the values to set
 * @returns {Promise}
 */
function multiSet(data) {
    if (!ActiveClientManager.isClientTheLeader()) {
        Broadcast.sendMessage({type: METHOD.MULTI_SET, data});
        return Promise.resolve();
    }

    if (isClearing) {
        return Promise.resolve();
    }

    const keyValuePairs = prepareKeyValuePairsForStorage(data);

    const updatePromises = _.map(keyValuePairs, ([key, value]) => {
        // Update cache and optimistically inform subscribers on the next tick
        cache.set(key, value);
        return scheduleSubscriberUpdate(key, value);
    });

    return Storage.multiSet(keyValuePairs)
        .catch((error) => evictStorageAndRetry(error, multiSet, data))
        .then(() => {
            sendActionToDevTools(METHOD.MULTI_SET, undefined, data);
            return Promise.all(updatePromises);
        });
}

/**
 * Merges an array of changes with an existing value
 *
 * @private
 * @param {*} existingValue
 * @param {Array<*>} changes Array of changes that should be applied to the existing value
 * @param {Boolean} shouldRemoveNullObjectValues
 * @returns {*}
 */
function applyMerge(existingValue, changes, shouldRemoveNullObjectValues) {
    const lastChange = _.last(changes);

    if (_.isArray(lastChange)) {
        return lastChange;
    }

    if (_.some(changes, _.isObject)) {
        // Object values are then merged one after the other
        return _.reduce(changes, (modifiedData, change) => utils.fastMerge(modifiedData, change, shouldRemoveNullObjectValues), existingValue || {});
    }

    // If we have anything else we can't merge it so we'll
    // simply return the last value that was queued
    return lastChange;
}

/**
 * Merge a new value into an existing value at a key.
 *
 * The types of values that can be merged are `Object` and `Array`. To set another type of value use `Onyx.set()`.
 * Values of type `Object` get merged with the old value, whilst for `Array`'s we simply replace the current value with the new one.
 *
 * Calls to `Onyx.merge()` are batched so that any calls performed in a single tick will stack in a queue and get
 * applied in the order they were called. Note: `Onyx.set()` calls do not work this way so use caution when mixing
 * `Onyx.merge()` and `Onyx.set()`.
 *
 * @example
 * Onyx.merge(ONYXKEYS.EMPLOYEE_LIST, ['Joe']); // -> ['Joe']
 * Onyx.merge(ONYXKEYS.EMPLOYEE_LIST, ['Jack']); // -> ['Joe', 'Jack']
 * Onyx.merge(ONYXKEYS.POLICY, {id: 1}); // -> {id: 1}
 * Onyx.merge(ONYXKEYS.POLICY, {name: 'My Workspace'}); // -> {id: 1, name: 'My Workspace'}
 *
 * @param {String} key ONYXKEYS key
 * @param {(Object|Array)} changes Object or Array value to merge
 * @returns {Promise}
 */
function merge(key, changes) {
    if (!ActiveClientManager.isClientTheLeader()) {
        Broadcast.sendMessage({type: METHOD.MERGE, key, changes});
        return Promise.resolve();
    }

    if (isClearing) {
        return Promise.resolve();
    }

    // Top-level undefined values are ignored
    // Therefore we need to prevent adding them to the merge queue
    if (_.isUndefined(changes)) {
        return mergeQueue[key] ? mergeQueuePromise[key] : Promise.resolve();
    }

    // Merge attempts are batched together. The delta should be applied after a single call to get() to prevent a race condition.
    // Using the initial value from storage in subsequent merge attempts will lead to an incorrect final merged value.
    if (mergeQueue[key]) {
        mergeQueue[key].push(changes);
        return mergeQueuePromise[key];
    }
    mergeQueue[key] = [changes];

    mergeQueuePromise[key] = get(key).then((existingValue) => {
        // Calls to Onyx.set after a merge will terminate the current merge process and clear the merge queue
        if (mergeQueue[key] == null) return;

        try {
            // We first only merge the changes, so we can provide these to the native implementation (SQLite uses only delta changes in "JSON_PATCH" to merge)
            // We don't want to remove null values from the "batchedChanges", because SQLite uses them to remove keys from storage natively.
            let batchedChanges = applyMerge(undefined, mergeQueue[key], false);

            // The presence of a `null` in the merge queue instructs us to drop the existing value.
            // In this case, we can't simply merge the batched changes with the existing value, because then the null in the merge queue would have no effect
            const shouldOverwriteExistingValue = _.includes(mergeQueue[key], null);

            // Clean up the write queue, so we don't apply these changes again
            delete mergeQueue[key];
            delete mergeQueuePromise[key];

            // If the batched changes equal null, we want to remove the key from storage, to reduce storage size
            const {wasRemoved} = removeNullValues(key, batchedChanges);

            // After that we merge the batched changes with the existing value
            // We can remove null values from the "modifiedData", because "null" implicates that the user wants to remove a value from storage.
            // The "modifiedData" will be directly "set" in storage instead of being merged
            const modifiedData = shouldOverwriteExistingValue ? batchedChanges : applyMerge(existingValue, [batchedChanges], true);

            // On native platforms we use SQLite which utilises JSON_PATCH to merge changes.
            // JSON_PATCH generally removes null values from the stored object.
            // When there is no existing value though, SQLite will just insert the changes as a new value and thus the null values won't be removed.
            // Therefore we need to remove null values from the `batchedChanges` which are sent to the SQLite, if no existing value is present.
            if (!existingValue) {
                batchedChanges = applyMerge(undefined, [batchedChanges], true);
            }

            const hasChanged = cache.hasValueChanged(key, modifiedData);

            // This approach prioritizes fast UI changes without waiting for data to be stored in device storage.
            const updatePromise = broadcastUpdate(key, modifiedData, 'merge', hasChanged, wasRemoved);

            // If the value has not changed, calling Storage.setItem() would be redundant and a waste of performance, so return early instead.
            if (!hasChanged || isClearing || wasRemoved) {
                return updatePromise;
            }

            return Storage.mergeItem(key, batchedChanges, modifiedData).then(() => {
                sendActionToDevTools(METHOD.MERGE, key, changes, modifiedData);
                return updatePromise;
            });
        } catch (error) {
            Logger.logAlert(`An error occurred while applying merge for key: ${key}, Error: ${error}`);
            return Promise.resolve();
        }
    });

    return mergeQueuePromise[key];
}

/**
 * Merge user provided default key value pairs.
 * @private
 * @returns {Promise}
 */
function initializeWithDefaultKeyStates() {
    return Storage.multiGet(_.keys(defaultKeyStates)).then((pairs) => {
        const asObject = _.object(pairs);

        const merged = utils.fastMerge(asObject, defaultKeyStates);
        cache.merge(merged);
        _.each(merged, (val, key) => keyChanged(key, val));
    });
}

/**
 * Clear out all the data in the store
 *
 * Note that calling Onyx.clear() and then Onyx.set() on a key with a default
 * key state may store an unexpected value in Storage.
 *
 * E.g.
 * Onyx.clear();
 * Onyx.set(ONYXKEYS.DEFAULT_KEY, 'default');
 * Storage.getItem(ONYXKEYS.DEFAULT_KEY)
 *     .then((storedValue) => console.log(storedValue));
 * null is logged instead of the expected 'default'
 *
 * Onyx.set() might call Storage.setItem() before Onyx.clear() calls
 * Storage.setItem(). Use Onyx.merge() instead if possible. Onyx.merge() calls
 * Onyx.get(key) before calling Storage.setItem() via Onyx.set().
 * Storage.setItem() from Onyx.clear() will have already finished and the merged
 * value will be saved to storage after the default value.
 *
 * @param {Array} keysToPreserve is a list of ONYXKEYS that should not be cleared with the rest of the data
 * @returns {Promise<void>}
 */
function clear(keysToPreserve = []) {
    if (!ActiveClientManager.isClientTheLeader()) {
        Broadcast.sendMessage({type: METHOD.CLEAR, keysToPreserve});
        return Promise.resolve();
    }

    if (isClearing) {
        return Promise.resolve();
    }

    isClearing = true;

    return getAllKeys().then((keys) => {
        const keysToBeClearedFromStorage = [];
        const keyValuesToResetAsCollection = {};
        const keyValuesToResetIndividually = {};

        // The only keys that should not be cleared are:
        // 1. Anything specifically passed in keysToPreserve (because some keys like language preferences, offline
        //      status, or activeClients need to remain in Onyx even when signed out)
        // 2. Any keys with a default state (because they need to remain in Onyx as their default, and setting them
        //      to null would cause unknown behavior)
        _.each(keys, (key) => {
            const isKeyToPreserve = _.contains(keysToPreserve, key);
            const isDefaultKey = _.has(defaultKeyStates, key);

            // If the key is being removed or reset to default:
            // 1. Update it in the cache
            // 2. Figure out whether it is a collection key or not,
            //      since collection key subscribers need to be updated differently
            if (!isKeyToPreserve) {
                const oldValue = cache.getValue(key);
                const newValue = _.get(defaultKeyStates, key, null);
                if (newValue !== oldValue) {
                    cache.set(key, newValue);
                    const collectionKey = key.substring(0, key.indexOf('_') + 1);
                    if (collectionKey) {
                        if (!keyValuesToResetAsCollection[collectionKey]) {
                            keyValuesToResetAsCollection[collectionKey] = {};
                        }
                        keyValuesToResetAsCollection[collectionKey][key] = newValue;
                    } else {
                        keyValuesToResetIndividually[key] = newValue;
                    }
                }
            }

            if (isKeyToPreserve || isDefaultKey) {
                return;
            }

            // If it isn't preserved and doesn't have a default, we'll remove it
            keysToBeClearedFromStorage.push(key);
        });

        const updatePromises = [];

        // Notify the subscribers for each key/value group so they can receive the new values
        _.each(keyValuesToResetIndividually, (value, key) => {
            updatePromises.push(scheduleSubscriberUpdate(key, value));
        });
        _.each(keyValuesToResetAsCollection, (value, key) => {
            updatePromises.push(scheduleNotifyCollectionSubscribers(key, value));
        });

        const defaultKeyValuePairs = _.pairs(_.omit(defaultKeyStates, keysToPreserve));

        // Remove only the items that we want cleared from storage, and reset others to default
        _.each(keysToBeClearedFromStorage, (key) => cache.drop(key));
        return Storage.removeItems(keysToBeClearedFromStorage)
            .then(() => Storage.multiSet(defaultKeyValuePairs))
            .then(() => {
                isClearing = false;
                Broadcast.sendMessage({type: METHOD.CLEAR, keysToPreserve});
                DevTools.clearState(keysToPreserve);
                return Promise.all(updatePromises);
            });
    });
}

/**
 * Merges a collection based on their keys
 *
 * @example
 *
 * Onyx.mergeCollection(ONYXKEYS.COLLECTION.REPORT, {
 *     [`${ONYXKEYS.COLLECTION.REPORT}1`]: report1,
 *     [`${ONYXKEYS.COLLECTION.REPORT}2`]: report2,
 * });
 *
 * @param {String} collectionKey e.g. `ONYXKEYS.COLLECTION.REPORT`
 * @param {Object} collection Object collection keyed by individual collection member keys and values
 * @returns {Promise}
 */
function mergeCollection(collectionKey, collection) {
    if (!_.isObject(collection) || _.isArray(collection) || _.isEmpty(collection)) {
        Logger.logInfo('mergeCollection() called with invalid or empty value. Skipping this update.');
        return Promise.resolve();
    }

    // Confirm all the collection keys belong to the same parent
    let hasCollectionKeyCheckFailed = false;
    _.each(collection, (_data, dataKey) => {
        if (isKeyMatch(collectionKey, dataKey)) {
            return;
        }

        if (process.env.NODE_ENV === 'development') {
            throw new Error(`Provided collection doesn't have all its data belonging to the same parent. CollectionKey: ${collectionKey}, DataKey: ${dataKey}`);
        }

        hasCollectionKeyCheckFailed = true;
        Logger.logAlert(`Provided collection doesn't have all its data belonging to the same parent. CollectionKey: ${collectionKey}, DataKey: ${dataKey}`);
    });

    // Gracefully handle bad mergeCollection updates so it doesn't block the merge queue
    if (hasCollectionKeyCheckFailed) {
        return Promise.resolve();
    }

    return getAllKeys().then((persistedKeys) => {
        // Split to keys that exist in storage and keys that don't
        const [existingKeys, newKeys] = _.chain(collection)
            .pick((value, key) => {
                if (_.isNull(value)) {
                    remove(key);
                    return false;
                }
                return true;
            })
            .keys()
            .partition((key) => persistedKeys.includes(key))
            .value();

        const existingKeyCollection = _.pick(collection, existingKeys);
        const newCollection = _.pick(collection, newKeys);
        const keyValuePairsForExistingCollection = prepareKeyValuePairsForStorage(existingKeyCollection);
        const keyValuePairsForNewCollection = prepareKeyValuePairsForStorage(newCollection);

        const promises = [];

        // New keys will be added via multiSet while existing keys will be updated using multiMerge
        // This is because setting a key that doesn't exist yet with multiMerge will throw errors
        if (keyValuePairsForExistingCollection.length > 0) {
            promises.push(Storage.multiMerge(keyValuePairsForExistingCollection));
        }

        if (keyValuePairsForNewCollection.length > 0) {
            promises.push(Storage.multiSet(keyValuePairsForNewCollection));
        }

        // Prefill cache if necessary by calling get() on any existing keys and then merge original data to cache
        // and update all subscribers
        const promiseUpdate = Promise.all(_.map(existingKeys, get)).then(() => {
            cache.merge(collection);
            return scheduleNotifyCollectionSubscribers(collectionKey, collection);
        });

        return Promise.all(promises)
            .catch((error) => evictStorageAndRetry(error, mergeCollection, collection))
            .then(() => {
                sendActionToDevTools(METHOD.MERGE_COLLECTION, undefined, collection);
                return promiseUpdate;
            });
    });
}

/**
 * Insert API responses and lifecycle data into Onyx
 *
 * @param {Array} data An array of objects with shape {onyxMethod: oneOf('set', 'merge', 'mergeCollection', 'multiSet', 'clear'), key: string, value: *}
 * @returns {Promise} resolves when all operations are complete
 */
function update(data) {
    // First, validate the Onyx object is in the format we expect
    _.each(data, ({onyxMethod, key, value}) => {
        if (!_.contains([METHOD.CLEAR, METHOD.SET, METHOD.MERGE, METHOD.MERGE_COLLECTION, METHOD.MULTI_SET], onyxMethod)) {
            throw new Error(`Invalid onyxMethod ${onyxMethod} in Onyx update.`);
        }
        if (onyxMethod === METHOD.MULTI_SET) {
            // For multiset, we just expect the value to be an object
            if (!_.isObject(value) || _.isArray(value) || _.isFunction(value)) {
                throw new Error('Invalid value provided in Onyx multiSet. Onyx multiSet value must be of type object.');
            }
        } else if (onyxMethod !== METHOD.CLEAR && !_.isString(key)) {
            throw new Error(`Invalid ${typeof key} key provided in Onyx update. Onyx key must be of type string.`);
        }
    });

    const promises = [];
    let clearPromise = Promise.resolve();

    _.each(data, ({onyxMethod, key, value}) => {
        switch (onyxMethod) {
            case METHOD.SET:
                promises.push(() => set(key, value));
                break;
            case METHOD.MERGE:
                promises.push(() => merge(key, value));
                break;
            case METHOD.MERGE_COLLECTION:
                promises.push(() => mergeCollection(key, value));
                break;
            case METHOD.MULTI_SET:
                promises.push(() => multiSet(value));
                break;
            case METHOD.CLEAR:
                clearPromise = clear();
                break;
            default:
                break;
        }
    });

    return clearPromise.then(() => Promise.all(_.map(promises, (p) => p())));
}

/**
 * When set these keys will not be persisted to storage
 * @param {string[]} keyList
 */
function setMemoryOnlyKeys(keyList) {
    Storage.setMemoryOnlyKeys(keyList);

    // When in memory only mode for certain keys we do not want to ever drop items from the cache as the user will have no way to recover them again via storage.
    cache.setRecentKeysLimit(Infinity);
}

/**
 * Sets the callback to be called when the clear finishes executing.
 * @param {Function} callback
 */
function onClear(callback) {
    onClearCallback = callback;
}

/**
 * Subscribes to the Broadcast channel and executes actions based on the
 * types of events.
 */
function subscribeToEvents() {
    Broadcast.subscribe(({data}) => {
        if (!ActiveClientManager.isClientTheLeader()) {
            return;
        }
        switch (data.type) {
            case METHOD.CLEAR:
                clear(data.keysToPreserve);
                break;
            case METHOD.SET:
                set(data.key, data.value);
                break;
            case METHOD.MULTI_SET:
                multiSet(data.key, data.value);
                break;
            case METHOD.MERGE:
                merge(data.key, data.changes);
                break;
            case ON_CLEAR:
                if (!onClearCallback) {
                    break;
                }
                onClearCallback();
                break;
            default:
                break;
        }
    });
}

/**
 * Initialize the store with actions and listening for storage events
 *
 * @param {Object} [options={}] config object
 * @param {Object} [options.keys={}] `ONYXKEYS` constants object
 * @param {Object} [options.initialKeyStates={}] initial data to set when `init()` and `clear()` is called
 * @param {String[]} [options.safeEvictionKeys=[]] This is an array of keys
 * (individual or collection patterns) that when provided to Onyx are flagged
 * as "safe" for removal. Any components subscribing to these keys must also
 * implement a canEvict option. See the README for more info.
 * @param {Number} [options.maxCachedKeysCount=55] Sets how many recent keys should we try to keep in cache
 * Setting this to 0 would practically mean no cache
 * We try to free cache when we connect to a safe eviction key
 * @param {Boolean} [options.captureMetrics] Enables Onyx benchmarking and exposes the get/print/reset functions
 * @param {Boolean} [options.shouldSyncMultipleInstances] Auto synchronize storage events between multiple instances
 * of Onyx running in different tabs/windows. Defaults to true for platforms that support local storage (web/desktop)
 * @param {Boolean} [options.debugSetState] Enables debugging setState() calls to connected components.
 * @example
 * Onyx.init({
 *     keys: ONYXKEYS,
 *     initialKeyStates: {
 *         [ONYXKEYS.SESSION]: {loading: false},
 *     },
 * });
 */
function init({
    keys = {},
    initialKeyStates = {},
    safeEvictionKeys = [],
    maxCachedKeysCount = 1000,
    captureMetrics = false,
    shouldSyncMultipleInstances = Boolean(global.localStorage),
    debugSetState = false,
} = {}) {
    ActiveClientManager.init();

    ActiveClientManager.isReady().then(() => {
        if (!ActiveClientManager.isClientTheLeader()) {
            return;
        }
        subscribeToEvents();
    });

    if (captureMetrics) {
        // The code here is only bundled and applied when the captureMetrics is set
        // eslint-disable-next-line no-use-before-define
        applyDecorators();
    }

    if (debugSetState) {
        PerformanceUtils.setShouldDebugSetState(true);
    }

    if (maxCachedKeysCount > 0) {
        cache.setRecentKeysLimit(maxCachedKeysCount);
    }

    // We need the value of the collection keys later for checking if a
    // key is a collection. We store it in a map for faster lookup.
    const collectionValues = _.values(keys.COLLECTION);
    onyxCollectionKeyMap = _.reduce(
        collectionValues,
        (acc, val) => {
            acc.set(val, true);
            return acc;
        },
        new Map(),
    );

    // Set our default key states to use when initializing and clearing Onyx data
    defaultKeyStates = initialKeyStates;

    DevTools.initState(initialKeyStates);

    // Let Onyx know about which keys are safe to evict
    evictionAllowList = safeEvictionKeys;

    // Initialize all of our keys with data provided then give green light to any pending connections
    Promise.all([addAllSafeEvictionKeysToRecentlyAccessedList(), initializeWithDefaultKeyStates()]).then(deferredInitTask.resolve);

    if (shouldSyncMultipleInstances && _.isFunction(Storage.keepInstancesSync)) {
        Storage.keepInstancesSync((key, value) => {
            cache.set(key, value);
            keyChanged(key, value);
        });
    }
}

const Onyx = {
    connect,
    disconnect,
    set,
    multiSet,
    merge,
    mergeCollection,
    update,
    clear,
    getAllKeys,
    init,
    registerLogger: Logger.registerLogger,
    addToEvictionBlockList,
    removeFromEvictionBlockList,
    isSafeEvictionKey,
    METHOD,
    setMemoryOnlyKeys,
    tryGetCachedValue,
    hasPendingMergeForKey,
    onClear,
    isClientManagerReady: ActiveClientManager.isReady,
    isClientTheLeader: ActiveClientManager.isClientTheLeader,
    subscribeToClientChange: ActiveClientManager.subscribeToClientChange,
};

/**
 * Apply calls statistic decorators to benchmark Onyx
 *
 * @private
 */
function applyDecorators() {
    // We're requiring the script dynamically here so that it's only evaluated when decorators are used
    const decorate = require('./metrics');

    // Re-assign with decorated functions
    /* eslint-disable no-func-assign */
    get = decorate.decorateWithMetrics(get, 'Onyx:get');
    set = decorate.decorateWithMetrics(set, 'Onyx:set');
    multiSet = decorate.decorateWithMetrics(multiSet, 'Onyx:multiSet');
    clear = decorate.decorateWithMetrics(clear, 'Onyx:clear');
    merge = decorate.decorateWithMetrics(merge, 'Onyx:merge');
    mergeCollection = decorate.decorateWithMetrics(mergeCollection, 'Onyx:mergeCollection');
    getAllKeys = decorate.decorateWithMetrics(getAllKeys, 'Onyx:getAllKeys');
    initializeWithDefaultKeyStates = decorate.decorateWithMetrics(initializeWithDefaultKeyStates, 'Onyx:defaults');
    update = decorate.decorateWithMetrics(update, 'Onyx:update');
    /* eslint-enable */

    // Re-expose decorated methods
    /* eslint-disable rulesdir/prefer-actions-set-data */
    Onyx.set = set;
    Onyx.multiSet = multiSet;
    Onyx.clear = clear;
    Onyx.merge = merge;
    Onyx.mergeCollection = mergeCollection;
    Onyx.update = update;
    /* eslint-enable */

    // Expose stats methods on Onyx
    Onyx.getMetrics = decorate.getMetrics;
    Onyx.resetMetrics = decorate.resetMetrics;
    Onyx.printMetrics = decorate.printMetrics;
}

export default Onyx;<|MERGE_RESOLUTION|>--- conflicted
+++ resolved
@@ -1099,17 +1099,8 @@
         return Promise.resolve();
     }
 
-<<<<<<< HEAD
-    const valueWithoutNull = removeNullValues(key, value);
-
-    if (valueWithoutNull === null) {
-        sendActionToDevTools(METHOD.SET, key, undefined);
-        return Promise.resolve();
-    }
-=======
     // If the value is null, we remove the key from storage
     const {value: valueAfterRemoving, wasRemoved} = removeNullValues(key, value);
->>>>>>> 42f61ba2
 
     if (hasPendingMergeForKey(key)) {
         delete mergeQueue[key];
@@ -1125,18 +1116,12 @@
         return updatePromise;
     }
 
-<<<<<<< HEAD
-    return Storage.setItem(key, valueWithoutNull)
-        .catch((error) => evictStorageAndRetry(error, set, key, valueWithoutNull))
+    return Storage.setItem(key, valueAfterRemoving)
+        .catch((error) => evictStorageAndRetry(error, set, key, valueAfterRemoving))
         .then(() => {
-            sendActionToDevTools(METHOD.SET, key, valueWithoutNull);
+            sendActionToDevTools(METHOD.SET, key, valueAfterRemoving);
             return updatePromise;
         });
-=======
-    return Storage.setItem(key, valueAfterRemoving)
-        .catch((error) => evictStorageAndRetry(error, set, key, valueAfterRemoving))
-        .then(() => updatePromise);
->>>>>>> 42f61ba2
 }
 
 /**
