--- conflicted
+++ resolved
@@ -515,14 +515,9 @@
 /**
  * Write a value to our store with the given key
  *
-<<<<<<< HEAD
- * @param {string} key
- * @param {*} val
-=======
  * @param {String} key ONYXKEY to set
  * @param {*} value value to store
  *
->>>>>>> 224e2ba0
  * @returns {Promise}
  */
 function set(key, value) {
@@ -539,13 +534,8 @@
     Promise.resolve().then(() => keyChanged(key, value));
 
     // Write the thing to persistent storage, which will trigger a storage event for any other tabs open on this domain
-<<<<<<< HEAD
-    return Storage.setItem(key, val)
-        .catch(error => evictStorageAndRetry(error, set, key, val));
-=======
-    return AsyncStorage.setItem(key, JSON.stringify(value))
+    return Storage.setItem(key, JSON.stringify(value))
         .catch(error => evictStorageAndRetry(error, set, key, value));
->>>>>>> 224e2ba0
 }
 
 /**
@@ -775,29 +765,12 @@
  * (individual or collection patterns) that when provided to Onyx are flagged
  * as "safe" for removal. Any components subscribing to these keys must also
  * implement a canEvict option. See the README for more info.
-<<<<<<< HEAD
-=======
- * @param {Function} [options.registerStorageEventListener=() => {}] a callback when a storage event happens.
- * This applies to web platforms where the local storage emits storage events
- * across all open tabs and allows Onyx to stay in sync across all open tabs.
->>>>>>> 224e2ba0
  * @param {Number} [options.maxCachedKeysCount=55] Sets how many recent keys should we try to keep in cache
  * Setting this to 0 would practically mean no cache
  * We try to free cache when we connect to a safe eviction key
  * @param {Boolean} [options.captureMetrics] Enables Onyx benchmarking and exposes the get/print/reset functions
-<<<<<<< HEAD
  * @param {Boolean} [options.synchronizeInstances] Auto synchronize storage events between multiple instances of Onyx
  * running in different tabs/windows. Defaults to true for platforms that support local storage (web/desktop)
- */
-function init({
-    keys,
-    initialKeyStates,
-    safeEvictionKeys,
-    maxCachedKeysCount = 55,
-    captureMetrics = false,
-    synchronizeInstances = Boolean(global.localStorage),
-}) {
-=======
  *
  * @example
  * Onyx.init({
@@ -811,11 +784,10 @@
     keys = {},
     initialKeyStates = {},
     safeEvictionKeys = [],
-    registerStorageEventListener = (() => {}),
     maxCachedKeysCount = 55,
     captureMetrics = false,
+    synchronizeInstances = Boolean(global.localStorage),
 } = {}) {
->>>>>>> 224e2ba0
     if (captureMetrics) {
         // The code here is only bundled and applied when the captureMetrics is set
         // eslint-disable-next-line no-use-before-define
