<!---These docs were automatically generated. Do not edit them directly run `npm run build-docs` script-->

# API Reference

## Functions

<dl>
<dt><a href="#getSubsetOfData">getSubsetOfData(sourceData, selector, [withOnyxInstanceState])</a> ⇒ <code>Mixed</code></dt>
<dd><p>Uses a selector function to return a simplified version of sourceData</p>
</dd>
<dt><a href="#reduceCollectionWithSelector">reduceCollectionWithSelector(collection, selector, [withOnyxInstanceState])</a> ⇒ <code>Object</code></dt>
<dd><p>Takes a collection of items (eg. {testKey_1:{a:&#39;a&#39;}, testKey_2:{b:&#39;b&#39;}})
and runs it through a reducer function to return a subset of the data according to a selector.
The resulting collection will only contain items that are returned by the selector.</p>
</dd>
<dt><a href="#isCollectionMemberKey">isCollectionMemberKey(collectionKey, key)</a> ⇒ <code>Boolean</code></dt>
<dd></dd>
<dt><a href="#tryGetCachedValue">tryGetCachedValue(key, mapping)</a> ⇒ <code>Mixed</code></dt>
<dd><p>Tries to get a value from the cache. If the value is not present in cache it will return the default value or undefined.
If the requested key is a collection, it will return an object with all the collection members.</p>
</dd>
<dt><a href="#connect">connect(mapping)</a> ⇒ <code>Number</code></dt>
<dd><p>Subscribes a react component&#39;s state directly to a store key</p>
</dd>
<dt><a href="#disconnect">disconnect(connectionID, [keyToRemoveFromEvictionBlocklist])</a></dt>
<dd><p>Remove the listener for a react component</p>
</dd>
<dt><a href="#notifySubscribersOnNextTick">notifySubscribersOnNextTick(key, value, [canUpdateSubscriber])</a></dt>
<dd><p>This method mostly exists for historical reasons as this library was initially designed without a memory cache and one was added later.
For this reason, Onyx works more similar to what you might expect from a native AsyncStorage with reads, writes, etc all becoming
available async. Since we have code in our main applications that might expect things to work this way it&#39;s not safe to change this
behavior just yet.</p>
</dd>
<dt><a href="#notifyCollectionSubscribersOnNextTick">notifyCollectionSubscribersOnNextTick(key, value)</a></dt>
<dd><p>This method is similar to notifySubscribersOnNextTick but it is built for working specifically with collections
so that keysChanged() is triggered for the collection and not keyChanged(). If this was not done, then the
subscriber callbacks receive the data in a different format than they normally expect and it breaks code.</p>
</dd>
<dt><a href="#broadcastUpdate">broadcastUpdate(key, value, hasChanged, method)</a></dt>
<dd><p>Notifys subscribers and writes current value to cache</p>
</dd>
<dt><a href="#hasPendingMergeForKey">hasPendingMergeForKey(key)</a> ⇒ <code>Boolean</code></dt>
<dd></dd>
<dt><a href="#set">set(key, value)</a> ⇒ <code>Promise</code></dt>
<dd><p>Write a value to our store with the given key</p>
</dd>
<dt><a href="#multiSet">multiSet(data)</a> ⇒ <code>Promise</code></dt>
<dd><p>Sets multiple keys and values</p>
</dd>
<dt><a href="#merge">merge(key, changes)</a> ⇒ <code>Promise</code></dt>
<dd><p>Merge a new value into an existing value at a key.</p>
<p>The types of values that can be merged are <code>Object</code> and <code>Array</code>. To set another type of value use <code>Onyx.set()</code>.
Values of type <code>Object</code> get merged with the old value, whilst for <code>Array</code>&#39;s we simply replace the current value with the new one.</p>
<p>Calls to <code>Onyx.merge()</code> are batched so that any calls performed in a single tick will stack in a queue and get
applied in the order they were called. Note: <code>Onyx.set()</code> calls do not work this way so use caution when mixing
<code>Onyx.merge()</code> and <code>Onyx.set()</code>.</p>
</dd>
<dt><a href="#clear">clear(keysToPreserve)</a> ⇒ <code>Promise.&lt;void&gt;</code></dt>
<dd><p>Clear out all the data in the store</p>
<p>Note that calling Onyx.clear() and then Onyx.set() on a key with a default
key state may store an unexpected value in Storage.</p>
<p>E.g.
Onyx.clear();
Onyx.set(ONYXKEYS.DEFAULT_KEY, &#39;default&#39;);
Storage.getItem(ONYXKEYS.DEFAULT_KEY)
    .then((storedValue) =&gt; console.log(storedValue));
null is logged instead of the expected &#39;default&#39;</p>
<p>Onyx.set() might call Storage.setItem() before Onyx.clear() calls
Storage.setItem(). Use Onyx.merge() instead if possible. Onyx.merge() calls
Onyx.get(key) before calling Storage.setItem() via Onyx.set().
Storage.setItem() from Onyx.clear() will have already finished and the merged
value will be saved to storage after the default value.</p>
</dd>
<dt><a href="#mergeCollection">mergeCollection(collectionKey, collection)</a> ⇒ <code>Promise</code></dt>
<dd><p>Merges a collection based on their keys</p>
</dd>
<dt><a href="#update">update(data)</a> ⇒ <code>Promise</code></dt>
<dd><p>Insert API responses and lifecycle data into Onyx</p>
</dd>
<dt><a href="#setMemoryOnlyKeys">setMemoryOnlyKeys(keyList)</a></dt>
<dd><p>When set these keys will not be persisted to storage</p>
</dd>
<dt><a href="#init">init([options])</a></dt>
<dd><p>Initialize the store with actions and listening for storage events</p>
</dd>
</dl>

<a name="getSubsetOfData"></a>

## getSubsetOfData(sourceData, selector, [withOnyxInstanceState]) ⇒ <code>Mixed</code>
Uses a selector function to return a simplified version of sourceData

**Kind**: global function  

| Param | Type | Description |
| --- | --- | --- |
| sourceData | <code>Mixed</code> |  |
| selector | <code>function</code> | Function that takes sourceData and returns a simplified version of it |
| [withOnyxInstanceState] | <code>Object</code> |  |

<a name="reduceCollectionWithSelector"></a>

## reduceCollectionWithSelector(collection, selector, [withOnyxInstanceState]) ⇒ <code>Object</code>
Takes a collection of items (eg. {testKey_1:{a:'a'}, testKey_2:{b:'b'}})
and runs it through a reducer function to return a subset of the data according to a selector.
The resulting collection will only contain items that are returned by the selector.

**Kind**: global function  

| Param | Type | Description |
| --- | --- | --- |
| collection | <code>Object</code> |  |
| selector | <code>String</code> \| <code>function</code> | (see method docs for getSubsetOfData() for full details) |
| [withOnyxInstanceState] | <code>Object</code> |  |

<a name="isCollectionMemberKey"></a>

## isCollectionMemberKey(collectionKey, key) ⇒ <code>Boolean</code>
**Kind**: global function  

| Param | Type |
| --- | --- |
| collectionKey | <code>String</code> | 
| key | <code>String</code> | 

<a name="tryGetCachedValue"></a>

## tryGetCachedValue(key, mapping) ⇒ <code>Mixed</code>
Tries to get a value from the cache. If the value is not present in cache it will return the default value or undefined.
If the requested key is a collection, it will return an object with all the collection members.

**Kind**: global function  

| Param | Type |
| --- | --- |
| key | <code>String</code> | 
| mapping | <code>Object</code> | 

<a name="connect"></a>

## connect(mapping) ⇒ <code>Number</code>
Subscribes a react component's state directly to a store key

**Kind**: global function  
**Returns**: <code>Number</code> - an ID to use when calling disconnect  

| Param | Type | Description |
| --- | --- | --- |
| mapping | <code>Object</code> | the mapping information to connect Onyx to the components state |
| mapping.key | <code>String</code> | ONYXKEY to subscribe to |
| [mapping.statePropertyName] | <code>String</code> | the name of the property in the state to connect the data to |
| [mapping.withOnyxInstance] | <code>Object</code> | whose setState() method will be called with any changed data      This is used by React components to connect to Onyx |
| [mapping.callback] | <code>function</code> | a method that will be called with changed data      This is used by any non-React code to connect to Onyx |
| [mapping.initWithStoredValues] | <code>Boolean</code> | If set to false, then no data will be prefilled into the  component |
| [mapping.waitForCollectionCallback] | <code>Boolean</code> | If set to true, it will return the entire collection to the callback as a single object |
| [mapping.selector] | <code>function</code> | THIS PARAM IS ONLY USED WITH withOnyx(). If included, this will be used to subscribe to a subset of an Onyx key's data.       The sourceData and withOnyx state are passed to the selector and should return the simplified data. Using this setting on `withOnyx` can have very positive       performance benefits because the component will only re-render when the subset of data changes. Otherwise, any change of data on any property would normally       cause the component to re-render (and that can be expensive from a performance standpoint). |
<<<<<<< HEAD
| [mapping.initialValue] | <code>String</code> \| <code>Number</code> \| <code>Boolean</code> \| <code>Object</code> | THIS PARAM IS ONLY USED WITH withOnyx(). If included, this will be passed to the component so that something can be rendered while data is being fetched from the DB. Note that it will not cause the component to have the loading prop set to true. | |
=======
>>>>>>> 9814fade

**Example**  
```js
const connectionID = Onyx.connect({
    key: ONYXKEYS.SESSION,
    callback: onSessionChange,
});
```
<a name="disconnect"></a>

## disconnect(connectionID, [keyToRemoveFromEvictionBlocklist])
Remove the listener for a react component

**Kind**: global function  

| Param | Type | Description |
| --- | --- | --- |
| connectionID | <code>Number</code> | unique id returned by call to Onyx.connect() |
| [keyToRemoveFromEvictionBlocklist] | <code>String</code> |  |

**Example**  
```js
Onyx.disconnect(connectionID);
```
<a name="notifySubscribersOnNextTick"></a>

## notifySubscribersOnNextTick(key, value, [canUpdateSubscriber])
This method mostly exists for historical reasons as this library was initially designed without a memory cache and one was added later.
For this reason, Onyx works more similar to what you might expect from a native AsyncStorage with reads, writes, etc all becoming
available async. Since we have code in our main applications that might expect things to work this way it's not safe to change this
behavior just yet.

**Kind**: global function  

| Param | Type | Description |
| --- | --- | --- |
| key | <code>String</code> |  |
| value | <code>\*</code> |  |
| [canUpdateSubscriber] | <code>function</code> | only subscribers that pass this truth test will be updated |

**Example**  
```js
notifySubscribersOnNextTick(key, value, subscriber => subscriber.initWithStoredValues === false)
```
<a name="notifyCollectionSubscribersOnNextTick"></a>

## notifyCollectionSubscribersOnNextTick(key, value)
This method is similar to notifySubscribersOnNextTick but it is built for working specifically with collections
so that keysChanged() is triggered for the collection and not keyChanged(). If this was not done, then the
subscriber callbacks receive the data in a different format than they normally expect and it breaks code.

**Kind**: global function  

| Param | Type |
| --- | --- |
| key | <code>String</code> | 
| value | <code>\*</code> | 

<a name="broadcastUpdate"></a>

## broadcastUpdate(key, value, hasChanged, method)
Notifys subscribers and writes current value to cache

**Kind**: global function  

| Param | Type |
| --- | --- |
| key | <code>String</code> | 
| value | <code>\*</code> | 
| hasChanged | <code>Boolean</code> | 
| method | <code>String</code> | 

<a name="hasPendingMergeForKey"></a>

## hasPendingMergeForKey(key) ⇒ <code>Boolean</code>
**Kind**: global function  

| Param | Type |
| --- | --- |
| key | <code>String</code> | 

<a name="set"></a>

## set(key, value) ⇒ <code>Promise</code>
Write a value to our store with the given key

**Kind**: global function  

| Param | Type | Description |
| --- | --- | --- |
| key | <code>String</code> | ONYXKEY to set |
| value | <code>\*</code> | value to store |

<a name="multiSet"></a>

## multiSet(data) ⇒ <code>Promise</code>
Sets multiple keys and values

**Kind**: global function  

| Param | Type | Description |
| --- | --- | --- |
| data | <code>Object</code> | object keyed by ONYXKEYS and the values to set |

**Example**  
```js
Onyx.multiSet({'key1': 'a', 'key2': 'b'});
```
<a name="merge"></a>

## merge(key, changes) ⇒ <code>Promise</code>
Merge a new value into an existing value at a key.

The types of values that can be merged are `Object` and `Array`. To set another type of value use `Onyx.set()`.
Values of type `Object` get merged with the old value, whilst for `Array`'s we simply replace the current value with the new one.

Calls to `Onyx.merge()` are batched so that any calls performed in a single tick will stack in a queue and get
applied in the order they were called. Note: `Onyx.set()` calls do not work this way so use caution when mixing
`Onyx.merge()` and `Onyx.set()`.

**Kind**: global function  

| Param | Type | Description |
| --- | --- | --- |
| key | <code>String</code> | ONYXKEYS key |
| changes | <code>Object</code> \| <code>Array</code> | Object or Array value to merge |

**Example**  
```js
Onyx.merge(ONYXKEYS.EMPLOYEE_LIST, ['Joe']); // -> ['Joe']
Onyx.merge(ONYXKEYS.EMPLOYEE_LIST, ['Jack']); // -> ['Joe', 'Jack']
Onyx.merge(ONYXKEYS.POLICY, {id: 1}); // -> {id: 1}
Onyx.merge(ONYXKEYS.POLICY, {name: 'My Workspace'}); // -> {id: 1, name: 'My Workspace'}
```
<a name="clear"></a>

## clear(keysToPreserve) ⇒ <code>Promise.&lt;void&gt;</code>
Clear out all the data in the store

Note that calling Onyx.clear() and then Onyx.set() on a key with a default
key state may store an unexpected value in Storage.

E.g.
Onyx.clear();
Onyx.set(ONYXKEYS.DEFAULT_KEY, 'default');
Storage.getItem(ONYXKEYS.DEFAULT_KEY)
    .then((storedValue) => console.log(storedValue));
null is logged instead of the expected 'default'

Onyx.set() might call Storage.setItem() before Onyx.clear() calls
Storage.setItem(). Use Onyx.merge() instead if possible. Onyx.merge() calls
Onyx.get(key) before calling Storage.setItem() via Onyx.set().
Storage.setItem() from Onyx.clear() will have already finished and the merged
value will be saved to storage after the default value.

**Kind**: global function  

| Param | Type | Description |
| --- | --- | --- |
| keysToPreserve | <code>Array</code> | is a list of ONYXKEYS that should not be cleared with the rest of the data |

<a name="mergeCollection"></a>

## mergeCollection(collectionKey, collection) ⇒ <code>Promise</code>
Merges a collection based on their keys

**Kind**: global function  

| Param | Type | Description |
| --- | --- | --- |
| collectionKey | <code>String</code> | e.g. `ONYXKEYS.COLLECTION.REPORT` |
| collection | <code>Object</code> | Object collection keyed by individual collection member keys and values |

**Example**  
```js
Onyx.mergeCollection(ONYXKEYS.COLLECTION.REPORT, {
    [`${ONYXKEYS.COLLECTION.REPORT}1`]: report1,
    [`${ONYXKEYS.COLLECTION.REPORT}2`]: report2,
});
```
<a name="update"></a>

## update(data) ⇒ <code>Promise</code>
Insert API responses and lifecycle data into Onyx

**Kind**: global function  
**Returns**: <code>Promise</code> - resolves when all operations are complete  

| Param | Type | Description |
| --- | --- | --- |
| data | <code>Array</code> | An array of objects with shape {onyxMethod: oneOf('set', 'merge', 'mergeCollection', 'multiSet', 'clear'), key: string, value: *} |

<a name="setMemoryOnlyKeys"></a>

## setMemoryOnlyKeys(keyList)
When set these keys will not be persisted to storage

**Kind**: global function  

| Param | Type |
| --- | --- |
| keyList | <code>Array.&lt;string&gt;</code> | 

<a name="init"></a>

## init([options])
Initialize the store with actions and listening for storage events

**Kind**: global function  

| Param | Type | Default | Description |
| --- | --- | --- | --- |
| [options] | <code>Object</code> | <code>{}</code> | config object |
| [options.keys] | <code>Object</code> | <code>{}</code> | `ONYXKEYS` constants object |
| [options.initialKeyStates] | <code>Object</code> | <code>{}</code> | initial data to set when `init()` and `clear()` is called |
| [options.safeEvictionKeys] | <code>Array.&lt;String&gt;</code> | <code>[]</code> | This is an array of keys (individual or collection patterns) that when provided to Onyx are flagged as "safe" for removal. Any components subscribing to these keys must also implement a canEvict option. See the README for more info. |
| [options.maxCachedKeysCount] | <code>Number</code> | <code>55</code> | Sets how many recent keys should we try to keep in cache Setting this to 0 would practically mean no cache We try to free cache when we connect to a safe eviction key |
| [options.captureMetrics] | <code>Boolean</code> |  | Enables Onyx benchmarking and exposes the get/print/reset functions |
| [options.shouldSyncMultipleInstances] | <code>Boolean</code> |  | Auto synchronize storage events between multiple instances of Onyx running in different tabs/windows. Defaults to true for platforms that support local storage (web/desktop) |
| [options.debugSetState] | <code>Boolean</code> |  | Enables debugging setState() calls to connected components. |

**Example**  
```js
Onyx.init({
    keys: ONYXKEYS,
    initialKeyStates: {
        [ONYXKEYS.SESSION]: {loading: false},
    },
});
```<|MERGE_RESOLUTION|>--- conflicted
+++ resolved
@@ -25,18 +25,21 @@
 <dt><a href="#disconnect">disconnect(connectionID, [keyToRemoveFromEvictionBlocklist])</a></dt>
 <dd><p>Remove the listener for a react component</p>
 </dd>
-<dt><a href="#notifySubscribersOnNextTick">notifySubscribersOnNextTick(key, value, [canUpdateSubscriber])</a></dt>
-<dd><p>This method mostly exists for historical reasons as this library was initially designed without a memory cache and one was added later.
-For this reason, Onyx works more similar to what you might expect from a native AsyncStorage with reads, writes, etc all becoming
-available async. Since we have code in our main applications that might expect things to work this way it&#39;s not safe to change this
-behavior just yet.</p>
-</dd>
-<dt><a href="#notifyCollectionSubscribersOnNextTick">notifyCollectionSubscribersOnNextTick(key, value)</a></dt>
+<dt><a href="#maybeFlushBatchUpdates">maybeFlushBatchUpdates()</a> ⇒ <code>Promise</code></dt>
+<dd><p>We are batching together onyx updates. This helps with use cases where we schedule onyx updates after each other.
+This happens for example in the Onyx.update function, where we process API responses that might contain a lot of
+update operations. Instead of calling the subscribers for each update operation, we batch them together which will
+cause react to schedule the updates at once instead of after each other. This is mainly a performance optimization.</p>
+</dd>
+<dt><a href="#scheduleSubscriberUpdate">scheduleSubscriberUpdate(key, value, [canUpdateSubscriber])</a> ⇒ <code>Promise</code></dt>
+<dd><p>Schedules an update that will be appended to the macro task queue (so it doesn&#39;t update the subscribers immediately).</p>
+</dd>
+<dt><a href="#scheduleNotifyCollectionSubscribers">scheduleNotifyCollectionSubscribers(key, value)</a> ⇒ <code>Promise</code></dt>
 <dd><p>This method is similar to notifySubscribersOnNextTick but it is built for working specifically with collections
 so that keysChanged() is triggered for the collection and not keyChanged(). If this was not done, then the
 subscriber callbacks receive the data in a different format than they normally expect and it breaks code.</p>
 </dd>
-<dt><a href="#broadcastUpdate">broadcastUpdate(key, value, hasChanged, method)</a></dt>
+<dt><a href="#broadcastUpdate">broadcastUpdate(key, value, hasChanged, method)</a> ⇒ <code>Promise</code></dt>
 <dd><p>Notifys subscribers and writes current value to cache</p>
 </dd>
 <dt><a href="#hasPendingMergeForKey">hasPendingMergeForKey(key)</a> ⇒ <code>Boolean</code></dt>
@@ -154,10 +157,7 @@
 | [mapping.initWithStoredValues] | <code>Boolean</code> | If set to false, then no data will be prefilled into the  component |
 | [mapping.waitForCollectionCallback] | <code>Boolean</code> | If set to true, it will return the entire collection to the callback as a single object |
 | [mapping.selector] | <code>function</code> | THIS PARAM IS ONLY USED WITH withOnyx(). If included, this will be used to subscribe to a subset of an Onyx key's data.       The sourceData and withOnyx state are passed to the selector and should return the simplified data. Using this setting on `withOnyx` can have very positive       performance benefits because the component will only re-render when the subset of data changes. Otherwise, any change of data on any property would normally       cause the component to re-render (and that can be expensive from a performance standpoint). |
-<<<<<<< HEAD
 | [mapping.initialValue] | <code>String</code> \| <code>Number</code> \| <code>Boolean</code> \| <code>Object</code> | THIS PARAM IS ONLY USED WITH withOnyx(). If included, this will be passed to the component so that something can be rendered while data is being fetched from the DB. Note that it will not cause the component to have the loading prop set to true. | |
-=======
->>>>>>> 9814fade
 
 **Example**  
 ```js
@@ -182,13 +182,19 @@
 ```js
 Onyx.disconnect(connectionID);
 ```
-<a name="notifySubscribersOnNextTick"></a>
-
-## notifySubscribersOnNextTick(key, value, [canUpdateSubscriber])
-This method mostly exists for historical reasons as this library was initially designed without a memory cache and one was added later.
-For this reason, Onyx works more similar to what you might expect from a native AsyncStorage with reads, writes, etc all becoming
-available async. Since we have code in our main applications that might expect things to work this way it's not safe to change this
-behavior just yet.
+<a name="maybeFlushBatchUpdates"></a>
+
+## maybeFlushBatchUpdates() ⇒ <code>Promise</code>
+We are batching together onyx updates. This helps with use cases where we schedule onyx updates after each other.
+This happens for example in the Onyx.update function, where we process API responses that might contain a lot of
+update operations. Instead of calling the subscribers for each update operation, we batch them together which will
+cause react to schedule the updates at once instead of after each other. This is mainly a performance optimization.
+
+**Kind**: global function  
+<a name="scheduleSubscriberUpdate"></a>
+
+## scheduleSubscriberUpdate(key, value, [canUpdateSubscriber]) ⇒ <code>Promise</code>
+Schedules an update that will be appended to the macro task queue (so it doesn't update the subscribers immediately).
 
 **Kind**: global function  
 
@@ -200,11 +206,11 @@
 
 **Example**  
 ```js
-notifySubscribersOnNextTick(key, value, subscriber => subscriber.initWithStoredValues === false)
-```
-<a name="notifyCollectionSubscribersOnNextTick"></a>
-
-## notifyCollectionSubscribersOnNextTick(key, value)
+scheduleSubscriberUpdate(key, value, subscriber => subscriber.initWithStoredValues === false)
+```
+<a name="scheduleNotifyCollectionSubscribers"></a>
+
+## scheduleNotifyCollectionSubscribers(key, value) ⇒ <code>Promise</code>
 This method is similar to notifySubscribersOnNextTick but it is built for working specifically with collections
 so that keysChanged() is triggered for the collection and not keyChanged(). If this was not done, then the
 subscriber callbacks receive the data in a different format than they normally expect and it breaks code.
@@ -218,7 +224,7 @@
 
 <a name="broadcastUpdate"></a>
 
-## broadcastUpdate(key, value, hasChanged, method)
+## broadcastUpdate(key, value, hasChanged, method) ⇒ <code>Promise</code>
 Notifys subscribers and writes current value to cache
 
 **Kind**: global function  
